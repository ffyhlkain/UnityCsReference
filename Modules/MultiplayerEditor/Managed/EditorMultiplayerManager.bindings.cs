--- conflicted
+++ resolved
@@ -39,18 +39,6 @@
         public static event Action activeMultiplayerRoleChanged;
         public static event Action enableMultiplayerRolesChanged;
 
-<<<<<<< HEAD
-        /// <summary>
-        /// Use drawingMultiplayerBuildOptionsForBuildProfile instead, this is kept for backwards compatibility.
-        /// </summary>
-        public static event Action<NamedBuildTarget> drawingMultiplayerBuildOptions
-=======
-        public static event Action<BuildProfile> drawingMultiplayerBuildOptionsForBuildProfile
->>>>>>> 129a6708
-        {
-            add => BuildPlayerWindow.drawingMultiplayerBuildOptions += (profile) => value(NamedBuildTarget.FromTargetAndSubtarget(profile.buildTarget, (int)profile.subtarget));
-            remove => BuildPlayerWindow.drawingMultiplayerBuildOptions -= (profile) => value(NamedBuildTarget.FromTargetAndSubtarget(profile.buildTarget, (int)profile.subtarget));
-        }
         public static event Action<BuildProfile> drawingMultiplayerBuildOptionsForBuildProfile
         {
             add => BuildPlayerWindow.drawingMultiplayerBuildOptions += value;
