--- conflicted
+++ resolved
@@ -172,18 +172,6 @@
         void OnCreateBindingAccepted()
         {
             m_AttributesView.TransferBindingInstance($"{m_AttributesView.serializedRootPath}.bindings", m_Inspector.attributesSection, bindingPropertyName);
-<<<<<<< HEAD
-        }
-
-        /// <summary>
-        /// Starts editing the binding on the specified property.
-        /// </summary>
-        /// <param name="propertyName">The name of the property bound by the binding to edit.</param>
-        public void StartEditingBinding(string propertyName, BuilderInspector inspector)
-        {
-            StartCreatingOrEditingBinding(propertyName, false, inspector);
-=======
->>>>>>> 129a6708
         }
 
         /// <summary>
@@ -429,11 +417,7 @@
             try
             {
                 var validBinding = m_AttributesView.m_CurrentElementSerializedObject.FindProperty(m_AttributesView.bindingSerializedPropertyRootPath)?.managedReferenceValue != null;
-<<<<<<< HEAD
-                if (currentVisualElement != null && validBinding)
-=======
                 if (selectedVisualElement != null && validBinding)
->>>>>>> 129a6708
                 {
                     var currentVea = selectedVisualElement.GetVisualElementAsset();
 
