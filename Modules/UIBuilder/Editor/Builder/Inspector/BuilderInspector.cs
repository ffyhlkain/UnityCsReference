--- conflicted
+++ resolved
@@ -356,11 +356,6 @@
 
             cachedBinding = null;
 
-<<<<<<< HEAD
-            // Hide pre and pre-wrap buttons until icons are provided.
-            this.Q<Button>("pre").style.display = DisplayStyle.None;
-            this.Q<Button>("pre-wrap").style.display = DisplayStyle.None;
-=======
             var scaleModeWarningPlaceHolder = this.Q<VisualElement>("scale-mode-warning");
             var spacer = new VisualElement();
             spacer.style.marginLeft = 20;
@@ -372,7 +367,6 @@
                 HelpBoxMessageType.Warning);
             helpBox.style.marginLeft = 0.0f;
             scaleModeWarningPlaceHolder.Add(helpBox);
->>>>>>> 129a6708
         }
 
         public void UnsetBoundFieldInlineValue(DropdownMenuAction menuAction)
