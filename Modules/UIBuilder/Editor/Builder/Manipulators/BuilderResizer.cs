// Unity C# reference source
// Copyright (c) Unity Technologies. For terms of use, see
// https://unity3d.com/legal/licenses/Unity_Reference_Only_License

using System;
using System.Collections.Generic;
using UnityEngine;
using UnityEngine.UIElements;

namespace Unity.UI.Builder
{
    /// <summary>
    /// Resizes the target element in the UI Builder.
    /// When resizing we do 3 steps:
    ///  1. Clamp the drag value so that the height/width does not go below 0. A negative value can cause the element to go to an unexpected size.
    ///  2. Apply the clamped value to the target element.
    ///  3. Check the geometry of the target element matches the requested value. If not, we need to adjust the drag value to match the geometry. This handles elements with min/max sizes.
    /// </summary>
    class BuilderResizer : BuilderTransformer
    {
        const string k_TopHandleName = "top-handle";
        const string k_LeftHandleName = "left-handle";
        const string k_BottomHandleName = "bottom-handle";
        const string k_RightHandleName = "right-handle";
        const string k_TopLeftHandleName = "top-left-handle";
        const string k_TopRightHandleName = "top-right-handle";
        const string k_BottomLeftHandleName = "bottom-left-handle";
        const string k_BottomRightHandleName = "bottom-right-handle";

<<<<<<< HEAD
        const int k_LayoutCountLimit = UIRLayoutUpdater.kMaxValidateLayoutCount - 2;
=======
        const int k_LayoutCountLimit = UIRLayoutUpdater.kMaxValidateLayoutCount / 2;
>>>>>>> 129a6708

        static readonly string s_UssClassName = "unity-builder-resizer";
        public static readonly string s_CursorSetterUssClassName = s_UssClassName + "__cursor-setter";
        static readonly string s_TrackedStylesProperty = "TrackedStyles";
        static readonly int s_HighlightHandleOnInspectorChangeDelayMS = 250;

        IVisualElementScheduledItem m_UndoWidthHighlightScheduledItem;
        IVisualElementScheduledItem m_UndoHeightHighlightScheduledItem;

        Dictionary<string, VisualElement> m_HandleElements = new();

        // Current callback to check the geometry matches the requested value.
        EventCallback<GeometryChangedEvent> m_TargetGeometryChangedCallback;

        // We need to keep track of the diff so we can calculate the expected values without rounding errors caused by the zoom scale.
        // Currently only used for the bottom and right handles.
        Vector2 m_LastDragDiff;

        // Used in tests
        public Dictionary<string, VisualElement> handleElements => m_HandleElements;

        [Serializable]
        public new class UxmlSerializedData : BuilderTransformer.UxmlSerializedData
        {
            public override object CreateInstance() => new BuilderResizer();
        }

        public BuilderResizer()
        {
            var builderTemplate = BuilderPackageUtilities.LoadAssetAtPath<VisualTreeAsset>(
                BuilderConstants.UIBuilderPackagePath + "/Manipulators/BuilderResizer.uxml");
            builderTemplate.CloneTree(this);

            AddToClassList(s_UssClassName);

            // Add side handles
            AddHandle(k_TopHandleName, true, TrackedStyles.Top | TrackedStyles.Height, OnStartResizeDrag, OnEndResizeDrag, OnDragTop);
            AddHandle(k_LeftHandleName, true, TrackedStyles.Left | TrackedStyles.Width, OnStartResizeDrag, OnEndResizeDrag, OnDragLeft);
            AddHandle(k_BottomHandleName, false, TrackedStyles.Bottom | TrackedStyles.Height, OnStartResizeDrag, OnEndResizeDrag, OnDragBottom);
            AddHandle(k_RightHandleName, false, TrackedStyles.Right | TrackedStyles.Width, OnStartResizeDrag, OnEndResizeDrag, OnDragRight);

            // Add corner handles
            AddHandle(k_TopLeftHandleName, true, TrackedStyles.Left | TrackedStyles.Top | TrackedStyles.Width | TrackedStyles.Height, OnStartResizeDrag, OnEndResizeDrag, OnDragTopLeft);
            AddHandle(k_TopRightHandleName, true, TrackedStyles.Right | TrackedStyles.Top | TrackedStyles.Height | TrackedStyles.Width, OnStartResizeDrag, OnEndResizeDrag, OnDragTopRight);
            AddHandle(k_BottomLeftHandleName, true, TrackedStyles.Left | TrackedStyles.Bottom | TrackedStyles.Width | TrackedStyles.Height, OnStartResizeDrag, OnEndResizeDrag, OnDragBottomLeft);
            AddHandle(k_BottomRightHandleName, false, TrackedStyles.Right | TrackedStyles.Bottom | TrackedStyles.Width | TrackedStyles.Height, OnStartResizeDrag, OnEndResizeDrag, OnDragBottomRight);

            m_UndoWidthHighlightScheduledItem = this.schedule.Execute(UndoWidthHighlight);
            m_UndoWidthHighlightScheduledItem.Pause();
            m_UndoHeightHighlightScheduledItem = this.schedule.Execute(UndoHeightHighlight);
            m_UndoHeightHighlightScheduledItem.Pause();
        }

        private void AddHandle(string handleName, bool absolute, TrackedStyles trackedStyles, Action<VisualElement> startDrag, Action endDrag, Action<Vector2> dragAction)
        {
            var handle = this.Q(handleName);

            m_HandleElements.Add(handleName, handle);
            if (absolute)
                m_AbsoluteOnlyHandleElements.Add(handle);
            handle.AddManipulator(new Manipulator(startDrag, endDrag, dragAction));
            handle.SetProperty(s_TrackedStylesProperty, trackedStyles);
        }

        void OnStartResizeDrag(VisualElement element)
        {
            OnStartDrag(element);

<<<<<<< HEAD
            // We need to monitor for geometry changed events so we can compare the requested against the actual to see if a min/max size is being enforced.
            switch(element.name)
=======
            // We can not use geometry changed events when the element is using flex-grow. (UUM-72096)
            if (m_Target.resolvedStyle.flexGrow != 0 && m_Target.resolvedStyle.position == Position.Relative)
                return;

            // We need to monitor for geometry changed events so we can compare the requested against the actual to see if a min/max size is being enforced.
            switch (element.name)
>>>>>>> 129a6708
            {
                case k_TopHandleName: m_TargetGeometryChangedCallback = OnTargetGeometryChangedDragTop; break;
                case k_LeftHandleName: m_TargetGeometryChangedCallback = OnTargetGeometryChangedDragLeft; break;
                case k_BottomHandleName: m_TargetGeometryChangedCallback = OnTargetGeometryChangedDragBottom; break;
                case k_RightHandleName: m_TargetGeometryChangedCallback = OnTargetGeometryChangedDragRight; break;
                case k_TopLeftHandleName: m_TargetGeometryChangedCallback = OnTargetGeometryChangedDragTopLeft; break;
                case k_TopRightHandleName: m_TargetGeometryChangedCallback = OnTargetGeometryChangedDragTopRight; break;
                case k_BottomLeftHandleName: m_TargetGeometryChangedCallback = OnTargetGeometryChangedDragBottomLeft; break;
                case k_BottomRightHandleName: m_TargetGeometryChangedCallback = OnTargetGeometryChangedDragBottomRight; break;
                default: return;
            }

            RegisterCallback(m_TargetGeometryChangedCallback);
        }

        void OnEndResizeDrag()
        {
            OnEndDrag();

            if (m_TargetGeometryChangedCallback != null)
            {
                UnregisterCallback(m_TargetGeometryChangedCallback);
                m_TargetGeometryChangedCallback = null;
            }
        }

        protected override void UpdateBoundStyles()
        {
            base.UpdateBoundStyles();

            void UpdateHandleFromBindings(VisualElement handle)
            {
                var handleName = handle.name;
                var trackedStyles = (TrackedStyles)handle.GetProperty(s_TrackedStylesProperty);
                var handleTooltip = string.Empty;
                var boundTrackedStyles = m_BoundStyles & trackedStyles;
                var bound = boundTrackedStyles != 0;

                m_HandleElements[handleName].EnableInClassList(s_DisabledHandleClassName, bound);

                if (bound)
                {
                    var asText = boundTrackedStyles.ToString().ToLower();

                    handleTooltip = string.Format(BuilderConstants.CannotResizeBecauseOfBoundPropertiesMessage, asText);
                }
                m_HandleElements[handleName].Q(className: s_CursorSetterUssClassName).tooltip = handleTooltip;
            }

            foreach (var handlePair in m_HandleElements)
            {
                UpdateHandleFromBindings(handlePair.Value);
            }
        }

        void OnDrag(
            TrackedStyles primaryStyle,
            float onStartDragLength,
            float onStartDragPrimary,
            float delta,
            List<string> changeList)
        {
            var oppositeStyle = GetOppositeStyle(primaryStyle);
            var lengthStyle = GetLengthStyle(primaryStyle);

            // Make sure our delta is a whole number so we don't end up with non-whole pixel values.
            delta = Mathf.Ceil(delta / canvas.zoomScale);

            if (!IsNoneOrAuto(oppositeStyle) && !IsNoneOrAuto(primaryStyle))
            {
                SetStyleSheetValue(primaryStyle, onStartDragPrimary - delta);
                changeList.Add(GetStyleName(primaryStyle));
            }
            else if (IsNoneOrAuto(oppositeStyle) && !IsNoneOrAuto(primaryStyle))
            {
                SetStyleSheetValue(lengthStyle, onStartDragLength + delta);
                SetStyleSheetValue(primaryStyle, onStartDragPrimary - delta);
                changeList.Add(GetStyleName(primaryStyle));
                changeList.Add(GetStyleName(lengthStyle));
            }
            else if (!IsNoneOrAuto(oppositeStyle) && IsNoneOrAuto(primaryStyle))
            {
                SetStyleSheetValue(lengthStyle, onStartDragLength + delta);
                changeList.Add(GetStyleName(lengthStyle));
            }
            else
            {
                if (primaryStyle == TrackedStyles.Top || primaryStyle == TrackedStyles.Left)
                {
                    SetStyleSheetValue(lengthStyle, onStartDragLength + delta);
                    SetStyleSheetValue(primaryStyle, onStartDragPrimary - delta);
                    changeList.Add(GetStyleName(primaryStyle));
                    changeList.Add(GetStyleName(lengthStyle));
                }
                else
                {
                    SetStyleSheetValue(lengthStyle, onStartDragLength + delta);
                    changeList.Add(GetStyleName(lengthStyle));
                }
            }
        }

        protected override void OnEndDrag()
        {
            base.OnEndDrag();
            NotifySelection(false);
        }

        void OnDragTop(Vector2 diff, List<string> changeList)
        {
            // Prevent setting a height less than 0
            var newHeight = m_TargetRectOnStartDrag.height - diff.y / canvas.zoomScale;
            if (newHeight < 0)
            {
                diff.y = m_TargetRectOnStartDrag.height * canvas.zoomScale;
            }

            OnDrag(
                TrackedStyles.Top,
                m_TargetRectOnStartDrag.height,
                m_TargetRectOnStartDrag.y,
                -diff.y,
                changeList);

            style.height = Mathf.Round(m_ThisRectOnStartDrag.height - diff.y);
            style.top = Mathf.Round(m_ThisRectOnStartDrag.y + diff.y);
        }

        void OnDragLeft(Vector2 diff, List<string> changeList)
        {
            // Prevent setting a width less than 0
            var newWidth = m_TargetRectOnStartDrag.width - diff.x / canvas.zoomScale;
            if (newWidth < 0)
            {
                diff.x = m_TargetRectOnStartDrag.width * canvas.zoomScale;
            }

            OnDrag(
                TrackedStyles.Left,
                m_TargetRectOnStartDrag.width,
                m_TargetRectOnStartDrag.x,
                -diff.x,
                changeList);

            style.width = Mathf.Round(m_ThisRectOnStartDrag.width - diff.x);
            style.left = Mathf.Round(m_ThisRectOnStartDrag.x + diff.x);
        }

        void OnDragBottom(Vector2 diff, List<string> changeList)
        {
            // Prevent setting a height less than 0
            var newHeight = m_TargetRectOnStartDrag.height + diff.y / canvas.zoomScale;
            if (newHeight < 0)
            {
                diff.y = -m_TargetRectOnStartDrag.height * canvas.zoomScale;
            }

            m_LastDragDiff = diff;

            OnDrag(
                TrackedStyles.Bottom,
                m_TargetRectOnStartDrag.height,
                m_TargetCorrectedBottomOnStartDrag,
                diff.y,
                changeList);

            style.height = Mathf.Round(m_ThisRectOnStartDrag.height + diff.y);
        }

        void OnDragRight(Vector2 diff, List<string> changeList)
        {
            // Prevent setting a width less than 0
            var newWidth = m_TargetRectOnStartDrag.width + diff.x / canvas.zoomScale;
            if (newWidth < 0)
            {
                diff.x = -m_TargetRectOnStartDrag.width * canvas.zoomScale;
            }

            m_LastDragDiff = diff;

            OnDrag(
                TrackedStyles.Right,
                m_TargetRectOnStartDrag.width,
                m_TargetCorrectedRightOnStartDrag,
                diff.x,
                changeList);

            style.width = Mathf.Round(m_ThisRectOnStartDrag.width + diff.x);
        }

        void NotifySelection(bool refreshOnly = true)
        {
            var styleChangeType = refreshOnly ? BuilderStylingChangeType.RefreshOnly : BuilderStylingChangeType.Default;

            m_Selection.NotifyOfStylingChange(this, m_ScratchChangeList, styleChangeType);
            if (!refreshOnly)
                m_Selection.NotifyOfHierarchyChange(this, m_Target, BuilderHierarchyChangeType.InlineStyle | BuilderHierarchyChangeType.FullRefresh);
        }

        void OnTargetGeometryChangedDragTop(GeometryChangedEvent evt)
        {
            // Avoid doing too many updates, such as when the element is changing in response to our resize.
            if (evt.layoutPass > k_LayoutCountLimit)
                return;

            if (ShouldConstrainDragTopToTargetHeight(out var diffY))
            {
                m_ScratchChangeList.Clear();
                OnDragTop(new Vector2(0, diffY), m_ScratchChangeList);
            }
        }

        bool ShouldConstrainDragTopToTargetHeight(out float diffY)
        {
            if (!Mathf.Approximately(m_TargetRectOnStartDrag.yMax, m_Target.layout.yMax - m_Target.resolvedStyle.marginTop - m_Target.parent.resolvedStyle.borderTopWidth))
            {
                diffY = GenerateClampedHeightDiff();
                return true;
            }

            diffY = 0;
            return false;
        }

        float GenerateClampedHeightDiff()
        {
            // Generate the diff that will give us the same width, it needs to be scaled by the zoom scale.
            var scaledHeight = (m_Target.resolvedStyle.height + m_Target.resolvedStyle.marginBottom + m_Target.resolvedStyle.marginTop) * canvas.zoomScale;
            return m_ThisRectOnStartDrag.height - scaledHeight;
        }

        void OnTargetGeometryChangedDragLeft(GeometryChangedEvent evt)
        {
            // Avoid doing too many updates, such as when the element is changing in response to our resize.
            if (evt.layoutPass > k_LayoutCountLimit)
                return;

            if (ShouldConstrainDragLeftToTargetWidth(out var diffX))
            {
                m_ScratchChangeList.Clear();
                OnDragLeft(new Vector2(diffX, 0), m_ScratchChangeList);
            }
        }

        bool ShouldConstrainDragLeftToTargetWidth(out float diffX)
        {
            var parentBorderLeft = m_Target.parent.resolvedStyle.borderLeftWidth;
            var targetMarginLeft = m_Target.resolvedStyle.marginLeft;

            // If the right has moved then a min/max width constraint has been hit and we need to clamp to the target width.
            if (!Mathf.Approximately(m_TargetRectOnStartDrag.xMax, m_Target.layout.xMax - parentBorderLeft - targetMarginLeft))
            {
                diffX = GenerateClampedWidthDiff();
                return true;
            }

            diffX = 0;
            return false;
        }

        float GenerateClampedWidthDiff()
        {
            // Generate the diff that will give us the same width, it needs to be scaled by the zoom scale.
            var scaledWidth = (m_Target.resolvedStyle.width + m_Target.resolvedStyle.marginRight + m_Target.resolvedStyle.marginLeft) * canvas.zoomScale;
            return m_ThisRectOnStartDrag.width - scaledWidth;
        }

        void OnTargetGeometryChangedDragBottom(GeometryChangedEvent evt)
        {
            // Avoid doing too many updates, such as when the element is changing in response to our resize.
            if (evt.layoutPass > k_LayoutCountLimit)
                return;

            if (ShouldConstrainDragBottomToTargetHeight(out var diffY))
            {
                m_ScratchChangeList.Clear();
                OnDragBottom(new Vector2(0, diffY), m_ScratchChangeList);
            }
        }

        bool ShouldConstrainDragBottomToTargetHeight(out float diffY)
        {
            var expectedHeight = Mathf.Ceil(m_TargetRectOnStartDrag.height + m_LastDragDiff.y / canvas.zoomScale);
            if (!Mathf.Approximately(m_Target.resolvedStyle.height, expectedHeight))
            {
                diffY = -GenerateClampedHeightDiff();
                return true;
            }

            diffY = 0;
            return false;
        }

        void OnTargetGeometryChangedDragRight(GeometryChangedEvent evt)
        {
            // Avoid doing too many updates, such as when the element is changing in response to our resize.
            if (evt.layoutPass > k_LayoutCountLimit)
                return;

            if (ShouldConstrainDragRightToTargetWidth(out var diffX))
            {
                m_ScratchChangeList.Clear();
                OnDragRight(new Vector2(diffX, 0), m_ScratchChangeList);
            }
        }

        bool ShouldConstrainDragRightToTargetWidth(out float diffX)
        {
            var expectedWidth = Mathf.Ceil(m_TargetRectOnStartDrag.width + m_LastDragDiff.x / canvas.zoomScale);
            if (!Mathf.Approximately(m_Target.resolvedStyle.width, expectedWidth))
            {
                diffX = -GenerateClampedWidthDiff();
                return true;
            }

            diffX = 0;
            return false;
        }

        void OnTargetGeometryChangedDragTopLeft(GeometryChangedEvent evt)
        {
            // Avoid doing too many updates, such as when the element is changing in response to our resize.
            if (evt.layoutPass > k_LayoutCountLimit)
                return;

            var changedWidth = ShouldConstrainDragLeftToTargetWidth(out var diffX);
            var changedHeight = ShouldConstrainDragTopToTargetHeight(out var diffY);

            if (changedHeight || changedWidth)
            {
                m_ScratchChangeList.Clear();
                var diff = new Vector2(diffX, diffY);

                if (changedWidth)
                    OnDragLeft(diff, m_ScratchChangeList);
                if (changedHeight)
                    OnDragTop(diff, m_ScratchChangeList);
            }
        }

        void OnTargetGeometryChangedDragTopRight(GeometryChangedEvent evt)
        {
            // Avoid doing too many updates, such as when the element is changing in response to our resize.
            if (evt.layoutPass > k_LayoutCountLimit)
                return;

            var changedWidth = ShouldConstrainDragRightToTargetWidth(out var diffX);
            var changedHeight = ShouldConstrainDragTopToTargetHeight(out var diffY);

            if (changedHeight || changedWidth)
            {
                m_ScratchChangeList.Clear();
                var diff = new Vector2(diffX, diffY);

                if (changedWidth)
                    OnDragRight(diff, m_ScratchChangeList);
                if (changedHeight)
                    OnDragTop(diff, m_ScratchChangeList);
            }
        }

        void OnTargetGeometryChangedDragBottomLeft(GeometryChangedEvent evt)
        {
            // Avoid doing too many updates, such as when the element is changing in response to our resize.
            if (evt.layoutPass > k_LayoutCountLimit)
                return;

            var changedWidth = ShouldConstrainDragLeftToTargetWidth(out var diffX);
            var changedHeight = ShouldConstrainDragBottomToTargetHeight(out var diffY);

            if (changedHeight || changedWidth)
            {
                m_ScratchChangeList.Clear();
                var diff = new Vector2(diffX, diffY);

                if (changedWidth)
                    OnDragLeft(diff, m_ScratchChangeList);
                if (changedHeight)
                    OnDragBottom(diff, m_ScratchChangeList);
            }
        }

        void OnTargetGeometryChangedDragBottomRight(GeometryChangedEvent evt)
        {
            // Avoid doing too many updates, such as when the element is changing in response to our resize.
            if (evt.layoutPass > k_LayoutCountLimit)
                return;

            var changedWidth = ShouldConstrainDragRightToTargetWidth(out var diffX);
            var changedHeight = ShouldConstrainDragBottomToTargetHeight(out var diffY);

            if (changedHeight || changedWidth)
            {
                m_ScratchChangeList.Clear();
                var diff = new Vector2(diffX, diffY);

                if (changedWidth)
                    OnDragRight(diff, m_ScratchChangeList);
                if (changedHeight)
                    OnDragBottom(diff, m_ScratchChangeList);
            }
        }

        void OnDragTop(Vector2 diff)
        {
            m_ScratchChangeList.Clear();
            OnDragTop(diff, m_ScratchChangeList);
            NotifySelection();
        }

        void OnDragLeft(Vector2 diff)
        {
            m_ScratchChangeList.Clear();
            OnDragLeft(diff, m_ScratchChangeList);
            NotifySelection();
        }

        void OnDragBottom(Vector2 diff)
        {
            m_ScratchChangeList.Clear();
            OnDragBottom(diff, m_ScratchChangeList);
            NotifySelection();
        }

        void OnDragRight(Vector2 diff)
        {
            m_ScratchChangeList.Clear();
            OnDragRight(diff, m_ScratchChangeList);
            NotifySelection();
        }

        void OnDragTopLeft(Vector2 diff)
        {
            m_ScratchChangeList.Clear();
            OnDragTop(diff, m_ScratchChangeList);
            OnDragLeft(diff, m_ScratchChangeList);
            NotifySelection();
        }

        void OnDragTopRight(Vector2 diff)
        {
            m_ScratchChangeList.Clear();
            OnDragTop(diff, m_ScratchChangeList);
            OnDragRight(diff, m_ScratchChangeList);
            NotifySelection();
        }

        void OnDragBottomLeft(Vector2 diff)
        {
            m_ScratchChangeList.Clear();
            OnDragBottom(diff, m_ScratchChangeList);
            OnDragLeft(diff, m_ScratchChangeList);
            NotifySelection();
        }

        void OnDragBottomRight(Vector2 diff)
        {
            m_ScratchChangeList.Clear();
            OnDragBottom(diff, m_ScratchChangeList);
            OnDragRight(diff, m_ScratchChangeList);
            NotifySelection();
        }

        void UndoWidthHighlight()
        {
            m_HandleElements["left-handle"].pseudoStates &= ~PseudoStates.Hover;
            m_HandleElements["right-handle"].pseudoStates &= ~PseudoStates.Hover;
        }

        void UndoHeightHighlight()
        {
            m_HandleElements["top-handle"].pseudoStates &= ~PseudoStates.Hover;
            m_HandleElements["bottom-handle"].pseudoStates &= ~PseudoStates.Hover;
        }

        public override void StylingChanged(List<string> styles, BuilderStylingChangeType changeType)
        {
            if (m_Target == null)
                return;

            base.StylingChanged(styles, changeType);

            if (styles == null)
                return;

            if (styles.Contains("width"))
            {
                if (IsNoneOrAuto(TrackedStyles.Left) && !IsNoneOrAuto(TrackedStyles.Right))
                    m_HandleElements["left-handle"].pseudoStates |= PseudoStates.Hover;
                else if (!IsNoneOrAuto(TrackedStyles.Left) && IsNoneOrAuto(TrackedStyles.Right))
                    m_HandleElements["right-handle"].pseudoStates |= PseudoStates.Hover;
                else
                {
                    m_HandleElements["left-handle"].pseudoStates |= PseudoStates.Hover;
                    m_HandleElements["right-handle"].pseudoStates |= PseudoStates.Hover;
                }
                m_UndoWidthHighlightScheduledItem.ExecuteLater(s_HighlightHandleOnInspectorChangeDelayMS);
            }

            if (styles.Contains("height"))
            {
                if (IsNoneOrAuto(TrackedStyles.Top) && !IsNoneOrAuto(TrackedStyles.Bottom))
                    m_HandleElements["top-handle"].pseudoStates |= PseudoStates.Hover;
                else if (!IsNoneOrAuto(TrackedStyles.Top) && IsNoneOrAuto(TrackedStyles.Bottom))
                    m_HandleElements["bottom-handle"].pseudoStates |= PseudoStates.Hover;
                else
                {
                    m_HandleElements["top-handle"].pseudoStates |= PseudoStates.Hover;
                    m_HandleElements["bottom-handle"].pseudoStates |= PseudoStates.Hover;
                }
                m_UndoHeightHighlightScheduledItem.ExecuteLater(s_HighlightHandleOnInspectorChangeDelayMS);
            }
        }
    }
}<|MERGE_RESOLUTION|>--- conflicted
+++ resolved
@@ -27,11 +27,7 @@
         const string k_BottomLeftHandleName = "bottom-left-handle";
         const string k_BottomRightHandleName = "bottom-right-handle";
 
-<<<<<<< HEAD
-        const int k_LayoutCountLimit = UIRLayoutUpdater.kMaxValidateLayoutCount - 2;
-=======
         const int k_LayoutCountLimit = UIRLayoutUpdater.kMaxValidateLayoutCount / 2;
->>>>>>> 129a6708
 
         static readonly string s_UssClassName = "unity-builder-resizer";
         public static readonly string s_CursorSetterUssClassName = s_UssClassName + "__cursor-setter";
@@ -100,17 +96,12 @@
         {
             OnStartDrag(element);
 
-<<<<<<< HEAD
-            // We need to monitor for geometry changed events so we can compare the requested against the actual to see if a min/max size is being enforced.
-            switch(element.name)
-=======
             // We can not use geometry changed events when the element is using flex-grow. (UUM-72096)
             if (m_Target.resolvedStyle.flexGrow != 0 && m_Target.resolvedStyle.position == Position.Relative)
                 return;
 
             // We need to monitor for geometry changed events so we can compare the requested against the actual to see if a min/max size is being enforced.
             switch (element.name)
->>>>>>> 129a6708
             {
                 case k_TopHandleName: m_TargetGeometryChangedCallback = OnTargetGeometryChangedDragTop; break;
                 case k_LeftHandleName: m_TargetGeometryChangedCallback = OnTargetGeometryChangedDragLeft; break;
