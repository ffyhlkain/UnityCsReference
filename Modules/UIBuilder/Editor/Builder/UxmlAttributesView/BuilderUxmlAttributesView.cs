--- conflicted
+++ resolved
@@ -458,13 +458,6 @@
 
         public void SetBoundValue(VisualElement fieldElement, object value)
         {
-<<<<<<< HEAD
-            var dataField = fieldElement as UxmlSerializedDataAttributeField ?? fieldElement.GetFirstAncestorOfType<UxmlSerializedDataAttributeField>();
-            var serializedAttribute = dataField.GetLinkedAttributeDescription() as UxmlSerializedAttributeDescription;
-            var property = m_CurrentElementSerializedObject.FindProperty($"{serializedRootPath}.{serializedAttribute.serializedField.Name}");
-
-=======
->>>>>>> 129a6708
             var bindableElement = fieldElement.Q<BindableElement>();
             var binding = bindableElement?.GetBinding(BindingExtensions.s_SerializedBindingId);
             if (binding is not SerializedObjectBindingBase bindingBase)
@@ -571,15 +564,6 @@
             foreach (var desc in dataDescription.serializedAttributes)
             {
                 var propertyPath = $"{parent.rootPath}.{desc.serializedField.Name}";
-<<<<<<< HEAD
-                fieldsContainer.AddToClassList(InspectorElement.ussClassName);
-                if (desc.serializedField.GetCustomAttribute<HideInInspector>() == null)
-                {
-                    CreateSerializedAttributeRow(desc, propertyPath, parent);
-                }
-                else
-                {
-=======
                 attributesContainer.AddToClassList(InspectorElement.ussClassName);
                 if (desc.serializedField.GetCustomAttribute<HideInInspector>() == null)
                 {
@@ -587,7 +571,6 @@
                 }
                 else
                 {
->>>>>>> 129a6708
                     var itemRoot = new UxmlAssetSerializedDataRoot
                     {
                         dataDescription = dataDescription,
