--- conflicted
+++ resolved
@@ -13,11 +13,7 @@
     [NativeHeader("Modules/HierarchyCore/HierarchyTestsHelper.h")]
     internal static class HierarchyTestsHelper
     {
-<<<<<<< HEAD
-        [NativeType(Header = "Modules/HierarchyCore/HierarchyTestsHelper.h")]
-=======
         [NativeHeader("Modules/HierarchyCore/HierarchyTestsHelper.h")]
->>>>>>> 129a6708
         internal enum SortOrder
         {
             Ascending,
