// Unity C# reference source
// Copyright (c) Unity Technologies. For terms of use, see
// https://unity3d.com/legal/licenses/Unity_Reference_Only_License

using System.Collections.Generic;
using UnityEditor.Build.Profile.Handlers;
using UnityEngine;
using UnityEngine.UIElements;

namespace UnityEditor.Build.Profile.Elements
{
    /// <summary>
    /// Build Profile window list views for classic platforms,
    /// scene list, missing platforms, and custom build profiles.
    /// </summary>
    internal class PlatformListView
    {
        internal struct ClassicItemData
        {
            public ListItemType type;
            public BuildProfile data;
            public string text;
            public Texture2D icon;
<<<<<<< HEAD
            public string platformId;
=======
            public GUID platformId;
>>>>>>> 129a6708
        }

        internal enum ListItemType
        {
            SceneList,
            InstalledPlatform,
            MissingPlatform,
        }

        internal const string buildProfilesVisualElement = "custom-build-profiles";
        internal const string buildProfileClassicPlatformVisualElement = "build-profile-classic-platforms";

        readonly BuildProfileWindow m_Parent;
        readonly BuildProfileDataSource m_DataSource;
        readonly ListView m_PlatformListView;
        readonly ListView m_BuildProfilesListView;

        public PlatformListView(BuildProfileWindow parent, BuildProfileDataSource dataSource)
        {
            m_Parent = parent;
            m_DataSource = dataSource;
            m_PlatformListView = parent.rootVisualElement.Q<ListView>(buildProfileClassicPlatformVisualElement);
            m_BuildProfilesListView = parent.rootVisualElement.Q<ListView>(buildProfilesVisualElement);
        }

        internal void Create()
        {
            m_PlatformListView.Q<ScrollView>().verticalScrollerVisibility = ScrollerVisibility.Hidden;
            m_PlatformListView.selectionType = SelectionType.Single;
            m_PlatformListView.itemsSource = GetPlatformListData(m_DataSource);
            m_PlatformListView.makeItem = m_Parent.CreateEditableLabelItem;
            m_PlatformListView.bindItem = (element, index) =>
            {
                var item = (ClassicItemData)m_PlatformListView.itemsSource[index];
                var label = element as BuildProfileListEditableLabel;
                label.Set(item.text, item.icon);
                label.dataSource = item.data;

                switch (item.type)
                {
                    case ListItemType.MissingPlatform:
                        label.SetEnabled(false);
                        break;
                    case ListItemType.InstalledPlatform:
                        if (item.data.IsActiveBuildProfileOrPlatform())
                        {
                            label.SetActiveIndicator(true);
                        }
                        break;
                    default:
                        label.SetActiveIndicator(false);
                        break;
                }
            };
            m_PlatformListView.selectionChanged += (items) =>
            {
                if (m_PlatformListView.selectedIndex < 0)
                    return;

                var data = (ClassicItemData)m_PlatformListView.selectedItem;

                switch (data.type)
                {
                    case ListItemType.SceneList:
                        m_Parent.OnClassicSceneListSelected();
                        break;
                    case ListItemType.InstalledPlatform:
                        m_Parent.OnClassicPlatformSelected(data.data);
                        break;
                    case ListItemType.MissingPlatform:
                        m_Parent.OnMissingClassicPlatformSelected(data.platformId);
                        break;
                }
            };
            m_PlatformListView.unbindItem = UnbindItem;

            m_BuildProfilesListView.Q<ScrollView>().verticalScrollerVisibility = ScrollerVisibility.Hidden;
            m_BuildProfilesListView.selectionType = SelectionType.Multiple;
            m_BuildProfilesListView.itemsSource = (System.Collections.IList)m_DataSource.customBuildProfiles;
            m_BuildProfilesListView.makeItem = m_Parent.CreateEditableLabelItem;
            m_BuildProfilesListView.bindItem = (VisualElement element, int index) =>
            {
                var profile = m_DataSource.customBuildProfiles[index];
                UnityEngine.Assertions.Assert.IsNotNull(profile, "Build profile is null");

                var editableBuildProfileLabel = element as BuildProfileListEditableLabel;
                editableBuildProfileLabel.dataSource = profile;
                UnityEngine.Assertions.Assert.IsNotNull(editableBuildProfileLabel, "Build profile label is null");

<<<<<<< HEAD
                var icon = BuildProfileModuleUtil.GetPlatformIconSmall(profile.platformId);
=======
                var icon = BuildProfileModuleUtil.GetPlatformIconSmall(profile.platformGuid);
>>>>>>> 129a6708
                editableBuildProfileLabel.Set(profile.name, icon);

                if (profile.IsActiveBuildProfileOrPlatform())
                {
                    editableBuildProfileLabel.SetActiveIndicator(true);
                }
                else
                    editableBuildProfileLabel.SetActiveIndicator(false);

                if (!BuildProfileContext.IsClassicPlatformProfile(profile))
                {
                    editableBuildProfileLabel.tooltip = AssetDatabase.GetAssetPath(profile);
                }
            };
            m_BuildProfilesListView.selectionChanged += m_Parent.OnCustomProfileSelected;
            m_BuildProfilesListView.unbindItem = UnbindItem;
        }

        internal void ClearPlatformSelection() => m_PlatformListView.ClearSelection();

        internal void ClearProfileSelection() => m_BuildProfilesListView.ClearSelection();

        internal void Unbind()
        {
            if (m_PlatformListView != null)
                m_PlatformListView.itemsSource = null;

            if (m_BuildProfilesListView != null)
                m_BuildProfilesListView.itemsSource = null;
        }

        internal void Rebuild()
        {
            m_PlatformListView.Rebuild();
            m_BuildProfilesListView.Rebuild();
        }

        internal void SelectInstalledPlatform(int index)
        {
            if (m_BuildProfilesListView.selectedIndex >= 0)
                m_BuildProfilesListView.ClearSelection();

            // Offset by 1 to account for the scene list item.
            m_PlatformListView.SetSelection(index + 1);
        }

        internal void SelectBuildProfile(int index)
        {
            if (m_PlatformListView.selectedIndex >= 0)
                m_PlatformListView.ClearSelection();

            m_BuildProfilesListView.SetSelection(index);
        }

        internal void SelectSharedSceneList()
        {
            if (m_PlatformListView.selectedIndex >= 0)
                m_BuildProfilesListView.ClearSelection();

            m_PlatformListView.SetSelection(0);
        }

        internal void AppendBuildProfileSelection(int index) => m_BuildProfilesListView.AddToSelection(index);

        internal void ShowCustomBuildProfiles() => m_BuildProfilesListView.Show();

        internal void HideCustomBuildProfiles() => m_BuildProfilesListView.Hide();

        /// <summary>
        /// Selects active profile from available custom build profiles or installed platforms.
        /// </summary>
        internal void SelectActiveProfile()
        {
            if (TrySelectCustomBuildProfile())
                return;

            if (TrySelectClassicPlatform())
                return;

            if (TrySelectClassicBasePlatform())
                return;

            Debug.LogWarning("[BuildProfile] Active profile not found in build profile window data source.");
        }

        bool TrySelectClassicPlatform()
        {
            var search = m_DataSource.classicPlatforms;
            for (int i = 0; i < search.Count; ++i)
            {
                if (search[i].IsActiveBuildProfileOrPlatform())
                {
                    // Consider scene list item occupies the first index.
                    SelectInstalledPlatform(i);
                    return true;
                }
            }
            return false;
        }

        bool TrySelectClassicBasePlatform()
        {
            var search = m_DataSource.classicPlatforms;
            for (int i = 0; i < search.Count; ++i)
            {
                if (BuildProfileModuleUtil.IsBasePlatformOfActivePlatform(search[i].platformGuid))
                {
                    // Consider scene list item occupies the first index.
                    SelectInstalledPlatform(i);
                    BuildProfileModuleUtil.SwitchLegacyActiveFromBuildProfile(search[i]);
                    return true;
                }
            }
            return false;
        }

        bool TrySelectCustomBuildProfile()
        {
            var search = m_DataSource.customBuildProfiles;
            for (int i = 0; i < search.Count; ++i)
            {
                if (search[i].IsActiveBuildProfileOrPlatform())
                {
                    SelectBuildProfile(i);
                    return true;
                }
            }
            return false;
        }

        static List<ClassicItemData> GetPlatformListData(BuildProfileDataSource dataSource)
        {
            var result = new List<ClassicItemData>
            {
                new()
                {
                    type = ListItemType.SceneList,
                    text = TrText.sceneList,
                    icon = BuildProfileModuleUtil.GetSceneListIcon()
                }
            };

            foreach (var profile in dataSource.classicPlatforms)
            {
                result.Add(new ClassicItemData
                {
                    type = ListItemType.InstalledPlatform,
                    data = profile,
<<<<<<< HEAD
                    text = BuildProfileModuleUtil.GetClassicPlatformDisplayName(profile.platformId),
                    icon = BuildProfileModuleUtil.GetPlatformIconSmall(profile.platformId)
=======
                    text = BuildProfileModuleUtil.GetClassicPlatformDisplayName(profile.platformGuid),
                    icon = BuildProfileModuleUtil.GetPlatformIconSmall(profile.platformGuid)
>>>>>>> 129a6708
                });
            }

            foreach (var platformId in BuildProfileContext.instance.GetMissingKnownPlatformModules())
            {
                result.Add(new ClassicItemData()
                {
                    type = ListItemType.MissingPlatform,
                    text = BuildProfileModuleUtil.GetClassicPlatformDisplayName(platformId),
                    icon = BuildProfileModuleUtil.GetPlatformIconSmall(platformId),
                    platformId = platformId
                });
            }

            return result;
        }

        static void UnbindItem(VisualElement element, int index)
        {
            var label = element as BuildProfileListEditableLabel;
            label.UnbindItem();
        }
    }
}<|MERGE_RESOLUTION|>--- conflicted
+++ resolved
@@ -21,11 +21,7 @@
             public BuildProfile data;
             public string text;
             public Texture2D icon;
-<<<<<<< HEAD
-            public string platformId;
-=======
             public GUID platformId;
->>>>>>> 129a6708
         }
 
         internal enum ListItemType
@@ -115,11 +111,7 @@
                 editableBuildProfileLabel.dataSource = profile;
                 UnityEngine.Assertions.Assert.IsNotNull(editableBuildProfileLabel, "Build profile label is null");
 
-<<<<<<< HEAD
-                var icon = BuildProfileModuleUtil.GetPlatformIconSmall(profile.platformId);
-=======
                 var icon = BuildProfileModuleUtil.GetPlatformIconSmall(profile.platformGuid);
->>>>>>> 129a6708
                 editableBuildProfileLabel.Set(profile.name, icon);
 
                 if (profile.IsActiveBuildProfileOrPlatform())
@@ -268,13 +260,8 @@
                 {
                     type = ListItemType.InstalledPlatform,
                     data = profile,
-<<<<<<< HEAD
-                    text = BuildProfileModuleUtil.GetClassicPlatformDisplayName(profile.platformId),
-                    icon = BuildProfileModuleUtil.GetPlatformIconSmall(profile.platformId)
-=======
                     text = BuildProfileModuleUtil.GetClassicPlatformDisplayName(profile.platformGuid),
                     icon = BuildProfileModuleUtil.GetPlatformIconSmall(profile.platformGuid)
->>>>>>> 129a6708
                 });
             }
 
