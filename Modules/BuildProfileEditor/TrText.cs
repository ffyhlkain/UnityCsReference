--- conflicted
+++ resolved
@@ -47,12 +47,9 @@
         public static readonly string scriptingDefinesWarningHelpbox = L10n.Tr("Additional scripting defines are specified in Player Settings.");
         public static readonly string apply = L10n.Tr("Apply");
         public static readonly string revert = L10n.Tr("Revert");
-<<<<<<< HEAD
-=======
         public static readonly string cancelButtonText = L10n.Tr("Cancel");
         public static readonly string continueButtonText = L10n.Tr("Continue");
         public static readonly GUIContent resetToGlobals = EditorGUIUtility.TrTextContent("Reset to Globals");
->>>>>>> 129a6708
 
         // Build Profile Player Settings
         public static readonly string playerSettingsLabelText = L10n.Tr("Player Settings Overrides");
@@ -61,19 +58,11 @@
         public static readonly string playerSettingsClassicInfo =
             L10n.Tr("Platforms use the global player settings. To customize player settings, create a Build Profile for this platform.");
         public static readonly string customizePlayerSettingsButton = "Customize player settings";
-<<<<<<< HEAD
-        public static readonly string playerSettingsCancel = L10n.Tr("Cancel");
-        public static readonly string playerSettingsContinue = L10n.Tr("Continue");
-=======
->>>>>>> 129a6708
         public static readonly string removePlayerSettingsDialogTitle = L10n.Tr("Remove Player Settings Overrides");
         public static readonly string removePlayerSettingsDialogMessage = L10n.Tr("This will remove all Player Settings overrides");
         public static readonly string resetPlayerSettingsDialogTitle = L10n.Tr("Reset Player Settings to Globals");
         public static readonly string resetPlayerSettingsDialogMessage = L10n.Tr("This will reset all Player Settings overrides and restore all global Player Settings.");
         public static readonly GUIContent playerSettingsReset = EditorGUIUtility.TrTextContent("Reset to Globals");
-<<<<<<< HEAD
-        public static readonly GUIContent playerSetttingsRemove = EditorGUIUtility.TrTextContent("Remove Overrides");
-=======
         public static readonly GUIContent playerSettingsRemove = EditorGUIUtility.TrTextContent("Remove Overrides");
 
         // Build Profile Graphics Settings
@@ -102,7 +91,6 @@
         public static readonly string packagesAddError = L10n.Tr("Error adding packages {0}!");
         public static readonly string packagesAddDownloading = L10n.Tr("Downloading packages...");
         public static readonly string packagesAddInstalling = L10n.Tr("Installing packages...");
->>>>>>> 129a6708
 
         // Platform Discovery Window
         public static readonly string platformDiscoveryTitle = L10n.Tr("Platform Browser");
