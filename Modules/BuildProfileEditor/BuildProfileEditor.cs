// Unity C# reference source
// Copyright (c) Unity Technologies. For terms of use, see
// https://unity3d.com/legal/licenses/Unity_Reference_Only_License

using System;
using UnityEditor.Modules;
using UnityEditor.Build.Profile.Elements;
using UnityEditor.UIElements;
using UnityEngine.UIElements;
using UnityEditor.UIElements;
using UnityEngine;

namespace UnityEditor.Build.Profile
{
    [CustomEditor(typeof(BuildProfile))]
    internal class BuildProfileEditor : Editor
    {
        const string k_Uxml = "BuildProfile/UXML/BuildProfileEditor.uxml";
        const string k_PlatformSettingPropertyName = "m_PlatformBuildProfile";
        const string k_PlatformWarningHelpBox = "platform-warning-help-box";
        const string k_BuildSettingsLabel = "build-settings-label";
        const string k_PlatformSettingsBaseRoot = "platform-settings-base-root";
        const string k_BuildDataLabel = "build-data-label";
        const string k_SharedSettingsInfoHelpbox = "shared-settings-info-helpbox";
        const string k_SharedSettingsInfoHelpboxButton = "shared-settings-info-helpbox-button";
        const string k_SceneListFoldout = "scene-list-foldout";
        const string k_SceneListFoldoutRoot = "scene-list-foldout-root";
        const string k_SceneListFoldoutAddOpenSection = "scene-list-foldout-add-open-section";
        const string k_SceneListFoldoutAddOpenButton = "scene-list-foldout-add-open-button";
        const string k_SceneListFoldoutClassicSection = "scene-list-foldout-classic-section";
        const string k_SceneListFoldoutClassicButton = "scene-list-foldout-classic-button";
        const string k_SceneListGlobalToggle = "scene-list-global-toggle";
        const string k_CompilingWarningHelpBox = "compiling-warning-help-box";
        const string k_VirtualTextureWarningHelpBox = "virtual-texture-warning-help-box";
<<<<<<< HEAD
        const string k_PlayerScriptingDefinesFoldout = "scripting-defines-foldout";
=======
        const string k_PlatformBuildWarningsRoot = "platform-build-warning-root";
        const string k_PlayerScriptingDefinesFoldout = "scripting-defines-foldout";
        const string k_BuildSettingsFoldout = "build-settings-foldout";
>>>>>>> 129a6708
        BuildProfileSceneList m_SceneList;
        HelpBox m_CompilingWarningHelpBox;
        HelpBox m_VirtualTexturingHelpBox;
        Button recompileDefinesButton;
        Button revertDefinesButton;
        BuildProfile m_Profile;

        public BuildProfileWindow parent { get; set; }

        public BuildProfileWorkflowState parentState { get; set; }

        public BuildProfileWorkflowState editorState { get; set; }

        public BuildProfileWorkflowState platformSettingsState { get; set; }

        internal BuildProfile buildProfile => m_Profile;

        IBuildProfileExtension m_PlatformExtension = null;
        Foldout m_PlayerScriptingDefinesFoldout;

        BuildProfilePlayerSettingsEditor m_ProfilePlayerSettingsEditor = null;

        public BuildProfileEditor()
        {
            editorState = new BuildProfileWorkflowState((next) =>
            {
                if (editorState.buildAction == ActionState.Disabled)
                    editorState.buildAndRunAction = ActionState.Disabled;

                if (editorState.additionalActions != next.additionalActions)
                    editorState.additionalActions = next.additionalActions;

                parentState?.Apply(next);
            });

            platformSettingsState = new BuildProfileWorkflowState((next) =>
            {
                if (editorState.buildAction == ActionState.Disabled)
                    next.buildAction = ActionState.Disabled;

                if (editorState.buildAndRunAction == ActionState.Disabled || next.buildAction == ActionState.Disabled)
                    next.buildAndRunAction = ActionState.Disabled;

                editorState?.Apply(next);
            });
        }

        public override VisualElement CreateInspectorGUI()
        {
            if (serializedObject.targetObject is not BuildProfile profile)
            {
                throw new InvalidOperationException("Editor object is not of type BuildProfile.");
            }

            m_Profile = profile;
            m_PlatformExtension = BuildProfileModuleUtil.GetBuildProfileExtension(profile.platformGuid);

            CleanupEventHandlers();

            if (BuildProfileContext.instance.TryGetPackageAddInfo(profile, out var packageAddInfo))
            {
                return CreateBootstrapGUI(packageAddInfo);
            }

            var root = new VisualElement();
            var visualTree = EditorGUIUtility.LoadRequired(k_Uxml) as VisualTreeAsset;
            var windowUss = EditorGUIUtility.LoadRequired(Util.k_StyleSheet) as StyleSheet;
            visualTree.CloneTree(root);
            root.styleSheets.Add(windowUss);

            var noModuleFoundHelpBox = root.Q<HelpBox>(k_PlatformWarningHelpBox);
            var platformSettingsLabel = root.Q<Label>(k_BuildSettingsLabel);
            var platformSettingsBaseRoot = root.Q<VisualElement>(k_PlatformSettingsBaseRoot);
            var platformBuildWarningsRoot = root.Q<VisualElement>(k_PlatformBuildWarningsRoot);
            var buildDataLabel = root.Q<Label>(k_BuildDataLabel);
            var sharedSettingsInfoHelpBox = root.Q<HelpBox>(k_SharedSettingsInfoHelpbox);
            var buildSettingsFoldout = root.Q<Foldout>(k_BuildSettingsFoldout);
            m_VirtualTexturingHelpBox = root.Q<HelpBox>(k_VirtualTextureWarningHelpBox);
            m_CompilingWarningHelpBox = root.Q<HelpBox>(k_CompilingWarningHelpBox);

            m_VirtualTexturingHelpBox.text = TrText.invalidVirtualTexturingSettingMessage;
            m_CompilingWarningHelpBox.text = TrText.compilingMessage;

            platformSettingsLabel.text = TrText.platformSettings;
            buildDataLabel.text = TrText.buildData;
            sharedSettingsInfoHelpBox.text = TrText.sharedSettingsInfo;
            buildSettingsFoldout.text = TrText.GetSettingsSectionName(BuildProfileModuleUtil.GetClassicPlatformDisplayName(profile.platformGuid));

            if (m_PlatformExtension != null)
            {
                string profileInfoMessage = m_PlatformExtension.GetProfileInfoMessage();
                if (!string.IsNullOrEmpty(profileInfoMessage))
                    sharedSettingsInfoHelpBox.text = profileInfoMessage;
            }

            AddSceneList(root, profile);
            AddScriptingDefineListView(root);

            bool hasErrors = Util.UpdatePlatformRequirementsWarningHelpBox(noModuleFoundHelpBox, profile.platformGuid);
            bool isClassic = BuildProfileContext.IsClassicPlatformProfile(profile);

            if (!isClassic)
            {
                sharedSettingsInfoHelpBox.Hide();
                m_ProfilePlayerSettingsEditor = BuildProfilePlayerSettingsEditor
                    .CreatePlayerSettingsUI(root, hasErrors ? null : serializedObject);
                ShowGraphicsSettingsSection(profile, root);
            }
            else
            {
                var button = root.Q<Button>(k_SharedSettingsInfoHelpboxButton);
                button.text = TrText.addBuildProfile;
<<<<<<< HEAD
                button.clicked += DuplicateSelectedClassicProfile;
            }

            bool hasErrors = Util.UpdatePlatformRequirementsWarningHelpBox(noModuleFoundHelpBox, profile.platformId);
            m_ProfilePlayerSettingsEditor = BuildProfilePlayerSettingsEditor.CreatePlayerSettingsUI(DuplicateSelectedClassicProfile, root, hasErrors ? null : serializedObject);
=======
                button.clicked += () => PlatformDiscoveryWindow.ShowWindowAndSelectPlatform(profile.platformGuid);
            }

>>>>>>> 129a6708
            if (hasErrors)
            {
                buildSettingsFoldout.Hide();
                return root;
            }

            EditorApplication.update += EditorUpdate;

<<<<<<< HEAD
            ShowPlatformSettings(profile, platformSettingsBaseRoot);
=======
            ShowPlatformSettings(profile, platformSettingsBaseRoot, platformBuildWarningsRoot);
>>>>>>> 129a6708
            root.Bind(serializedObject);
            return root;
        }

        VisualElement CreateBootstrapGUI(BuildProfilePackageAddInfo packageAddInfo)
        {
            var bootstrapView = new BuildProfileBootstrapView();
            m_Profile.OnPackageAddProgress = () =>
            {
                bootstrapView.StartSpinner();
                bootstrapView.Set(packageAddInfo.GetPackageAddProgressInfo());
            };
            return bootstrapView;
        }

        /// <summary>
        /// Create modified GUI for shared setting amongst classic platforms.
        /// </summary>
        public VisualElement CreateLegacyGUI()
        {
            CleanupEventHandlers();

            var root = new VisualElement();
            var visualTree = EditorGUIUtility.LoadRequired(k_Uxml) as VisualTreeAsset;
            var windowUss = EditorGUIUtility.LoadRequired(Util.k_StyleSheet) as StyleSheet;
            visualTree.CloneTree(root);
            root.styleSheets.Add(windowUss);

            root.Q<HelpBox>(k_PlatformWarningHelpBox).Hide();
            root.Q<Label>(k_BuildSettingsLabel).Hide();
            root.Q<VisualElement>(k_PlatformSettingsBaseRoot).Hide();
            root.Q<HelpBox>(k_VirtualTextureWarningHelpBox).Hide();
            root.Q<HelpBox>(k_CompilingWarningHelpBox).Hide();
            root.Q<Button>(k_SharedSettingsInfoHelpboxButton).Hide();
            root.Q<Foldout>(k_PlayerScriptingDefinesFoldout).Hide();
<<<<<<< HEAD
=======
            root.Q<Foldout>(k_BuildSettingsFoldout).Hide();
>>>>>>> 129a6708

            var sharedSettingsHelpbox = root.Q<HelpBox>(k_SharedSettingsInfoHelpbox);
            sharedSettingsHelpbox.text = TrText.sharedSettingsSectionInfo;

            var sectionLabel = root.Q<Label>(k_BuildDataLabel);
            sectionLabel.AddToClassList("text-large");
            sectionLabel.text = TrText.sceneList;

            AddSceneList(root);

            m_ProfilePlayerSettingsEditor = BuildProfilePlayerSettingsEditor.CreatePlayerSettingsUI(DuplicateSelectedClassicProfile, root, null);
            return root;
        }

        void OnDisable()
        {
            CleanupEventHandlers();
            HandleRecompileRequiredDialog();

            if (m_PlatformExtension != null)
                m_PlatformExtension.OnDisable();

            // To prevent errors when entering play mode with the the build profile
            // window open, we need to remove the player settings inspector.
            m_ProfilePlayerSettingsEditor?.RemovePlayerSettingsInspector();
        }

        internal void OnActivateClicked()
        {
            editorState.buildAndRunButtonDisplayName = platformSettingsState.buildAndRunButtonDisplayName;
            editorState.buildButtonDisplayName = platformSettingsState.buildButtonDisplayName;
            editorState.UpdateBuildActionStates(ActionState.Disabled, ActionState.Disabled);
            recompileDefinesButton.Show();
            revertDefinesButton.Show();
        }

        internal void DuplicateSelectedClassicProfile()
        {
            parent.DuplicateSelectedClassicProfile();
<<<<<<< HEAD
=======
        }

        void EditorUpdate()
        {
            UpdateWarningsAndButtonStatesForActiveProfile();

            m_ProfilePlayerSettingsEditor?.EditorUpdate();
>>>>>>> 129a6708
        }

        void UpdateWarningsAndButtonStatesForActiveProfile()
        {
            if (!m_Profile.IsActiveBuildProfileOrPlatform())
                return;

            bool isVirtualTexturingValid = BuildProfileModuleUtil.IsVirtualTexturingSettingsValid(m_Profile.platformGuid);
            bool isCompiling = EditorApplication.isCompiling || EditorApplication.isUpdating;
            UpdateHelpBoxVisibility(m_VirtualTexturingHelpBox, !isVirtualTexturingValid);
            UpdateHelpBoxVisibility(m_CompilingWarningHelpBox, isCompiling);

            if (!isVirtualTexturingValid || isCompiling)
            {
                editorState.UpdateBuildActionStates(ActionState.Disabled, ActionState.Disabled);
                recompileDefinesButton?.SetEnabled(false);
                revertDefinesButton?.SetEnabled(false);
                m_PlayerScriptingDefinesFoldout?.SetEnabled(false);
            }
            else
            {
                editorState.UpdateBuildActionStates(ActionState.Enabled, ActionState.Enabled);
            }
        }

        void UpdateHelpBoxVisibility(HelpBox helpBox, bool showHelpBox)
        {
            if (showHelpBox && helpBox.resolvedStyle.display == DisplayStyle.None)
            {
                helpBox.Show();
            }
            else if (!showHelpBox && helpBox.resolvedStyle.display != DisplayStyle.None)
            {
                helpBox.Hide();
            }
        }

        void ShowPlatformSettings(BuildProfile profile, VisualElement platformSettingsBaseRoot, VisualElement platformBuildWarningsRoot)
        {
            var platformProperties = serializedObject.FindProperty(k_PlatformSettingPropertyName);
<<<<<<< HEAD
            m_PlatformExtension = BuildProfileModuleUtil.GetBuildProfileExtension(profile.moduleName);
            if (m_PlatformExtension != null)
=======
            m_PlatformExtension = BuildProfileModuleUtil.GetBuildProfileExtension(profile.platformGuid);
            if (m_PlatformExtension == null)
                return;

            var warningContainer = m_PlatformExtension.CreatePlatformBuildWarningsGUI(serializedObject, platformProperties);

            // Build Profile Window reserves space for custom
            // platform GUI outside of the editor scroll view.
            if (parent != null && warningContainer != null)
>>>>>>> 129a6708
            {
                parent.AppendInspectorHeaderElement(warningContainer);
            }

            var settings = m_PlatformExtension.CreateSettingsGUI(
                serializedObject, platformProperties, platformSettingsState);
            platformSettingsBaseRoot.Add(settings);
        }

        void AddSceneList(VisualElement root, BuildProfile profile = null)
        {
            // On no build profile show EditorBuildSetting scene list,
            // classic platforms show read-only version.
            bool isGlobalSceneList = profile == null;
            bool isClassicPlatform = !isGlobalSceneList && BuildProfileContext.IsClassicPlatformProfile(profile);
            bool isEnable = isGlobalSceneList || !isClassicPlatform;

            var sceneListFoldout = root.Q<Foldout>(k_SceneListFoldout);
            var globalToggle = root.Q<Toggle>(k_SceneListGlobalToggle);
            globalToggle.label = TrText.sceneListOverride;
            sceneListFoldout.text = TrText.sceneList;
            m_SceneList = (isGlobalSceneList || isClassicPlatform)
                ? new BuildProfileSceneList()
                : new BuildProfileSceneList(profile);
            Undo.undoRedoEvent += m_SceneList.OnUndoRedo;
            var container = m_SceneList.GetSceneListGUI();
            container.SetEnabled(isEnable);
            root.Q<VisualElement>(k_SceneListFoldoutRoot).Add(container);

            if (isEnable)
            {
                // Bind Add Open Scenes List button
                root.Q<VisualElement>(k_SceneListFoldoutAddOpenSection).Show();
                var addOpenSceneListButton = root.Q<Button>(k_SceneListFoldoutAddOpenButton);
                addOpenSceneListButton.text = TrText.addOpenScenes;
                addOpenSceneListButton.clicked += () => m_SceneList.AddOpenScenes();
            }

            if (isClassicPlatform)
            {
                // Bind Global Scene List button
                root.Q<VisualElement>(k_SceneListFoldoutClassicSection).Show();
                var globalSceneListButton = root.Q<Button>(k_SceneListFoldoutClassicButton);
                globalSceneListButton.text = TrText.openSceneList;
                globalSceneListButton.clicked += () =>
                {
                    parent.OnClassicSceneListSelected();
                };

                globalToggle.Hide();
                return;
            }

            if (isGlobalSceneList)
            {
                globalToggle.Hide();
                return;
            }

            var globalToggleProperty = serializedObject.FindProperty("m_OverrideGlobalSceneList");
            globalToggle.BindProperty(globalToggleProperty);
            globalToggle.TrackPropertyValue(globalToggleProperty, property =>
            {
                if (property.boolValue)
                    sceneListFoldout.Show();
                else
                    sceneListFoldout.Hide();
            });

            if (globalToggleProperty.boolValue)
                sceneListFoldout.Show();
            else
                sceneListFoldout.Hide();
        }

        void CleanupEventHandlers()
        {
            if (m_Profile is not null)
                m_Profile.OnPackageAddProgress = null;

            if (m_SceneList is not null)
                Undo.undoRedoEvent -= m_SceneList.OnUndoRedo;

            EditorApplication.update -= EditorUpdate;
        }

        void AddScriptingDefineListView(VisualElement root)
        {
            m_PlayerScriptingDefinesFoldout = root.Q<Foldout>(k_PlayerScriptingDefinesFoldout);
            recompileDefinesButton = m_PlayerScriptingDefinesFoldout.Q<Button>("scripting-defines-apply-button");
            revertDefinesButton = m_PlayerScriptingDefinesFoldout.Q<Button>("scripting-defines-revert-button");
            if (BuildProfileContext.IsClassicPlatformProfile(m_Profile))
            {
                m_PlayerScriptingDefinesFoldout.Hide();
                return;
            }

            var property = serializedObject.FindProperty("m_ScriptingDefines");
            m_PlayerScriptingDefinesFoldout.text = TrText.scriptingDefines;
            m_PlayerScriptingDefinesFoldout.tooltip = TrText.scriptingDefinesTooltip;
            var listView = m_PlayerScriptingDefinesFoldout.Q<ListView>("scripting-defines-listview");
            var warningHelpbox = m_PlayerScriptingDefinesFoldout.Q<HelpBox>("scripting-defines-warning-help-box");
            warningHelpbox.text = TrText.scriptingDefinesWarningHelpbox;
            revertDefinesButton.text = TrText.revert;
            recompileDefinesButton.text = TrText.apply;

            recompileDefinesButton.clicked += () => BuildProfileModuleUtil.RequestScriptCompilation(m_Profile);
            revertDefinesButton.clicked += RevertScriptingDefines;
            listView.TrackPropertyValue(property, this.OnScriptingDefinePropertyChange);
            listView.BindProperty(property);

            if (!m_Profile.IsActiveBuildProfileOrPlatform())
            {
                recompileDefinesButton.Hide();
                revertDefinesButton.Hide();
                warningHelpbox.Hide();
            }
            else
            {
                BuildProfileContext.instance.cachedEditorScriptingDefines = (string[]) m_Profile.scriptingDefines.Clone();
                var targetName = NamedBuildTarget.FromBuildTargetGroup(BuildPipeline.GetBuildTargetGroup(m_Profile.buildTarget));
                if (string.IsNullOrEmpty(PlayerSettings.GetScriptingDefineSymbols(targetName)))
                {
                    warningHelpbox.Hide();
                }
            }

            this.OnScriptingDefinePropertyChange(property);
        }

        void HandleRecompileRequiredDialog()
        {
            if (m_Profile == null)
                return;

            if (m_Profile != BuildProfileContext.activeProfile)
                return;

            // Avoid dialog when waiting for compilation.
            if (m_PlayerScriptingDefinesFoldout != null && !m_PlayerScriptingDefinesFoldout.enabledSelf)
                return;

            // Playmode manually handles script compilation.
            if (EditorApplication.isPlayingOrWillChangePlaymode)
                return;

            serializedObject.ApplyModifiedProperties();
            var lastCompiledDefines = BuildProfileContext.instance.cachedEditorScriptingDefines;
            if (ArrayUtility.ArrayEquals(m_Profile.scriptingDefines, lastCompiledDefines))
            {
                return;
            }

            if (EditorUtility.DisplayDialog(TrText.scriptingDefinesModified, TrText.scriptingDefinesModifiedBody, TrText.apply, TrText.revert))
            {
                BuildProfileModuleUtil.RequestScriptCompilation(m_Profile);
            }
            else
            {
                RevertScriptingDefines();
            }
        }

        void OnScriptingDefinePropertyChange(SerializedProperty property)
        {
            if (!m_Profile.IsActiveBuildProfileOrPlatform())
                return;

            var lastCompiledDefines = BuildProfileContext.instance.cachedEditorScriptingDefines;
            if (property.arraySize != lastCompiledDefines.Length)
            {
                recompileDefinesButton.SetEnabled(true);
                revertDefinesButton.SetEnabled(true);
                return;
            }

            for (int i = 0; i < property.arraySize; i++)
            {
                if (property.GetArrayElementAtIndex(i).stringValue != lastCompiledDefines[i])
                {
                    recompileDefinesButton.SetEnabled(true);
                    revertDefinesButton.SetEnabled(true);
                    return;
                }
            }

            recompileDefinesButton.SetEnabled(false);
            revertDefinesButton.SetEnabled(false);
        }

        void RevertScriptingDefines()
        {
            m_Profile.scriptingDefines = BuildProfileContext.instance.cachedEditorScriptingDefines;
            serializedObject.Update();
            recompileDefinesButton.SetEnabled(false);
            revertDefinesButton.SetEnabled(false);
        }

        void ShowGraphicsSettingsSection(BuildProfile profile, VisualElement root)
        {
            var graphicsSettingsSection = root.Q<VisualElement>("editor-graphics-settings");
            graphicsSettingsSection.Show();

            var graphicsSettingsTitle = root.Q<Label>("graphics-settings-label");
            graphicsSettingsTitle.text = TrText.graphicsSettings;

            BuildProfileGraphicsSettingsOverridesView.CreateGUI(profile, root);
            BuildProfileQualitySettingsOverridesView.CreateGUI(profile, root);
        }

        void AddScriptingDefineListView(VisualElement root)
        {
            m_PlayerScriptingDefinesFoldout = root.Q<Foldout>(k_PlayerScriptingDefinesFoldout);
            recompileDefinesButton = m_PlayerScriptingDefinesFoldout.Q<Button>("scripting-defines-apply-button");
            revertDefinesButton = m_PlayerScriptingDefinesFoldout.Q<Button>("scripting-defines-revert-button");
            if (BuildProfileContext.IsClassicPlatformProfile(m_Profile))
            {
                m_PlayerScriptingDefinesFoldout.Hide();
                return;
            }

            var property = serializedObject.FindProperty("m_ScriptingDefines");
            m_PlayerScriptingDefinesFoldout.text = TrText.scriptingDefines;
            m_PlayerScriptingDefinesFoldout.tooltip = TrText.scriptingDefinesTooltip;
            var listView = m_PlayerScriptingDefinesFoldout.Q<ListView>("scripting-defines-listview");
            var warningHelpbox = m_PlayerScriptingDefinesFoldout.Q<HelpBox>("scripting-defines-warning-help-box");
            warningHelpbox.text = TrText.scriptingDefinesWarningHelpbox;
            revertDefinesButton.text = TrText.revert;
            recompileDefinesButton.text = TrText.apply;

            recompileDefinesButton.clicked += () => BuildProfileModuleUtil.RequestScriptCompilation(m_Profile);
            revertDefinesButton.clicked += RevertScriptingDefines;
            listView.TrackPropertyValue(property, this.OnScriptingDefinePropertyChange);
            listView.BindProperty(property);

            if (!m_Profile.IsActiveBuildProfileOrPlatform())
            {
                recompileDefinesButton.Hide();
                revertDefinesButton.Hide();
                warningHelpbox.Hide();
            }
            else
            {
                BuildProfileContext.instance.cachedEditorScriptingDefines = (string[]) m_Profile.scriptingDefines.Clone();
                var targetName = NamedBuildTarget.FromBuildTargetGroup(BuildPipeline.GetBuildTargetGroup(m_Profile.buildTarget));
                if (string.IsNullOrEmpty(PlayerSettings.GetScriptingDefineSymbols(targetName)))
                {
                    warningHelpbox.Hide();
                }
            }

            this.OnScriptingDefinePropertyChange(property);
        }

        void HandleRecompileRequiredDialog()
        {
            if (m_Profile == null)
                return;

            if (m_Profile != BuildProfileContext.instance.activeProfile)
                return;

            // Avoid dialog when waiting for compilation.
            if (m_PlayerScriptingDefinesFoldout != null && !m_PlayerScriptingDefinesFoldout.enabledSelf)
                return;

            // Playmode manually handles script compilation.
            if (EditorApplication.isPlayingOrWillChangePlaymode)
                return;

            serializedObject.ApplyModifiedProperties();
            var lastCompiledDefines = BuildProfileContext.instance.cachedEditorScriptingDefines;
            if (ArrayUtility.ArrayEquals(m_Profile.scriptingDefines, lastCompiledDefines))
            {
                return;
            }

            if (EditorUtility.DisplayDialog(TrText.scriptingDefinesModified, TrText.scriptingDefinesModifiedBody, TrText.apply, TrText.revert))
            {
                BuildProfileModuleUtil.RequestScriptCompilation(m_Profile);
            }
            else
            {
                RevertScriptingDefines();
            }
        }

        void OnScriptingDefinePropertyChange(SerializedProperty property)
        {
            if (!m_Profile.IsActiveBuildProfileOrPlatform())
                return;

            var lastCompiledDefines = BuildProfileContext.instance.cachedEditorScriptingDefines;
            if (property.arraySize != lastCompiledDefines.Length)
            {
                recompileDefinesButton.SetEnabled(true);
                revertDefinesButton.SetEnabled(true);
                return;
            }

            for (int i = 0; i < property.arraySize; i++)
            {
                if (property.GetArrayElementAtIndex(i).stringValue != lastCompiledDefines[i])
                {
                    recompileDefinesButton.SetEnabled(true);
                    revertDefinesButton.SetEnabled(true);
                    return;
                }
            }

            recompileDefinesButton.SetEnabled(false);
            revertDefinesButton.SetEnabled(false);
        }

        void RevertScriptingDefines()
        {
            m_Profile.scriptingDefines = BuildProfileContext.instance.cachedEditorScriptingDefines;
            serializedObject.Update();
            recompileDefinesButton.SetEnabled(false);
            revertDefinesButton.SetEnabled(false);
        }
    }
}<|MERGE_RESOLUTION|>--- conflicted
+++ resolved
@@ -7,8 +7,6 @@
 using UnityEditor.Build.Profile.Elements;
 using UnityEditor.UIElements;
 using UnityEngine.UIElements;
-using UnityEditor.UIElements;
-using UnityEngine;
 
 namespace UnityEditor.Build.Profile
 {
@@ -32,13 +30,9 @@
         const string k_SceneListGlobalToggle = "scene-list-global-toggle";
         const string k_CompilingWarningHelpBox = "compiling-warning-help-box";
         const string k_VirtualTextureWarningHelpBox = "virtual-texture-warning-help-box";
-<<<<<<< HEAD
-        const string k_PlayerScriptingDefinesFoldout = "scripting-defines-foldout";
-=======
         const string k_PlatformBuildWarningsRoot = "platform-build-warning-root";
         const string k_PlayerScriptingDefinesFoldout = "scripting-defines-foldout";
         const string k_BuildSettingsFoldout = "build-settings-foldout";
->>>>>>> 129a6708
         BuildProfileSceneList m_SceneList;
         HelpBox m_CompilingWarningHelpBox;
         HelpBox m_VirtualTexturingHelpBox;
@@ -151,17 +145,9 @@
             {
                 var button = root.Q<Button>(k_SharedSettingsInfoHelpboxButton);
                 button.text = TrText.addBuildProfile;
-<<<<<<< HEAD
-                button.clicked += DuplicateSelectedClassicProfile;
-            }
-
-            bool hasErrors = Util.UpdatePlatformRequirementsWarningHelpBox(noModuleFoundHelpBox, profile.platformId);
-            m_ProfilePlayerSettingsEditor = BuildProfilePlayerSettingsEditor.CreatePlayerSettingsUI(DuplicateSelectedClassicProfile, root, hasErrors ? null : serializedObject);
-=======
                 button.clicked += () => PlatformDiscoveryWindow.ShowWindowAndSelectPlatform(profile.platformGuid);
             }
 
->>>>>>> 129a6708
             if (hasErrors)
             {
                 buildSettingsFoldout.Hide();
@@ -170,11 +156,7 @@
 
             EditorApplication.update += EditorUpdate;
 
-<<<<<<< HEAD
-            ShowPlatformSettings(profile, platformSettingsBaseRoot);
-=======
             ShowPlatformSettings(profile, platformSettingsBaseRoot, platformBuildWarningsRoot);
->>>>>>> 129a6708
             root.Bind(serializedObject);
             return root;
         }
@@ -210,10 +192,7 @@
             root.Q<HelpBox>(k_CompilingWarningHelpBox).Hide();
             root.Q<Button>(k_SharedSettingsInfoHelpboxButton).Hide();
             root.Q<Foldout>(k_PlayerScriptingDefinesFoldout).Hide();
-<<<<<<< HEAD
-=======
             root.Q<Foldout>(k_BuildSettingsFoldout).Hide();
->>>>>>> 129a6708
 
             var sharedSettingsHelpbox = root.Q<HelpBox>(k_SharedSettingsInfoHelpbox);
             sharedSettingsHelpbox.text = TrText.sharedSettingsSectionInfo;
@@ -223,8 +202,6 @@
             sectionLabel.text = TrText.sceneList;
 
             AddSceneList(root);
-
-            m_ProfilePlayerSettingsEditor = BuildProfilePlayerSettingsEditor.CreatePlayerSettingsUI(DuplicateSelectedClassicProfile, root, null);
             return root;
         }
 
@@ -253,8 +230,6 @@
         internal void DuplicateSelectedClassicProfile()
         {
             parent.DuplicateSelectedClassicProfile();
-<<<<<<< HEAD
-=======
         }
 
         void EditorUpdate()
@@ -262,7 +237,6 @@
             UpdateWarningsAndButtonStatesForActiveProfile();
 
             m_ProfilePlayerSettingsEditor?.EditorUpdate();
->>>>>>> 129a6708
         }
 
         void UpdateWarningsAndButtonStatesForActiveProfile()
@@ -303,10 +277,6 @@
         void ShowPlatformSettings(BuildProfile profile, VisualElement platformSettingsBaseRoot, VisualElement platformBuildWarningsRoot)
         {
             var platformProperties = serializedObject.FindProperty(k_PlatformSettingPropertyName);
-<<<<<<< HEAD
-            m_PlatformExtension = BuildProfileModuleUtil.GetBuildProfileExtension(profile.moduleName);
-            if (m_PlatformExtension != null)
-=======
             m_PlatformExtension = BuildProfileModuleUtil.GetBuildProfileExtension(profile.platformGuid);
             if (m_PlatformExtension == null)
                 return;
@@ -316,7 +286,6 @@
             // Build Profile Window reserves space for custom
             // platform GUI outside of the editor scroll view.
             if (parent != null && warningContainer != null)
->>>>>>> 129a6708
             {
                 parent.AppendInspectorHeaderElement(warningContainer);
             }
@@ -526,117 +495,5 @@
             BuildProfileGraphicsSettingsOverridesView.CreateGUI(profile, root);
             BuildProfileQualitySettingsOverridesView.CreateGUI(profile, root);
         }
-
-        void AddScriptingDefineListView(VisualElement root)
-        {
-            m_PlayerScriptingDefinesFoldout = root.Q<Foldout>(k_PlayerScriptingDefinesFoldout);
-            recompileDefinesButton = m_PlayerScriptingDefinesFoldout.Q<Button>("scripting-defines-apply-button");
-            revertDefinesButton = m_PlayerScriptingDefinesFoldout.Q<Button>("scripting-defines-revert-button");
-            if (BuildProfileContext.IsClassicPlatformProfile(m_Profile))
-            {
-                m_PlayerScriptingDefinesFoldout.Hide();
-                return;
-            }
-
-            var property = serializedObject.FindProperty("m_ScriptingDefines");
-            m_PlayerScriptingDefinesFoldout.text = TrText.scriptingDefines;
-            m_PlayerScriptingDefinesFoldout.tooltip = TrText.scriptingDefinesTooltip;
-            var listView = m_PlayerScriptingDefinesFoldout.Q<ListView>("scripting-defines-listview");
-            var warningHelpbox = m_PlayerScriptingDefinesFoldout.Q<HelpBox>("scripting-defines-warning-help-box");
-            warningHelpbox.text = TrText.scriptingDefinesWarningHelpbox;
-            revertDefinesButton.text = TrText.revert;
-            recompileDefinesButton.text = TrText.apply;
-
-            recompileDefinesButton.clicked += () => BuildProfileModuleUtil.RequestScriptCompilation(m_Profile);
-            revertDefinesButton.clicked += RevertScriptingDefines;
-            listView.TrackPropertyValue(property, this.OnScriptingDefinePropertyChange);
-            listView.BindProperty(property);
-
-            if (!m_Profile.IsActiveBuildProfileOrPlatform())
-            {
-                recompileDefinesButton.Hide();
-                revertDefinesButton.Hide();
-                warningHelpbox.Hide();
-            }
-            else
-            {
-                BuildProfileContext.instance.cachedEditorScriptingDefines = (string[]) m_Profile.scriptingDefines.Clone();
-                var targetName = NamedBuildTarget.FromBuildTargetGroup(BuildPipeline.GetBuildTargetGroup(m_Profile.buildTarget));
-                if (string.IsNullOrEmpty(PlayerSettings.GetScriptingDefineSymbols(targetName)))
-                {
-                    warningHelpbox.Hide();
-                }
-            }
-
-            this.OnScriptingDefinePropertyChange(property);
-        }
-
-        void HandleRecompileRequiredDialog()
-        {
-            if (m_Profile == null)
-                return;
-
-            if (m_Profile != BuildProfileContext.instance.activeProfile)
-                return;
-
-            // Avoid dialog when waiting for compilation.
-            if (m_PlayerScriptingDefinesFoldout != null && !m_PlayerScriptingDefinesFoldout.enabledSelf)
-                return;
-
-            // Playmode manually handles script compilation.
-            if (EditorApplication.isPlayingOrWillChangePlaymode)
-                return;
-
-            serializedObject.ApplyModifiedProperties();
-            var lastCompiledDefines = BuildProfileContext.instance.cachedEditorScriptingDefines;
-            if (ArrayUtility.ArrayEquals(m_Profile.scriptingDefines, lastCompiledDefines))
-            {
-                return;
-            }
-
-            if (EditorUtility.DisplayDialog(TrText.scriptingDefinesModified, TrText.scriptingDefinesModifiedBody, TrText.apply, TrText.revert))
-            {
-                BuildProfileModuleUtil.RequestScriptCompilation(m_Profile);
-            }
-            else
-            {
-                RevertScriptingDefines();
-            }
-        }
-
-        void OnScriptingDefinePropertyChange(SerializedProperty property)
-        {
-            if (!m_Profile.IsActiveBuildProfileOrPlatform())
-                return;
-
-            var lastCompiledDefines = BuildProfileContext.instance.cachedEditorScriptingDefines;
-            if (property.arraySize != lastCompiledDefines.Length)
-            {
-                recompileDefinesButton.SetEnabled(true);
-                revertDefinesButton.SetEnabled(true);
-                return;
-            }
-
-            for (int i = 0; i < property.arraySize; i++)
-            {
-                if (property.GetArrayElementAtIndex(i).stringValue != lastCompiledDefines[i])
-                {
-                    recompileDefinesButton.SetEnabled(true);
-                    revertDefinesButton.SetEnabled(true);
-                    return;
-                }
-            }
-
-            recompileDefinesButton.SetEnabled(false);
-            revertDefinesButton.SetEnabled(false);
-        }
-
-        void RevertScriptingDefines()
-        {
-            m_Profile.scriptingDefines = BuildProfileContext.instance.cachedEditorScriptingDefines;
-            serializedObject.Update();
-            recompileDefinesButton.SetEnabled(false);
-            revertDefinesButton.SetEnabled(false);
-        }
     }
 }