// Unity C# reference source
// Copyright (c) Unity Technologies. For terms of use, see
// https://unity3d.com/legal/licenses/Unity_Reference_Only_License

using System;
using System.Collections.Generic;
using System.IO;
using UnityEngine;

namespace UnityEditor.Build.Profile.Handlers
{
    internal class BuildProfileDataSource : IDisposable
    {
        internal IList<BuildProfile> classicPlatforms { get; }
        internal IList<BuildProfile> customBuildProfiles { get; }

        BuildProfileWindow m_Window;

        List<BuildProfile> m_DuplicatedProfiles;

        const string k_AssetFolderPath = "Assets/Settings/Build Profiles";

        static string GetDefaultNewProfilePath(string platformDisplayName, string variantName = null)
        {
            if (variantName == null)
                return $"{k_AssetFolderPath}/New {SanitizeFileName(platformDisplayName)} Profile.asset";
            return $"{k_AssetFolderPath}/New {SanitizeFileName(platformDisplayName)} Profile - {SanitizeFileName(variantName)}.asset";
        }

        static string GetDefaultNewProfilePath(GUID platformGuid)
        {
            var platformDisplayName = BuildProfileModuleUtil.GetClassicPlatformDisplayName(platformGuid);
            return GetDefaultNewProfilePath(platformDisplayName);
        }

        internal BuildProfileDataSource(BuildProfileWindow window)
        {
            this.m_Window = window;
            classicPlatforms = BuildProfileContext.instance.classicPlatformProfiles;
            customBuildProfiles = FindAllBuildProfiles();
            m_DuplicatedProfiles = new List<BuildProfile>();

            BuildProfile.AddOnBuildProfileEnable(OnBuildProfileCreated);
<<<<<<< HEAD
=======
            BuildProfile.AddOnBuildProfileCreated(m_Window.OnBuildProfileCreated);
>>>>>>> 129a6708
            BuildProfileModuleUtil.CleanUpPlayerSettingsForDeletedBuildProfiles(currentBuildProfiles: customBuildProfiles);
        }

        public void Dispose()
        {
            BuildProfile.RemoveOnBuildProfileEnable(OnBuildProfileCreated);
            BuildProfile.RemoveOnBuildProfileCreated(m_Window.OnBuildProfileCreated);
        }

        /// <summary>
        /// Removes all null unity objects from the custom profiles list.
        /// </summary>
        internal bool ClearDeletedProfiles()
        {
            bool changed = false;
            for (int i = customBuildProfiles.Count - 1; i >= 0; --i)
            {
                var obj = customBuildProfiles[i];
                if (obj != null)
                    continue;

                if (BuildProfileContext.activeProfile == obj)
                    BuildProfileContext.activeProfile = null;

                customBuildProfiles.RemoveAt(i);
                changed = true;
            }

            if (changed)
                BuildProfileModuleUtil.CleanUpPlayerSettingsForDeletedBuildProfiles(currentBuildProfiles: customBuildProfiles);

            return changed;
        }

        /// <summary>
        /// Helper function that takes a list of profiles and duplicates them
        /// </summary>
        internal List<BuildProfile> DuplicateProfiles(List<BuildProfile> profilesToDuplicate, bool isClassic)
        {
            m_DuplicatedProfiles.Clear();
            var profilesCount = profilesToDuplicate.Count;
            for (int i = 0; i < profilesCount; ++i)
            {
                var profile = profilesToDuplicate[i];
                var duplicatedProfile = BuildProfileDataSource.DuplicateAsset(profile, isClassic);
                if (duplicatedProfile != null)
                    m_DuplicatedProfiles.Add(duplicatedProfile);
            }

            // When duplicating an asset it will be created with the BaseName(Clone) in its name.
            // At the time the proper name is set, OnEnable will be already called and the build
            // profile will not be added in proper order, so we need to sort in here
            SortCustomBuildProfiles();
            return m_DuplicatedProfiles;
        }

        /// <summary>
        /// Create a new custom build profile asset with the default name.
        /// Ensure that custom build profile folders is created if it doesn't already exist.
        /// </summary>
<<<<<<< HEAD
        internal static void CreateAsset(string platformId, string displayName)
        {
            CheckCreateCustomBuildProfileFolders();

            BuildProfile.CreateInstance(platformId, GetNewProfileName(displayName));
=======
        internal static void CreateNewAsset(GUID platformId, string platformDisplayName, string preconfiguredSettingsVariantName, int preconfiguredSettingsVariant, string[] packagesToAdd)
        {
            EnsureCustomBuildProfileFolderExists();
            BuildProfile.CreateInstance(platformId, GetDefaultNewProfilePath(platformDisplayName, preconfiguredSettingsVariantName), preconfiguredSettingsVariant, packagesToAdd);
>>>>>>> 129a6708
        }

        /// <summary>
        /// Clone build profile and create new build profile asset based on it. The
        /// build profile will be added to the custom build profile list on enable
        /// </summary>
        internal static BuildProfile DuplicateAsset(BuildProfile buildProfile, bool isClassic)
        {
            if (buildProfile == null)
                return null;

<<<<<<< HEAD
            string path = isClassic ? GetDuplicatedBuildProfilePathForClassic(buildProfile) : AssetDatabase.GetAssetPath(buildProfile);
=======
            string path = isClassic ? GetDefaultNewProfilePath(buildProfile.platformGuid) : AssetDatabase.GetAssetPath(buildProfile);
>>>>>>> 129a6708
            if (string.IsNullOrEmpty(path))
                return null;

            BuildProfile duplicatedProfile = buildProfile.Duplicate();

            // If it's a classic profile we need to copy the scenes from the editor build settings
            // since classic profiles share scenes
            if (isClassic)
                duplicatedProfile.scenes = EditorBuildSettings.GetEditorBuildSettingsSceneIgnoreProfile();

            EnsureCustomBuildProfileFolderExists();

            string uniqueFilePath = AssetDatabase.GenerateUniqueAssetPath(path);
            AssetDatabase.CreateAsset(duplicatedProfile, uniqueFilePath);
<<<<<<< HEAD
=======

            if (duplicatedProfile.graphicsSettings != null)
                AssetDatabase.AddObjectToAsset(duplicatedProfile.graphicsSettings, duplicatedProfile);

            if (buildProfile.qualitySettings != null)
                AssetDatabase.AddObjectToAsset(duplicatedProfile.qualitySettings, duplicatedProfile);

>>>>>>> 129a6708
            EditorAnalytics.SendAnalytic(new BuildProfileCreatedEvent(new BuildProfileCreatedEvent.Payload
            {
                creationType = (isClassic)
                    ? BuildProfileCreatedEvent.CreationType.DuplicateClassic
                    : BuildProfileCreatedEvent.CreationType.DuplicateProfile,
<<<<<<< HEAD
                platformId = duplicatedProfile.platformId,
                platformDisplayName = BuildProfileModuleUtil.GetClassicPlatformDisplayName(duplicatedProfile.platformId),
=======
                platformId = duplicatedProfile.platformGuid,
                platformDisplayName = BuildProfileModuleUtil.GetClassicPlatformDisplayName(duplicatedProfile.platformGuid),
>>>>>>> 129a6708
            }));

            return duplicatedProfile;
        }

        /// <summary>
        /// Delete build profile asset and remove from the list of
        /// custom build profiles
        /// </summary>
        internal void DeleteAsset(BuildProfile buildProfile)
        {
            if (buildProfile == null || !customBuildProfiles.Contains(buildProfile))
                return;

            customBuildProfiles.Remove(buildProfile);

            string assetPath = AssetDatabase.GetAssetPath(buildProfile);
            if (!string.IsNullOrEmpty(assetPath))
            {
                BuildProfileModuleUtil.DeleteLastRunnableBuildKeyForProfile(buildProfile);

                // We call DestroyImmediate so the build profile's OnDisable gets called
                UnityEngine.Object.DestroyImmediate(buildProfile, allowDestroyingAssets: true);
                AssetDatabase.DeleteAsset(assetPath);
            }
        }

        internal void DeleteNullProfiles()
        {
            bool removedProfile = false;
            for (int i = customBuildProfiles.Count - 1; i >= 0; i--)
            {
                if (customBuildProfiles[i] == null)
                {
                    customBuildProfiles.RemoveAt(i);
                    removedProfile = true;
                }
            }

            if (removedProfile)
            {
                BuildProfileModuleUtil.CleanUpPlayerSettingsForDeletedBuildProfiles(currentBuildProfiles: customBuildProfiles);
                BuildProfileModuleUtil.DeleteLastRunnableBuildKeyForDeletedProfiles();
            }
        }

        /// <summary>
        /// Rename build profile asset and remove build profile from custom
        /// build profile list. The build profile will be re-added when it
        /// gets enabled after renaming.
        /// </summary>
        internal bool RenameAsset(BuildProfile buildProfile, string newName)
        {
            if (buildProfile?.name == newName || string.IsNullOrEmpty(newName))
                return false;

            var originalPath = AssetDatabase.GetAssetPath(buildProfile);
            var newPath = ReplaceFileNameInPath(originalPath, newName);
            var uniqueAssetPath = AssetDatabase.GenerateUniqueAssetPath(newPath);
            var finalName = Path.GetFileNameWithoutExtension(uniqueAssetPath);

            if (!string.IsNullOrEmpty(originalPath))
            {
                // Remove and rebuild list views before renaming to avoid
                // list view 'SerializedObject of SerializedProperty has been
                // Disposed' error
                customBuildProfiles.Remove(buildProfile);
                m_Window.RebuildProfileListViews();
                AssetDatabase.RenameAsset(originalPath, finalName);
                return true;
            }

            return false;
        }

        /// <summary>
        /// Sort custom build profiles by name. Called by the Build Project Window after
        /// all selected build profiles gets duplicated
        /// </summary>
        void SortCustomBuildProfiles()
        {
            List<BuildProfile> sortedProfiles = new List<BuildProfile>(customBuildProfiles);
            sortedProfiles.Sort((lhs, rhs) => EditorUtility.NaturalCompare(lhs.name, rhs.name));
            for (int i = 0; i < sortedProfiles.Count; i++)
            {
                customBuildProfiles[i] = sortedProfiles[i];
            }
        }

        /// <summary>
        /// This is called by <see cref="BuildProfile.OnEnable"/>
        /// (creation originated by user or by code)
        /// </summary>
        void OnBuildProfileCreated(BuildProfile profile)
        {
            // Only track profiles stored in the assets folder.
            if (profile.platformGuid.Empty() || string.IsNullOrEmpty(profile.name))
                return;

            if (BuildProfileContext.IsClassicPlatformProfile(profile))
                return;

            bool wasChanged = AddNewToCustomProfilesInOrder(profile);
            if (wasChanged)
            {
                m_Window.RebuildProfileListViews();
            }
        }

        /// <summary>
        /// Adds a new build profile to the tracked sorted list of custom profiles.
        /// </summary>
        /// <returns>true, if profile was successfully appended. </returns>
        bool AddNewToCustomProfilesInOrder(BuildProfile profile)
        {
            int index = 0;
            foreach (var customBuildProfile in customBuildProfiles)
            {
                if (customBuildProfile == null)
                {
                    // Consider case where a custom profile was deleted outside the editor.
                    // Cleanup list entry and try again.
                    customBuildProfiles.RemoveAt(index);
                    return AddNewToCustomProfilesInOrder(profile);
                }

                if (customBuildProfile == profile)
                    return false;

                if (EditorUtility.NaturalCompare(customBuildProfile.name, profile.name) > 0)
                {
                    customBuildProfiles.Insert(index, profile);
                    return true;
                }

                index++;
            }

            customBuildProfiles.Add(profile);
            return true;
        }

        static List<BuildProfile> FindAllBuildProfiles()
        {
            var profiles = BuildProfileModuleUtil.GetAllBuildProfiles();
            profiles.Sort((lhs, rhs) => EditorUtility.NaturalCompare(lhs.name, rhs.name));
            return profiles;
        }

        static string ReplaceFileNameInPath(string originalPath, string newName)
        {
            string directory = Path.GetDirectoryName(originalPath);
            string extension = Path.GetExtension(originalPath);
            return Path.Combine(directory, $"{newName}{extension}");
        }

<<<<<<< HEAD
        static string GetDuplicatedBuildProfilePathForClassic(BuildProfile buildProfile)
        {
            string name = BuildProfileModuleUtil.GetClassicPlatformDisplayName(buildProfile.platformId);
            return Path.Combine(k_AssetFolderPath, $"{name}.asset");
=======
        static string SanitizeFileName(string name)
        {
            var invalidChars = Path.GetInvalidFileNameChars();
            if (name.IndexOfAny(invalidChars) == -1)
                return name;

            foreach (char c in invalidChars)
                name = name.Replace(c.ToString(), string.Empty);
            return name;
>>>>>>> 129a6708
        }

        static void EnsureCustomBuildProfileFolderExists()
        {
            if (!AssetDatabase.IsValidFolder("Assets/Settings"))
                AssetDatabase.CreateFolder("Assets", "Settings");

            if (!AssetDatabase.IsValidFolder(k_AssetFolderPath))
                AssetDatabase.CreateFolder("Assets/Settings", "Build Profiles");
        }
    }
}<|MERGE_RESOLUTION|>--- conflicted
+++ resolved
@@ -41,10 +41,7 @@
             m_DuplicatedProfiles = new List<BuildProfile>();
 
             BuildProfile.AddOnBuildProfileEnable(OnBuildProfileCreated);
-<<<<<<< HEAD
-=======
             BuildProfile.AddOnBuildProfileCreated(m_Window.OnBuildProfileCreated);
->>>>>>> 129a6708
             BuildProfileModuleUtil.CleanUpPlayerSettingsForDeletedBuildProfiles(currentBuildProfiles: customBuildProfiles);
         }
 
@@ -105,18 +102,10 @@
         /// Create a new custom build profile asset with the default name.
         /// Ensure that custom build profile folders is created if it doesn't already exist.
         /// </summary>
-<<<<<<< HEAD
-        internal static void CreateAsset(string platformId, string displayName)
-        {
-            CheckCreateCustomBuildProfileFolders();
-
-            BuildProfile.CreateInstance(platformId, GetNewProfileName(displayName));
-=======
         internal static void CreateNewAsset(GUID platformId, string platformDisplayName, string preconfiguredSettingsVariantName, int preconfiguredSettingsVariant, string[] packagesToAdd)
         {
             EnsureCustomBuildProfileFolderExists();
             BuildProfile.CreateInstance(platformId, GetDefaultNewProfilePath(platformDisplayName, preconfiguredSettingsVariantName), preconfiguredSettingsVariant, packagesToAdd);
->>>>>>> 129a6708
         }
 
         /// <summary>
@@ -128,11 +117,7 @@
             if (buildProfile == null)
                 return null;
 
-<<<<<<< HEAD
-            string path = isClassic ? GetDuplicatedBuildProfilePathForClassic(buildProfile) : AssetDatabase.GetAssetPath(buildProfile);
-=======
             string path = isClassic ? GetDefaultNewProfilePath(buildProfile.platformGuid) : AssetDatabase.GetAssetPath(buildProfile);
->>>>>>> 129a6708
             if (string.IsNullOrEmpty(path))
                 return null;
 
@@ -147,8 +132,6 @@
 
             string uniqueFilePath = AssetDatabase.GenerateUniqueAssetPath(path);
             AssetDatabase.CreateAsset(duplicatedProfile, uniqueFilePath);
-<<<<<<< HEAD
-=======
 
             if (duplicatedProfile.graphicsSettings != null)
                 AssetDatabase.AddObjectToAsset(duplicatedProfile.graphicsSettings, duplicatedProfile);
@@ -156,19 +139,13 @@
             if (buildProfile.qualitySettings != null)
                 AssetDatabase.AddObjectToAsset(duplicatedProfile.qualitySettings, duplicatedProfile);
 
->>>>>>> 129a6708
             EditorAnalytics.SendAnalytic(new BuildProfileCreatedEvent(new BuildProfileCreatedEvent.Payload
             {
                 creationType = (isClassic)
                     ? BuildProfileCreatedEvent.CreationType.DuplicateClassic
                     : BuildProfileCreatedEvent.CreationType.DuplicateProfile,
-<<<<<<< HEAD
-                platformId = duplicatedProfile.platformId,
-                platformDisplayName = BuildProfileModuleUtil.GetClassicPlatformDisplayName(duplicatedProfile.platformId),
-=======
                 platformId = duplicatedProfile.platformGuid,
                 platformDisplayName = BuildProfileModuleUtil.GetClassicPlatformDisplayName(duplicatedProfile.platformGuid),
->>>>>>> 129a6708
             }));
 
             return duplicatedProfile;
@@ -325,12 +302,6 @@
             return Path.Combine(directory, $"{newName}{extension}");
         }
 
-<<<<<<< HEAD
-        static string GetDuplicatedBuildProfilePathForClassic(BuildProfile buildProfile)
-        {
-            string name = BuildProfileModuleUtil.GetClassicPlatformDisplayName(buildProfile.platformId);
-            return Path.Combine(k_AssetFolderPath, $"{name}.asset");
-=======
         static string SanitizeFileName(string name)
         {
             var invalidChars = Path.GetInvalidFileNameChars();
@@ -340,7 +311,6 @@
             foreach (char c in invalidChars)
                 name = name.Replace(c.ToString(), string.Empty);
             return name;
->>>>>>> 129a6708
         }
 
         static void EnsureCustomBuildProfileFolderExists()
