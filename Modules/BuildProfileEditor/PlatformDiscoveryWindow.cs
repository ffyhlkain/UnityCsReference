--- conflicted
+++ resolved
@@ -28,15 +28,12 @@
         Label m_SelectedDescriptionLabel;
         Button m_AddBuildProfileButton;
         BuildProfilePlatformBrowserClosed m_CloseEvent;
-<<<<<<< HEAD
-=======
 
         ListView m_PackagesListView;
         Foldout m_PackagesFoldout;
 
         ListView m_PreconfiguredSettingsListView;
         Foldout m_PreconfiguredSettingsFoldout;
->>>>>>> 129a6708
 
         /// <summary>
         /// Warning message displayed when the selected card's platform
@@ -57,11 +54,6 @@
 
             if (platformGuid != null)
                 window.SelectPlatform(platformGuid.Value);
-        }
-
-        public void OnDisable()
-        {
-            EditorAnalytics.SendAnalytic(m_CloseEvent);
         }
 
         public void OnDisable()
@@ -183,9 +175,6 @@
             m_SelectedCard = card;
             m_SelectedDisplayNameLabel.text = card.displayName;
             m_SelectedCardImage.image = BuildProfileModuleUtil.GetPlatformIcon(card.platformId);
-<<<<<<< HEAD
-            Util.UpdatePlatformRequirementsWarningHelpBox(m_CardWarningHelpBox, card.platformId);
-=======
             if (Util.UpdatePlatformRequirementsWarningHelpBox(m_CardWarningHelpBox, card.platformId))
                 m_HelpBoxWrapper.Show();
             else
@@ -229,7 +218,6 @@
             }
 
             UpdateAddBuildProfileButton();
->>>>>>> 129a6708
         }
 
         ListView CreateCardListView()
@@ -306,9 +294,6 @@
 
         void AddSelectedBuildProfiles(BuildProfileCard card, string[] packagesToAdd)
         {
-<<<<<<< HEAD
-            BuildProfileDataSource.CreateAsset(card.platformId, card.displayName);
-=======
             bool noneSelected = true;
             for (var ii = 0; ii < card.preconfiguredSettingsVariants.Length; ii++)
             {
@@ -328,7 +313,6 @@
         void AddSingleBuildProfile(BuildProfileCard card, string preconfiguredSettingsVariantName, int preconfiguredSettingsVariant, string[] packagesToAdd)
         {
             BuildProfileDataSource.CreateNewAsset(card.platformId, card.displayName, preconfiguredSettingsVariantName, preconfiguredSettingsVariant, packagesToAdd);
->>>>>>> 129a6708
             EditorAnalytics.SendAnalytic(new BuildProfileCreatedEvent(new BuildProfileCreatedEvent.Payload
             {
                 creationType = BuildProfileCreatedEvent.CreationType.PlatformBrowser,
@@ -362,15 +346,11 @@
                 cards.Add(new BuildProfileCard()
                 {
                     displayName = BuildProfileModuleUtil.GetClassicPlatformDisplayName(platformId),
-<<<<<<< HEAD
-                    platformId = platformId
-=======
                     platformId = platformId,
                     description = BuildProfileModuleUtil.BuildPlatformDescription(platformId),
                     recommendedPackages = recommendedPackageNames,
                     requiredPackages = requiredPackageNames,
                     preconfiguredSettingsVariants = preconfiguredSettingsVariants
->>>>>>> 129a6708
                 });
             }
             return cards.ToArray();
