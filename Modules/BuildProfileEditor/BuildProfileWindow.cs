// Unity C# reference source
// Copyright (c) Unity Technologies. For terms of use, see
// https://unity3d.com/legal/licenses/Unity_Reference_Only_License

using System;
using System.Collections.Generic;
using JetBrains.Annotations;
using UnityEditor.Build.Profile.Elements;
using UnityEditor.Build.Profile.Handlers;
using UnityEditor.UIElements;
using UnityEngine;
using UnityEngine.Scripting;
using UnityEngine.UIElements;
using static UnityEditor.Build.Profile.Handlers.BuildProfileWindowSelection;

namespace UnityEditor.Build.Profile
{
    /// <summary>
    /// Build Settings window in 'File > Build Settings'.
    /// Handles creating and editing of <see cref="BuildProfile"/> assets.
    /// </summary>
    internal class BuildProfileWindow : EditorWindow
    {
        const string k_DevOpsUrl = "https://unity.com/products/unity-devops?utm_medium=desktop-app&utm_source=unity-editor-window-menu&utm_content=buildsettings";
        const string k_Uxml = "BuildProfile/UXML/BuildProfileWindow.uxml";
        const string k_PlayerSettingsWindow = "Project/Player";

        internal const string buildProfileInspectorVisualElement = "build-profile-editor-inspector";
        internal const string buildProfileInspectorHeaderVisualElement = "build-profile-editor-inspector-header";

        internal BuildProfileEditor buildProfileEditor;
        BuildProfileWorkflowState m_WindowState;

        bool m_ShouldAskForBuildLocation = true;

        BuildProfileDataSource m_BuildProfileDataSource;
        BuildProfileContextMenu m_BuildProfileContextMenu;
        BuildProfileWindowSelection m_BuildProfileSelection;

        /// <summary>
        /// Left column classic profile list view.
        /// </summary>
        PlatformListView m_ProfileListViews;
        VisualElement m_WelcomeMessageElement;

        VisualElement m_SelectionHeader;

        /// <summary>
        /// Build Profile inspector for the selected classic platform or profile,
        /// repainted on <see cref="m_BuildProfileClassicPlatformListView"/> selection change.
        /// </summary>
        /// <see cref="OnClassicPlatformSelected"/>
        ScrollView m_BuildProfileInspectorElement;
        VisualElement m_BuildProfileInspectorHeaderElement;

        VisualElement m_AdditionalActionsDropdown;
        DropdownButton m_BuildButton;
        ToolbarButton m_AssetImportButton;
        Button m_BuildAndRunButton;
        Button m_ActivateButton;
        AssetImportOverridesWindow m_AssetImportWindow;
        Background m_WarningIcon;

        [UsedImplicitly, RequiredByNativeCode]
        public static void ShowBuildProfileWindow()
        {
            var window = GetWindow<BuildProfileWindow>(TrText.buildProfilesName);
            window.minSize = new Vector2(725, 400);
        }

        public void CreateGUI()
        {
            m_WindowState = new BuildProfileWorkflowState(OnWorkflowStateChanged);
            var windowUxml = EditorGUIUtility.LoadRequired(k_Uxml) as VisualTreeAsset;
            var windowUss = EditorGUIUtility.LoadRequired(Util.k_StyleSheet) as StyleSheet;
            rootVisualElement.styleSheets.Add(windowUss);
            windowUxml.CloneTree(rootVisualElement);
            var listViewAddProfileButton = rootVisualElement.Q<Button>("fallback-add-profile-button");
            var addBuildProfileButton = rootVisualElement.Q<ToolbarButton>("add-build-profile-button");
            var unityDevOpsButton = rootVisualElement.Q<ToolbarButton>("learn-more-unity-dev-ops-button");
            var playerSettingsButton = rootVisualElement.Q<ToolbarButton>("player-settings-button");
            m_AssetImportButton = rootVisualElement.Q<ToolbarButton>("asset-import-overrides-button");

            // Capture static visual element reference.
            m_AdditionalActionsDropdown = rootVisualElement.Q<VisualElement>("additional-actions-dropdown-button");
            m_BuildButton = CreateBuildDropdownButton();
            rootVisualElement.Q<VisualElement>("build-dropdown-button").Add(m_BuildButton);
            m_BuildProfileInspectorElement = rootVisualElement.Q<ScrollView>(buildProfileInspectorVisualElement);
            m_BuildProfileInspectorHeaderElement = rootVisualElement.Q<VisualElement>(buildProfileInspectorHeaderVisualElement);
            m_BuildAndRunButton = rootVisualElement.Q<Button>("build-and-run-button");
            m_ActivateButton = rootVisualElement.Q<Button>("activate-button");
            m_WelcomeMessageElement = rootVisualElement.Q<VisualElement>("fallback-no-custom-build-profiles");
            m_SelectionHeader = rootVisualElement.Q<VisualElement>("build-profile-editor-header");

            // Apply localized text to static elements.
            rootVisualElement.Q<Label>("platforms-label").text = TrText.platforms;
            rootVisualElement.Q<Label>("build-profiles-label").text = TrText.buildProfilesName;
            rootVisualElement.Q<Label>("fallback-welcome-label").text = TrText.buildProfileWelcome;
            addBuildProfileButton.text = TrText.addBuildProfile;
            unityDevOpsButton.text = TrText.learnMoreUnityDevOps;
            playerSettingsButton.text = TrText.playerSettings;
            listViewAddProfileButton.text = TrText.addBuildProfile;
            m_ActivateButton.text = TrText.activate;
            m_BuildAndRunButton.text = TrText.buildAndRun;

            UpdateToolbarButtonState();

            // Build dynamic visual elements.
            if (m_BuildProfileDataSource != null)
                m_BuildProfileDataSource.Dispose();
            m_BuildProfileDataSource = new BuildProfileDataSource(this);
            m_ProfileListViews = new PlatformListView(this, m_BuildProfileDataSource);
            m_BuildProfileSelection = new BuildProfileWindowSelection(rootVisualElement, m_ProfileListViews);
            m_BuildProfileContextMenu = new BuildProfileContextMenu(this, m_BuildProfileSelection, m_BuildProfileDataSource);

            m_ProfileListViews.Create();

            if (m_BuildProfileDataSource.customBuildProfiles.Count > 0)
            {
                m_ProfileListViews.ShowCustomBuildProfiles();
                m_WelcomeMessageElement.Hide();
            }

            // When creating the profile lists, the bind callbacks (which set the active profile index)
            // will be called after this, so we need to find the active profile to select it in here
            m_ProfileListViews.SelectActiveProfile();

            // Set up event handlers.
            m_BuildAndRunButton.clicked += () =>
            {
                OnBuildButtonClicked(BuildOptions.AutoRunPlayer | BuildOptions.StrictMode);
            };
            m_ActivateButton.clicked += OnActivateButtonClicked;
            addBuildProfileButton.clicked += PlatformDiscoveryWindow.ShowWindow;
            listViewAddProfileButton.clicked += PlatformDiscoveryWindow.ShowWindow;
            playerSettingsButton.clicked += () =>
            {
                SettingsService.OpenProjectSettings(k_PlayerSettingsWindow);
            };
            m_AssetImportButton.clicked += () =>
            {
                if (m_AssetImportWindow == null)
                    m_AssetImportWindow = ScriptableObject.CreateInstance<AssetImportOverridesWindow>();

                m_AssetImportWindow.ShowUtilityWindow(UpdateToolbarButtonState);
            };
            unityDevOpsButton.clicked += () =>
            {
                Application.OpenURL(k_DevOpsUrl);
            };

            BuildProfileContext.activeProfileChanged -= OnActiveProfileChanged;
            BuildProfileContext.activeProfileChanged += OnActiveProfileChanged;
            ActiveBuildTargetListener.activeBuildTargetChanged += OnActiveBuildTargetChanged;
        }

        public void OnDisable()
        {
            DestroyImmediate(buildProfileEditor);
<<<<<<< HEAD
            BuildProfileContext.instance.activeProfileChanged -= OnActiveProfileChanged;
            m_BuildProfileDataSource?.Dispose();
=======

            BuildProfileContext.activeProfileChanged -= OnActiveProfileChanged;
            ActiveBuildTargetListener.activeBuildTargetChanged -= OnActiveBuildTargetChanged;

            if (m_BuildProfileDataSource != null)
            {
                SendWorkflowReport();
                m_BuildProfileDataSource.Dispose();
            }
>>>>>>> 129a6708

            if (m_AssetImportWindow != null)
                m_AssetImportWindow.Close();

            m_ProfileListViews?.Unbind();
            SendWorkflowReport();
        }

        /// <summary>
        /// Handle selection of custom build profile item, creates embedded inspector and clears
        /// adjacent list views.
        /// </summary>
        internal void OnCustomProfileSelected(IEnumerable<object> selectedItems)
        {
            using var item = selectedItems.GetEnumerator();
            if (!item.MoveNext())
                return;

            bool shouldRebuild = m_BuildProfileDataSource.ClearDeletedProfiles();
            var profile = item.Current as BuildProfile;
            if (profile == null)
            {
                RepaintAndClearSelection();
                Debug.LogWarning("BuildProfileWindow: selected item has been deleted?");
                return;
            }

            m_ActivateButton.text = TrText.activate;
            m_ProfileListViews.ClearPlatformSelection();
            m_SelectionHeader.Show();
            m_BuildProfileSelection.SelectItems(selectedItems);
            m_BuildProfileSelection.UpdateSelectionGUI(profile);

            if (!m_BuildProfileSelection.IsMultipleSelection())
            {
                RebuildBuildProfileEditor(profile);
            }
            else
            {
                m_BuildProfileInspectorElement.Clear();
                UpdateFormButtonState(null);
            }

            if (shouldRebuild)
                RebuildProfileListViews();

            BuildProfileModuleUtil.RepaintProjectSettingsWindow();
        }

        /// <summary>
        /// Handle selection of classic platform profile.
        /// </summary>
        internal void OnClassicPlatformSelected(BuildProfile profile)
        {
            if (profile == null)
            {
                Debug.LogWarning("BuildProfileWindow: selected platform has been deleted?");
                return;
            }

            m_ActivateButton.text = TrText.activatePlatform;
            m_ProfileListViews.ClearProfileSelection();
            m_SelectionHeader.Show();
            m_BuildProfileSelection.SelectItem(profile);
            m_BuildProfileSelection.UpdateSelectionGUI(profile);

            RebuildBuildProfileEditor(profile);

            if (m_BuildProfileDataSource.ClearDeletedProfiles())
                RebuildProfileListViews();

            BuildProfileModuleUtil.RepaintProjectSettingsWindow();
        }

        /// <summary>
        /// Handles selection of unavailable and supported platform.
        /// </summary>
<<<<<<< HEAD
        internal void OnMissingClassicPlatformSelected(string platformId)
=======
        internal void OnMissingClassicPlatformSelected(GUID platformId)
>>>>>>> 129a6708
        {
            m_SelectionHeader.Show();
            m_ProfileListViews.ClearProfileSelection();
            UpdateFormButtonState(null);

            // Render platform requirement helpbox instead of default inspector.
            m_BuildProfileInspectorElement.Clear();
            m_BuildProfileInspectorHeaderElement.Clear();
            var warningHelpBox = new HelpBox()
            {
                messageType = HelpBoxMessageType.Warning
            };
            warningHelpBox.AddToClassList("mx-medium");
            Util.UpdatePlatformRequirementsWarningHelpBox(warningHelpBox, platformId);
            m_BuildProfileInspectorElement.Add(warningHelpBox);

            // Update details headers.
            m_BuildProfileSelection.MissingPlatformSelected(platformId);
<<<<<<< HEAD
=======

            BuildProfileModuleUtil.RepaintProjectSettingsWindow();
>>>>>>> 129a6708
        }

        /// <summary>
        /// Show classic platform UI for globally shared settings.
        /// </summary>
        internal void OnClassicSceneListSelected()
        {
            m_BuildProfileSelection.ClearSelectedProfiles();
            m_ProfileListViews.SelectSharedSceneList();

            DestroyImmediate(buildProfileEditor);
            buildProfileEditor = ScriptableObject.CreateInstance<BuildProfileEditor>();
            m_BuildProfileInspectorElement.Clear();
            m_BuildProfileInspectorHeaderElement.Clear();
            m_BuildProfileInspectorElement.Add(buildProfileEditor.CreateLegacyGUI());
            m_SelectionHeader.Hide();
        }

        /// <summary>
        /// Selects the build profile in the custom profile list view.
        /// </summary>
        internal void OnBuildProfileCreated(BuildProfile profile)
        {
            // Clearing the selection is necessary to force repaint of the profile editor
            // in a case when the newly created profiles' index matches the index of the old selected profile.
            m_BuildProfileSelection.ClearListViewSelection(ListViewSelectionType.Custom);
            var index = m_BuildProfileDataSource.customBuildProfiles.IndexOf(profile);
            if (index < 0)
                return;
            m_BuildProfileSelection.visualElement.SelectBuildProfile(index);
        }

        /// <summary>
        /// Duplicates and selects the current classic platform profile.
        /// </summary>
        internal void DuplicateSelectedClassicProfile()
        {
            m_BuildProfileContextMenu.HandleDuplicateSelectedProfiles(true);
        }

        /// <summary>
        /// Repaints the list views and clears the selection.
        /// </summary>
        internal void RepaintAndClearSelection()
        {
            RebuildProfileListViews();

            // Clearing the selection forces the ListView.selectionChanged event to trigger.
            // This is necessary because if the selection index remains the same after deletion,
            // the selectionChanged event will not be called. This ensures that the build profile
            // inspector is updated accordingly.
            m_BuildProfileSelection.ClearListViewSelection(ListViewSelectionType.Custom);
            m_ProfileListViews.SelectActiveProfile();
        }

        /// <summary>
        /// Creates a <see cref="BuildProfileListEditableLabel"/> with the current
        /// <see cref="m_BuildProfileContextMenu"/>.
        /// </summary>
        internal BuildProfileListEditableLabel CreateEditableLabelItem() => new BuildProfileListEditableLabel(
            m_BuildProfileContextMenu.UpdateBuildProfileLabelName,
            m_BuildProfileContextMenu.AddBuildProfileContextMenu());

        /// <summary>
        /// Rebuild the custom profile list view, or show the welcome message if no custom
        /// profiles exist.
        /// </summary>
        internal void RebuildProfileListViews()
        {
            if (m_BuildProfileDataSource.customBuildProfiles.Count == 0)
            {
                m_ProfileListViews.HideCustomBuildProfiles();
                m_WelcomeMessageElement.Show();
            }
            else
            {
                m_ProfileListViews.ShowCustomBuildProfiles();
                m_WelcomeMessageElement.Hide();
            }

            m_ProfileListViews.Rebuild();
        }

        /// <summary>
        /// Sticky editor visual elements above inspector window.
        /// </summary>
        internal void AppendInspectorHeaderElement(VisualElement element)
        {
            m_BuildProfileInspectorHeaderElement.Add(element);
        }

        void Update()
        {
            // We need to detect when a build profile asset that is selected in inspector
            // gets deleted. Since we want to avoid using asset post processors for performance
            // reason, we check it in update
            if (buildProfileEditor != null &&
                buildProfileEditor.buildProfile == null &&
                m_BuildProfileSelection?.IsSingleSelection() == true)
            {
                DestroyImmediate(buildProfileEditor);
                m_BuildProfileDataSource?.DeleteNullProfiles();
                RepaintAndClearSelection();
            }
        }

        /// <summary>
        /// Build Profile Workflow state change callback. Invoked when <see cref="m_WindowState"/> is refreshed
        /// by this class or changes are attempted by an embedded <see cref="BuildProfileEditor"/>.
        /// </summary>
        /// <param name="next"></param>
        void OnWorkflowStateChanged(BuildProfileWorkflowState next)
        {
            if (next == m_WindowState && buildProfileEditor is not null)
            {
                // When refreshing the window state, if there's a build profile selected
                // then the corresponding editor state should be considered.
                next = buildProfileEditor.editorState;
            }

            ReduceWindowState(m_WindowState, next);
        }

        void ReduceWindowState(BuildProfileWorkflowState parent, BuildProfileWorkflowState child)
        {
            // For conflict resolution between the parent window and a child state being applied:
            // - false booleans take precedence
            // - ActionState values take priority in decreasing order: Hidden > Disabled > Enabled
            m_ShouldAskForBuildLocation = parent.askForBuildLocation && child.askForBuildLocation;
            m_ActivateButton.ApplyActionState(BuildProfileWorkflowState.CalculateActionState(
                parent.activateAction, child.activateAction));
            m_BuildButton.ApplyActionState(BuildProfileWorkflowState.CalculateActionState(
                parent.buildAction, child.buildAction));
            m_BuildAndRunButton.ApplyActionState(BuildProfileWorkflowState.CalculateActionState(
                parent.buildAndRunAction, child.buildAndRunAction));

            m_BuildAndRunButton.text = child.buildAndRunButtonDisplayName;
            m_BuildButton.SetText(child.buildButtonDisplayName);

            // Additional actions are always directly applied to the parent window state.
            parent.additionalActions = child.additionalActions;
            RepaintAdditionActionsDropdown();
        }

        void RepaintAdditionActionsDropdown()
        {
            if (m_WindowState.buildAction == ActionState.Hidden || m_WindowState.additionalActions.Count == 0)
            {
                m_AdditionalActionsDropdown.Hide();
                return;
            }

            // Dropdown button default text matches the first enabled action in the list,
            // otherwise defaults to the first action.
            var actions = m_WindowState.additionalActions;
            GenericMenu menu = null;
            int firstEnabledIndex = -1;
            if (actions.Count > 1)
            {
                menu = new GenericMenu();
                for (int i = 0; i < actions.Count; i++)
                {
                    var action = actions[i];
                    if (action.state != ActionState.Enabled)
                        continue;

                    if (firstEnabledIndex < 0)
                        firstEnabledIndex = i;
                    else
                        menu.AddItem(new GUIContent(action.displayName), action.isOn, () => action.callback());
                }
            }

            firstEnabledIndex = Math.Max(firstEnabledIndex, 0);
            var dropdown = new DropdownButton(
                actions[firstEnabledIndex].displayName, actions[firstEnabledIndex].callback, menu);
            if (actions[firstEnabledIndex].state != ActionState.Enabled)
                dropdown.SetEnabled(false);

            m_AdditionalActionsDropdown.Clear();
            m_AdditionalActionsDropdown.Add(dropdown);
            m_AdditionalActionsDropdown.Show();
        }

        void OnActivateButtonClicked()
        {
            if (!m_BuildProfileSelection.HasSelection())
                return;

            BuildProfile activateProfile = m_BuildProfileSelection.Get(0);
            if (activateProfile.IsActiveBuildProfileOrPlatform())
                return;

            // before we update the BuildProfileContext's activeProfile,
            // we want to capture the current active profile to check if an editor restart is required
            // because certain player settings changed that will require it
            var currentBuildProfile = BuildProfileContext.activeProfile;

            // success here is handling the player settings, failure is the user cancels handling the restart.
            var isSuccess = BuildProfileModuleUtil.HandlePlayerSettingsChanged(currentBuildProfile, activateProfile);
            if (!isSuccess)
                return;

            // Classic profiles should not be set as active, they are identified
            // by the state of EditorUserBuildSettings active build target.
            BuildProfileContext.activeProfile = !BuildProfileContext.IsClassicPlatformProfile(activateProfile)
                ? activateProfile : null;

            buildProfileEditor.OnActivateClicked();

            BuildProfileModuleUtil.SwitchLegacyActiveFromBuildProfile(activateProfile);

            UpdateFormButtonState(activateProfile);
            RebuildProfileListViews();

            UpdateToolbarButtonState();
        }

        void OnBuildButtonClicked(BuildOptions optionFlags)
        {
            if (!m_BuildProfileSelection.HasSelection())
                return;

            var profile = m_BuildProfileSelection.Get(0);
            if (!profile.IsActiveBuildProfileOrPlatform())
            {
                Debug.LogWarning("[BuildProfile] Attempted to build with a non-active build profile.");
                return;
            }

            BuildProfileModuleUtil.SwitchLegacySelectedBuildTargets(profile);

<<<<<<< HEAD
            BuildProfileModuleUtil.CallInternalBuildMethods(m_ShouldAskForBuildLocation, optionFlags);
=======
            EditorApplication.delayCall += () => BuildProfileModuleUtil.CallInternalBuildMethods(m_ShouldAskForBuildLocation, optionFlags);
>>>>>>> 129a6708
        }

        void UpdateFormButtonState(BuildProfile profile)
        {
            if (profile is null)
            {
                m_WindowState.activateAction = ActionState.Hidden;
                m_WindowState.buildAction = ActionState.Hidden;
                m_WindowState.buildAndRunAction = ActionState.Hidden;
                m_WindowState.Refresh();
            }
            else if (profile.IsActiveBuildProfileOrPlatform())
            {
                m_WindowState.activateAction = ActionState.Hidden;
                m_WindowState.buildAction = ActionState.Enabled;
                m_WindowState.buildAndRunAction = ActionState.Enabled;
                m_WindowState.Refresh();
            }
            else
            {
                bool canBuild = profile.CanBuildLocally();
                m_WindowState.activateAction = canBuild ? ActionState.Enabled : ActionState.Hidden;
                m_WindowState.buildAction = canBuild ? ActionState.Disabled : ActionState.Hidden;
                m_WindowState.buildAndRunAction = ActionState.Hidden;
                m_WindowState.Refresh();
            }
        }

        /// <summary>
        /// Callback invoked when <see cref="BuildProfileContext.activeProfile"/> changes.
        /// </summary>
        void OnActiveProfileChanged(BuildProfile prev, BuildProfile cur)
        {
            RebuildProfileListViews();
            UpdateFormButtonState(m_BuildProfileSelection.Get(0));
        }

        /// <summary>
        /// Callback invoked when the active build target changes.
        /// </summary>
        void OnActiveBuildTargetChanged(BuildTarget prev, BuildTarget cur)
        {
            m_ProfileListViews.Rebuild();
            UpdateFormButtonState(m_BuildProfileSelection.Get(0));
        }

        void RebuildBuildProfileEditor(BuildProfile profile)
        {
            // Rebuild the BuildProfile inspector, targeting the newly selected BuildProfile.
            DestroyImmediate(buildProfileEditor);
            buildProfileEditor = (BuildProfileEditor)Editor.CreateEditor(profile, typeof(BuildProfileEditor));
            buildProfileEditor.parentState = m_WindowState;
            buildProfileEditor.parent = this;

            m_BuildProfileInspectorElement.Clear();
            m_BuildProfileInspectorHeaderElement.Clear();
            m_BuildProfileInspectorElement.Add(buildProfileEditor.CreateInspectorGUI());

            // Builds can only be made for an active BuildProfile,
            // otherwise allow activating the selected profile.
            UpdateFormButtonState(profile);

            // Editor User Build Settings track 'selected' build target group.
            // This was used by different UX to update default build target group tabs
            // based on legacy Build Setting window state.
            BuildProfileModuleUtil.SwitchLegacySelectedBuildTargets(profile);
        }

        void SendWorkflowReport()
        {
<<<<<<< HEAD
=======
            if (m_BuildProfileDataSource == null)
                return;

>>>>>>> 129a6708
            if (m_BuildProfileDataSource.customBuildProfiles.Count == 0)
            {
                EditorAnalytics.SendAnalytic(new BuildProfileWorkflowReport());
                return;
            }

<<<<<<< HEAD
            Dictionary<string, BuildProfileWorkflowReport> modules = new();
            foreach (var profile in m_BuildProfileDataSource.customBuildProfiles)
            {
                if (modules.TryGetValue(profile.platformId, out var report))
=======
            Dictionary<GUID, BuildProfileWorkflowReport> modules = new();
            foreach (var profile in m_BuildProfileDataSource.customBuildProfiles)
            {
                if (modules.TryGetValue(profile.platformGuid, out var report))
>>>>>>> 129a6708
                {
                    report.Increment();
                    continue;
                }

<<<<<<< HEAD
                modules.Add(profile.platformId,
                    new BuildProfileWorkflowReport(new BuildProfileWorkflowReport.Payload()
                {
                    platformId = profile.platformId,
                    platformDisplayName = BuildProfileModuleUtil.GetClassicPlatformDisplayName(profile.platformId),
=======
                modules.Add(profile.platformGuid,
                    new BuildProfileWorkflowReport(new BuildProfileWorkflowReport.Payload()
                {
                    platformId = profile.platformGuid,
                    platformDisplayName = BuildProfileModuleUtil.GetClassicPlatformDisplayName(profile.platformGuid),
>>>>>>> 129a6708
                    count = 1
                }));
            }

            foreach (var report in modules.Values)
            {
                EditorAnalytics.SendAnalytic(report);
            }
        }

        DropdownButton CreateBuildDropdownButton()
        {
            GenericMenu menu = new GenericMenu();
            menu.AddItem(new GUIContent(TrText.cleanBuild), false,
                () => OnBuildButtonClicked(BuildOptions.ShowBuiltPlayer | BuildOptions.CleanBuildCache));
            menu.AddItem(new GUIContent(TrText.forceSkipDataBuild), false,
                () => OnBuildButtonClicked(BuildOptions.ShowBuiltPlayer | BuildOptions.BuildScriptsOnly));
            return new DropdownButton(TrText.build,
                () => OnBuildButtonClicked(BuildOptions.ShowBuiltPlayer), menu);
        }

        void UpdateToolbarButtonState()
        {
            if (m_AssetImportButton == null)
                return;

            TryLoadWarningIcon();

            m_AssetImportButton.tooltip = AssetImportOverridesWindow.IsAssetImportOverrideEnabled ? TrText.assetImportOverrideTooltip : string.Empty;
            m_AssetImportButton.iconImage = AssetImportOverridesWindow.IsAssetImportOverrideEnabled ? m_WarningIcon : null;
            m_AssetImportButton.text = AssetImportOverridesWindow.IsAssetImportOverrideEnabled ? $" {TrText.assetImportOverrides}" : TrText.assetImportOverrides;
        }

        void TryLoadWarningIcon()
        {
            if (m_WarningIcon == null)
                m_WarningIcon = Background.FromTexture2D(BuildProfileModuleUtil.GetWarningIcon());
        }
    }
}<|MERGE_RESOLUTION|>--- conflicted
+++ resolved
@@ -157,10 +157,6 @@
         public void OnDisable()
         {
             DestroyImmediate(buildProfileEditor);
-<<<<<<< HEAD
-            BuildProfileContext.instance.activeProfileChanged -= OnActiveProfileChanged;
-            m_BuildProfileDataSource?.Dispose();
-=======
 
             BuildProfileContext.activeProfileChanged -= OnActiveProfileChanged;
             ActiveBuildTargetListener.activeBuildTargetChanged -= OnActiveBuildTargetChanged;
@@ -170,13 +166,11 @@
                 SendWorkflowReport();
                 m_BuildProfileDataSource.Dispose();
             }
->>>>>>> 129a6708
 
             if (m_AssetImportWindow != null)
                 m_AssetImportWindow.Close();
 
             m_ProfileListViews?.Unbind();
-            SendWorkflowReport();
         }
 
         /// <summary>
@@ -248,11 +242,7 @@
         /// <summary>
         /// Handles selection of unavailable and supported platform.
         /// </summary>
-<<<<<<< HEAD
-        internal void OnMissingClassicPlatformSelected(string platformId)
-=======
         internal void OnMissingClassicPlatformSelected(GUID platformId)
->>>>>>> 129a6708
         {
             m_SelectionHeader.Show();
             m_ProfileListViews.ClearProfileSelection();
@@ -271,11 +261,8 @@
 
             // Update details headers.
             m_BuildProfileSelection.MissingPlatformSelected(platformId);
-<<<<<<< HEAD
-=======
 
             BuildProfileModuleUtil.RepaintProjectSettingsWindow();
->>>>>>> 129a6708
         }
 
         /// <summary>
@@ -508,11 +495,7 @@
 
             BuildProfileModuleUtil.SwitchLegacySelectedBuildTargets(profile);
 
-<<<<<<< HEAD
-            BuildProfileModuleUtil.CallInternalBuildMethods(m_ShouldAskForBuildLocation, optionFlags);
-=======
             EditorApplication.delayCall += () => BuildProfileModuleUtil.CallInternalBuildMethods(m_ShouldAskForBuildLocation, optionFlags);
->>>>>>> 129a6708
         }
 
         void UpdateFormButtonState(BuildProfile profile)
@@ -583,47 +566,29 @@
 
         void SendWorkflowReport()
         {
-<<<<<<< HEAD
-=======
             if (m_BuildProfileDataSource == null)
                 return;
 
->>>>>>> 129a6708
             if (m_BuildProfileDataSource.customBuildProfiles.Count == 0)
             {
                 EditorAnalytics.SendAnalytic(new BuildProfileWorkflowReport());
                 return;
             }
 
-<<<<<<< HEAD
-            Dictionary<string, BuildProfileWorkflowReport> modules = new();
-            foreach (var profile in m_BuildProfileDataSource.customBuildProfiles)
-            {
-                if (modules.TryGetValue(profile.platformId, out var report))
-=======
             Dictionary<GUID, BuildProfileWorkflowReport> modules = new();
             foreach (var profile in m_BuildProfileDataSource.customBuildProfiles)
             {
                 if (modules.TryGetValue(profile.platformGuid, out var report))
->>>>>>> 129a6708
                 {
                     report.Increment();
                     continue;
                 }
 
-<<<<<<< HEAD
-                modules.Add(profile.platformId,
-                    new BuildProfileWorkflowReport(new BuildProfileWorkflowReport.Payload()
-                {
-                    platformId = profile.platformId,
-                    platformDisplayName = BuildProfileModuleUtil.GetClassicPlatformDisplayName(profile.platformId),
-=======
                 modules.Add(profile.platformGuid,
                     new BuildProfileWorkflowReport(new BuildProfileWorkflowReport.Payload()
                 {
                     platformId = profile.platformGuid,
                     platformDisplayName = BuildProfileModuleUtil.GetClassicPlatformDisplayName(profile.platformGuid),
->>>>>>> 129a6708
                     count = 1
                 }));
             }
