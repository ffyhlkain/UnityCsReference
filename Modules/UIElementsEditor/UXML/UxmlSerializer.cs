--- conflicted
+++ resolved
@@ -810,11 +810,7 @@
                     continue;
 
                 var templateContext = new CreationContext(null, overrideRanges, null, vta, null, null, namesCopy);
-<<<<<<< HEAD
-                var serializedDataOverride = Serialize(desc, vea, templateContext);
-=======
                 var serializedDataOverride = Serialize(desc, vea, templateContext, true);
->>>>>>> 129a6708
                 rootTemplate.serializedDataOverrides.Add(new TemplateAsset.UxmlSerializedDataOverride()
                 {
                     m_ElementId = vea.id,
@@ -831,16 +827,10 @@
                 if (ta.TryGetAttributeValue(nameof(VisualElement.name), out var elementName))
                 {
                     namesCopy.Add(elementName);
-<<<<<<< HEAD
-                    idsCopy.Add(ta.id);
-                }
-
-=======
                 }
 
                 idsCopy.Add(ta.id);
 
->>>>>>> 129a6708
                 var templateContext = new CreationContext(null, overrideRanges, null, vta, null, null, namesCopy);
 
                 CreateSerializedDataOverride(rootTemplate, templateVta, ta, templateContext, namesCopy, idsCopy);
