// Unity C# reference source
// Copyright (c) Unity Technologies. For terms of use, see
// https://unity3d.com/legal/licenses/Unity_Reference_Only_License

using System;
using System.Collections.Generic;
using Unity.Profiling;
using UnityEngine;
using UnityEngine.Bindings;
using UnityEngine.UIElements;
using Object = UnityEngine.Object;

namespace UnityEditor.UIElements.Bindings;

[VisibleToOtherModules("UnityEditor.UIBuilderModule")]
internal class SerializedObjectBindingContext
{
    public ulong lastRevision { get; private set; }
    private SerializedObject serializedObject { get; set; }

    private SerializedObjectChangeTracker changeTracker;
    private bool wasUpdated { get; set; }

    // Used in tests to ensure that we do not call `SerializedObject.UpdateIfRequiredOrScript` more than
    // once per update in normal use-cases.
    internal int updateCount { get; private set; }

    private bool m_DelayBind = false;
    private long m_BindingOperationStartTimeMs;
    private const int k_MaxBindingTimeMs = 50;
    private long m_LastFrame = long.MinValue;

    public SerializedObjectBindingContext(SerializedObject so)
    {
        this.serializedObject = so;
        this.lastRevision = so.objectVersion;
        changeTracker = new SerializedObjectChangeTracker(so);
    }

    public bool TargetsSerializedObject(SerializedObject obj)
    {
        return serializedObject == obj;
    }

    public bool IsInitialized()
    {
        if (null == serializedObject)
            return false;

        return IntPtr.Zero != serializedObject.m_NativeObjectPtr;
    }

    public uint objectVersion => IsInitialized() ? serializedObject.objectVersion : 0;

    public Object GetTargetObject()
    {
        if (IsInitialized())
            return serializedObject.targetObject;
        return null;
    }

    public SerializedProperty FindProperty(string propertyPath)
    {
        return serializedObject?.FindProperty(propertyPath);
    }

    public void Bind(VisualElement element)
    {
        element.SetProperty(FindContextPropertyKey, this);
        ContinueBinding(element, null);
    }

    public bool RequestSerializedObject(out SerializedObject so)
    {
        so = serializedObject;
        return IsInitialized();
    }

    internal void ContinueBinding(VisualElement element, SerializedProperty parentProperty)
    {
        try
        {
            m_BindingOperationStartTimeMs = Panel.TimeSinceStartupMs();
            m_DelayBind = false;
            BindTree(element, parentProperty);
        }
        finally
        {
            m_DelayBind = false;
        }
    }

    private bool ShouldDelayBind()
    {
        if (!m_DelayBind && !VisualTreeBindingsUpdater.disableBindingsThrottling)
        {
            m_DelayBind = (Panel.TimeSinceStartupMs() - m_BindingOperationStartTimeMs) > k_MaxBindingTimeMs;
        }

        return m_DelayBind;
    }

    public void Unbind(VisualElement element)
    {
        var existingContext = element.GetProperty(FindContextPropertyKey);

        if (existingContext != null)
        {
            if (existingContext != this)
            {
                return;
            }
            element.SetProperty(FindContextPropertyKey, null);
        }

        var serializedObjectBinding = element.GetBinding(BindingExtensions.s_SerializedBindingId) as SerializedObjectBindingBase;
        serializedObjectBinding?.Unbind();
        RemoveBinding(element as IBindable, false);

        var childCount = element.hierarchy.childCount;
        for (int i = 0; i < childCount; ++i)
        {
            Unbind(element.hierarchy[i]);
        }
    }

    #region Bind Tree

    private static bool SendBindingEvent<TEventType>(TEventType evt, VisualElement target)
        where TEventType : EventBase<TEventType>, new()
    {
        evt.elementTarget = target;
        EventDispatchUtilities.HandleEventAtTargetAndDefaultPhase(evt, target.elementPanel, target);
        return evt.isPropagationStopped;
    }

    internal void BindTree(VisualElement element, SerializedProperty parentProperty)
    {
        if (element.HasSelfEventInterests(SerializedObjectBindEvent.EventCategory))
        {
            using (var evt = SerializedObjectBindEvent.GetPooled(serializedObject))
            {
                if (SendBindingEvent(evt, element))
                {
                    return;
                }
            }
        }

        if (ShouldDelayBind())
        {
            // too much time spent on binding, we`ll do the rest on the next frame
            var request = DefaultSerializedObjectBindingImplementation.BindingRequest.CreateDelayBinding(this, parentProperty);
            VisualTreeBindingsUpdater.AddBindingRequest(element, request);
            return;
        }

        if (element is IBindable field)
        {
            if (!string.IsNullOrEmpty(field.bindingPath))
            {
                var foundProperty = BindPropertyRelative(field, parentProperty);
                if (foundProperty != null)
                {
                    parentProperty = foundProperty;
                }
            }
        }

        var childCount = element.hierarchy.childCount;
        for (var i = 0; i < childCount; ++i)
        {
            BindTree(element.hierarchy[i], parentProperty);
        }
    }

    private static readonly string k_EnabledOverrideSet = "EnabledSetByBindings";

    static void SyncEditableState(VisualElement fieldElement, bool shouldBeEditable)
    {
        if (fieldElement.enabledSelf != shouldBeEditable)
        {
            if (shouldBeEditable)
            {
                if (fieldElement.GetProperty(k_EnabledOverrideSet) != null)
                {
                    fieldElement.SetEnabled(true);
                }
                else
                {
                    // the field was disabled by user code, we don't want to re-enable it.
                }
            }
            else
            {
                fieldElement.SetProperty(k_EnabledOverrideSet, fieldElement.enabledSelf);
                fieldElement.SetEnabled(false);
            }
        }
    }

    internal SerializedProperty BindPropertyRelative(IBindable field, SerializedProperty parentProperty)
    {
        SerializedProperty property = null;
        var fieldElement = field as VisualElement;

        if (parentProperty != null)
        {
            var unsafeMode = parentProperty.unsafeMode;

            // We switch to unsafe mode because we don't care if the parentProperty is valid or not (using
            // [SerializeReference], you can end up with a property that doesn't exist anymore, which would throw in
            // "safe mode")
            parentProperty.unsafeMode = true;

            // If a PropertyField has a type which contains a child field with the same name we may
            // mistakenly use that instead of the correct SerializedProperty.
            // To avoid this we check if the PropertyField has already assigned a SerializedProperty
            // to the field and use that instead. (UUM-27252)
            if (!EditorGUI.HasVisibleChildFields(parentProperty) &&
                fieldElement?.GetProperty(BaseField<string>.serializedPropertyCopyName) is SerializedProperty fieldProperty)
            {
                property = fieldProperty;
            }
            else
            {
                property = parentProperty.FindPropertyRelative(field.bindingPath);
            }

            parentProperty.unsafeMode = unsafeMode;
        }

        if (property == null)
            property = serializedObject?.FindProperty(field.bindingPath);

        if (property == null || fieldElement == null)
        {
            // Object is null or property was not found, we have nothing to do here
            return property;
        }

        // Set enabled state before sending the event because element like PropertyField may stop the event
        SyncEditableState(fieldElement, property.editable);

        if (fieldElement.HasSelfEventInterests(SerializedPropertyBindEvent.EventCategory))
        {
            using (var evt = SerializedPropertyBindEvent.GetPooled(property))
            {
                if (SendBindingEvent(evt, fieldElement))
                {
                    return property;
                }
            }
        }

        // If we intend on binding, we first remove any binding that were already present
        RemoveBinding(field, true);

        CreateBindingObjectForProperty(fieldElement, property);

        return property;
    }

    private void CreateBindingObjectForProperty(VisualElement element, SerializedProperty prop)
    {
        // A bound Foldout (a PropertyField with child properties) is special.
        if (element is Foldout foldout && prop.hasChildren)
        {
            // We bind to the given propertyPath but we only bind to its 'isExpanded' state, not its value.
            SerializedIsExpandedBinding.CreateBind(foldout, this, prop);
            return;
        }
        else if (element is Label label && label.GetProperty(PropertyField.foldoutTitleBoundLabelProperty) != null)
        {
            // We bind to the given propertyPath but we only bind to its 'localizedDisplayName' state, not its value.
            // This is a feature from IMGUI where the title of a Foldout will change if one of the child
            // properties is named "Name" and its value changes.
            SerializedObjectBinding<string>.CreateBind(
                label, this, prop,
                p => p.localizedDisplayName,
                (p, v) => { },
                SerializedPropertyHelper.ValueEquals<string>);

            return;
        }
        if (element is BaseListView baseListView)
        {
            if (BindListView(baseListView, prop))
            {
                if (baseListView.headerFoldout != null)
                {
                    // The foldout will be bound as hierarchy binding continues.
                    baseListView.headerFoldout.bindingPath = prop.propertyPath;
                }

                return;
            }
        }

        switch (prop.propertyType)
        {
            case SerializedPropertyType.Integer:
                if (prop.type == "long" || prop.type == "ulong")
                {
                    if (element is INotifyValueChanged<long> || element is INotifyValueChanged<string>)
                    {
                        DefaultBind(element, prop, SerializedPropertyHelper.GetLongPropertyValue, SerializedPropertyHelper.SetLongPropertyValue, SerializedPropertyHelper.ValueEquals);
                    }
                    else if (element is INotifyValueChanged<ulong>)
                    {
                        DefaultBind(element, prop, SerializedPropertyHelper.GetULongPropertyValue, SerializedPropertyHelper.SetULongPropertyValue, SerializedPropertyHelper.ValueEquals);
                    }
                    else if (element is INotifyValueChanged<int>)
                    {
                        DefaultBind(element, prop, SerializedPropertyHelper.GetIntPropertyValue, SerializedPropertyHelper.SetIntPropertyValue, SerializedPropertyHelper.ValueEquals);
                    }
                    else if (element is INotifyValueChanged<float>)
                    {
                        DefaultBind(element, prop, SerializedPropertyHelper.GetLongPropertyValueAsFloat, SerializedPropertyHelper.SetFloatPropertyValue, SerializedPropertyHelper.ValueEquals);
                    }
                }
                else // prop.type == "int"
                {
                    if (element is INotifyValueChanged<int> || element is INotifyValueChanged<string>)
                    {
                        DefaultBind(element, prop, SerializedPropertyHelper.GetIntPropertyValue, SerializedPropertyHelper.SetIntPropertyValue, SerializedPropertyHelper.ValueEquals);
                    }
                    else if (element is INotifyValueChanged<uint>)
                    {
                        DefaultBind(element, prop, SerializedPropertyHelper.GetUIntPropertyValue, SerializedPropertyHelper.SetUIntPropertyValue, SerializedPropertyHelper.ValueEquals);
                    }
                    else if (element is INotifyValueChanged<long>)
                    {
                        DefaultBind(element, prop, SerializedPropertyHelper.GetLongPropertyValue, SerializedPropertyHelper.SetLongPropertyValue, SerializedPropertyHelper.ValueEquals);
                    }
                    else if (element is INotifyValueChanged<float>)
                    {
                        DefaultBind(element, prop, SerializedPropertyHelper.GetIntPropertyValueAsFloat, SerializedPropertyHelper.SetFloatPropertyValue, SerializedPropertyHelper.ValueEquals);
                    }
                }
                break;
            case SerializedPropertyType.Boolean:
                DefaultBind(element, prop, SerializedPropertyHelper.GetBoolPropertyValue, SerializedPropertyHelper.SetBoolPropertyValue, SerializedPropertyHelper.ValueEquals);
                break;
            case SerializedPropertyType.Float:
                if (prop.type == "float")
                {
                    if (element is INotifyValueChanged<double>)
                    {
                        DefaultBind(element, prop, SerializedPropertyHelper.GetFloatPropertyValueAsDouble, SerializedPropertyHelper.SetFloatPropertyValueFromDouble, SerializedPropertyHelper.ValueEquals);
                    }
                    else
                    {
                        DefaultBind(element, prop, SerializedPropertyHelper.GetFloatPropertyValue, SerializedPropertyHelper.SetFloatPropertyValue, SerializedPropertyHelper.ValueEquals);
                    }
                }
                else // prop.type == "double"
                {
                    if (element is INotifyValueChanged<float>)
                    {
                        DefaultBind(element, prop, SerializedPropertyHelper.GetDoublePropertyValueAsFloat, SerializedPropertyHelper.SetDoublePropertyValueFromFloat, SerializedPropertyHelper.ValueEquals);
                    }
                    else
                    {
                        DefaultBind(element, prop, SerializedPropertyHelper.GetDoublePropertyValue, SerializedPropertyHelper.SetDoublePropertyValue, SerializedPropertyHelper.ValueEquals);
                    }
                }

                break;
            case SerializedPropertyType.String:
                DefaultBind(element, prop, SerializedPropertyHelper.GetStringPropertyValue, SerializedPropertyHelper.SetStringPropertyValue, SerializedPropertyHelper.ValueEquals);
                break;
            case SerializedPropertyType.Color:
                DefaultBind(element, prop, SerializedPropertyHelper.GetColorPropertyValue, SerializedPropertyHelper.SetColorPropertyValue, SerializedPropertyHelper.ValueEquals);
                break;
            case SerializedPropertyType.ObjectReference:
                if (element is ObjectField objectField)
                    SerializedObjectReferenceBinding.CreateBind(objectField, this, prop);
                else
                    DefaultBind(element, prop, SerializedPropertyHelper.GetObjectRefPropertyValue, SerializedPropertyHelper.SetObjectRefPropertyValue, SerializedPropertyHelper.ValueEquals);
                break;
            case SerializedPropertyType.LayerMask:
                DefaultBind(element, prop, SerializedPropertyHelper.GetLayerMaskPropertyValue, SerializedPropertyHelper.SetLayerMaskPropertyValue, SerializedPropertyHelper.ValueEquals);
                break;
            case SerializedPropertyType.RenderingLayerMask:
                DefaultBind(element, prop, SerializedPropertyHelper.GetRenderingLayerMaskPropertyValue, SerializedPropertyHelper.SetRenderingLayerMaskPropertyValue, SerializedPropertyHelper.ValueEquals);
                break;
            case SerializedPropertyType.Enum:
                CreateEnumBindingObject(element, prop);
                break;
            case SerializedPropertyType.Vector2:
                DefaultBind(element, prop, SerializedPropertyHelper.GetVector2PropertyValue, SerializedPropertyHelper.SetVector2PropertyValue, SerializedPropertyHelper.ValueEquals);
                break;
            case SerializedPropertyType.Vector3:
                DefaultBind(element, prop, SerializedPropertyHelper.GetVector3PropertyValue, SerializedPropertyHelper.SetVector3PropertyValue, SerializedPropertyHelper.ValueEquals);
                break;
            case SerializedPropertyType.Vector4:
                DefaultBind(element, prop, SerializedPropertyHelper.GetVector4PropertyValue, SerializedPropertyHelper.SetVector4PropertyValue, SerializedPropertyHelper.ValueEquals);
                break;
            case SerializedPropertyType.Rect:
                DefaultBind(element, prop, SerializedPropertyHelper.GetRectPropertyValue, SerializedPropertyHelper.SetRectPropertyValue, SerializedPropertyHelper.ValueEquals);
                break;
            case SerializedPropertyType.ArraySize:
                DefaultBind(element, prop, SerializedPropertyHelper.GetIntPropertyValue, SerializedPropertyHelper.SetIntPropertyValue, SerializedPropertyHelper.ValueEquals);
                break;
            case SerializedPropertyType.AnimationCurve:
                DefaultBind(element, prop, SerializedPropertyHelper.GetAnimationCurvePropertyValue, SerializedPropertyHelper.SetAnimationCurvePropertyValue, SerializedPropertyHelper.ValueEquals);
                break;
            case SerializedPropertyType.Bounds:
                DefaultBind(element, prop, SerializedPropertyHelper.GetBoundsPropertyValue, SerializedPropertyHelper.SetBoundsPropertyValue, SerializedPropertyHelper.ValueEquals);
                break;
            case SerializedPropertyType.Gradient:
                DefaultBind(element, prop, SerializedPropertyHelper.GetGradientPropertyValue, SerializedPropertyHelper.SetGradientPropertyValue, SerializedPropertyHelper.ValueEquals);
                break;
            case SerializedPropertyType.Quaternion:
                DefaultBind(element, prop, SerializedPropertyHelper.GetQuaternionPropertyValue, SerializedPropertyHelper.SetQuaternionPropertyValue, SerializedPropertyHelper.ValueEquals);
                break;
            case SerializedPropertyType.FixedBufferSize:
                DefaultBind(element, prop, SerializedPropertyHelper.GetIntPropertyValue, SerializedPropertyHelper.SetIntPropertyValue, SerializedPropertyHelper.ValueEquals);
                break;
            case SerializedPropertyType.Vector2Int:
                DefaultBind(element, prop, SerializedPropertyHelper.GetVector2IntPropertyValue, SerializedPropertyHelper.SetVector2IntPropertyValue, SerializedPropertyHelper.ValueEquals);
                break;
            case SerializedPropertyType.Vector3Int:
                DefaultBind(element, prop, SerializedPropertyHelper.GetVector3IntPropertyValue, SerializedPropertyHelper.SetVector3IntPropertyValue, SerializedPropertyHelper.ValueEquals);
                break;
            case SerializedPropertyType.RectInt:
                DefaultBind(element, prop, SerializedPropertyHelper.GetRectIntPropertyValue, SerializedPropertyHelper.SetRectIntPropertyValue, SerializedPropertyHelper.ValueEquals);
                break;
            case SerializedPropertyType.BoundsInt:
                DefaultBind(element, prop, SerializedPropertyHelper.GetBoundsIntPropertyValue, SerializedPropertyHelper.SetBoundsIntPropertyValue, SerializedPropertyHelper.ValueEquals);
                break;
            case SerializedPropertyType.Character:
                if (element is INotifyValueChanged<string>)
                {
                    DefaultBind(element, prop, SerializedPropertyHelper.GetCharacterPropertyValueAsString, SerializedPropertyHelper.SetCharacterPropertyValueFromString, SerializedPropertyHelper.ValueEquals);
                }
                else
                {
                    DefaultBind(element, prop, SerializedPropertyHelper.GetCharacterPropertyValue, SerializedPropertyHelper.SetCharacterPropertyValue, SerializedPropertyHelper.ValueEquals);
                }
                break;
            case SerializedPropertyType.Hash128:
                DefaultBind(element, prop, SerializedPropertyHelper.GetHash128PropertyValue, SerializedPropertyHelper.SetHash128PropertyValue, SerializedPropertyHelper.ValueEquals);
                break;
            case SerializedPropertyType.ExposedReference:
                // nothing to bind here
                break;
            case SerializedPropertyType.Generic:
                if (prop.type == nameof(ToggleButtonGroupState))
                {
                    DefaultBind(element, prop, SerializedPropertyHelper.GetToggleStatePropertyValue, SerializedPropertyHelper.SetToggleStatePropertyValue, SerializedPropertyHelper.ValueEquals);
                }

                // nothing to bind here
                break;
            default:
                Debug.LogWarning(string.Format("Binding is not supported for {0} properties \"{1}\"", prop.type,
                    prop.propertyPath));
                break;
        }
    }

    private void DefaultBind<TValue>(VisualElement element, SerializedProperty prop,
        Func<SerializedProperty, TValue> propertyReadFunc, Action<SerializedProperty, TValue> propertyWriteFunc,
        Func<TValue, SerializedProperty, Func<SerializedProperty, TValue>, bool> valueComparerFunc)
    {
        var field = element as INotifyValueChanged<TValue>;

        if (element is INotifyValueChanged<string> && typeof(TValue) != typeof(string))
        {
            //One Way Binding here with string conversions

            SerializedObjectStringConversionBinding<TValue>.CreateBind(element as INotifyValueChanged<string>, this, prop, propertyReadFunc,
                propertyWriteFunc, valueComparerFunc);
        }
        else if (field != null)
        {
            SerializedObjectBinding<TValue>.CreateBind(field, this, prop, propertyReadFunc,
                propertyWriteFunc, valueComparerFunc);
        }
        else
        {
            Debug.LogWarning(string.Format("Field type {0} is not compatible with {2} property \"{1}\"",
                element.GetType().FullName, prop.propertyPath, prop.type));
        }
    }

    private void CreateEnumBindingObject(VisualElement element, SerializedProperty prop)
    {
        if (element is PopupField<string>)
        {
            SerializedDefaultEnumBinding.CreateBind((PopupField<string>) element, this, prop);
        }
        else if (element is EnumFlagsField || element is EnumField)
        {
            SerializedManagedEnumBinding.CreateBind((BaseField<Enum>) element, this, prop);
        }
        else if (element is INotifyValueChanged<int>)
        {
            DefaultBind(element, prop, SerializedPropertyHelper.GetIntPropertyValue, SerializedPropertyHelper.SetIntPropertyValue, SerializedPropertyHelper.ValueEquals);
        }
        else
        {
            DefaultBind(element, prop, SerializedPropertyHelper.GetEnumPropertyValueAsString, SerializedPropertyHelper.SetEnumPropertyValueFromString, SerializedPropertyHelper.SlowEnumValueEquals);
        }
    }

    private bool BindListView(BaseListView baseListView, SerializedProperty prop)
    {
        // This should be done elsewhere. That's what the SerializedPropertyBindEvent are for.
        // Problem is, ListView is in the engine assembly and can't have knowledge of SerializedObjects
        if (prop.propertyType == SerializedPropertyType.Generic)
        {
            var sizeProperty = prop.FindPropertyRelative("Array.size");

            if (sizeProperty == null)
            {
                Debug.LogWarning(string.Format("Binding ListView failed: can't find array size for property \"{0}\"",
                    prop.propertyPath));
                return false;
            }

            return BaseListViewSerializedObjectBinding.CreateBind(baseListView, this, prop);
        }

        Debug.LogWarning(string.Format("Binding ListView is not supported for {0} properties \"{1}\"", prop.type,
            prop.propertyPath));

        return false;
    }

    private void RemoveBinding(IBindable bindable, bool forceRemove)
    {
        if (null == bindable)
            return;

        var ve = bindable as VisualElement;

        var bindingBase = (SerializedObjectBindingBase) ve?.GetBinding(BindingExtensions.s_SerializedBindingId);
        if (bindingBase == null)
            return;

        if (bindingBase.isReleased)
            return;

        if (forceRemove || bindingBase.bindingContext == this)
        {
            bindingBase.Unbind();
        }
    }

    private static readonly PropertyName FindContextPropertyKey = "__UnityBindingContext";

    [VisibleToOtherModules("UnityEditor.UIBuilderModule")]
    internal static SerializedObjectBindingContext GetBindingContextFromElement(VisualElement element)
    {
        if (element is IBindable && element.GetBinding(BindingExtensions.s_SerializedBindingId) is SerializedObjectBindingBase bindingBase)
        {
            return bindingBase.bindingContext;
        }

        if (element.GetProperty(FindContextPropertyKey) is SerializedObjectBindingContext context)
        {
            return context;
        }

        return null;
    }

    internal static SerializedObjectBindingContext FindBindingContext(VisualElement element, SerializedObject obj)
    {
        while (element != null)
        {
            var context = GetBindingContextFromElement(element);

            if (context != null && context.serializedObject == obj)
                return context;

            element = element.hierarchy.parent;
        }

        return null;
    }

    #endregion

    #region SerializedObject Version Update

    [VisibleToOtherModules("UnityEditor.UIBuilderModule")]
    internal void UpdateRevision()
    {
        if (IsValid())
        {
            bool hasChanges = false;

            using (k_ChangeTracking.Auto())
            {
                hasChanges = changeTracker.PollForChanges(false);
            }

            if(hasChanges)
            {
                lastRevision = serializedObject.objectVersion;
                OnSerializedObjectChanged();
            }
        }
    }

    internal bool IsValid()
    {
        if (serializedObject == null || serializedObject.m_NativeObjectPtr == IntPtr.Zero)
            return false;

        return serializedObject.isValid;
    }

    private static readonly ProfilerMarker k_SerializedObjectUpdater = new ProfilerMarker("BindingContext.UpdateSerializedObject");
    private static readonly ProfilerMarker k_ChangeTracking = new ProfilerMarker("BindingContext.ChangeTracking");
    private static readonly ProfilerMarker k_SyncVersion = new ProfilerMarker("BindingContext.SyncChangeVersion");
    private static readonly ProfilerMarker k_NotifyChanges = new ProfilerMarker("BindingContext.NotifyChanges");

    internal void UpdateIfNecessary(VisualElement element)
    {
        if (!wasUpdated && IsValid())
        {
            if (element.elementPanel?.GetUpdater(VisualTreeUpdatePhase.DataBinding) is VisualTreeDataBindingsUpdater updater && m_LastFrame != (updater as IVisualTreeUpdater).FrameCount)
            {
                using (var p = k_SerializedObjectUpdater.Auto())
                {
                    serializedObject.UpdateIfRequiredOrScript();
                }

                ++updateCount;
                UpdateRevision();
                m_LastFrame = (updater as IVisualTreeUpdater).FrameCount;
                wasUpdated = true;
            }
        }
    }

    internal void ResetUpdate()
    {
        if (wasUpdated)
        {
            wasUpdated = false;
            UpdateRevision(); //If somebody called Update() on our serializedObject, we need to revalidate properties

        }
    }

    void OnSerializedObjectChanged()
    {
        UpdateTrackedProperties();
    }


    #endregion


    #region Property Value Tracking
    class TrackedValue
    {
<<<<<<< HEAD
        public uint contentHash;
        public bool hasMultipleDifferentValues;
=======
>>>>>>> 129a6708
        public Action<object, SerializedProperty> onChangeCallback;
        public Action<object> onUpdateCallback;
        public object cookie;

        public SerializedPropertyType originalPropType;

        public TrackedValue(SerializedProperty property, Action<object, SerializedProperty> changeCB, Action<object> updateCB)
        {
            originalPropType = property.propertyType;
            onChangeCallback = changeCB;
            onUpdateCallback = updateCB;
        }

        public void InvokeUpdateCallback()
        {
<<<<<<< HEAD
            if (currentProp.propertyType != originalPropType)
            {
                return false;
            }

            onUpdateCallback?.Invoke(cookie, currentProp);

            var newContentHash = currentProp.contentHash;
            var newHasMultipleDifferentValues = currentProp.hasMultipleDifferentValues;

            // We check if the value has changed or if the multiple different values state has changed.
            if (contentHash != newContentHash || hasMultipleDifferentValues != newHasMultipleDifferentValues)
            {
                contentHash = newContentHash;
                hasMultipleDifferentValues = newHasMultipleDifferentValues;

                // We execute the change callbacks after updating the tracked properties as its possible the callback will make changes to the serialized object.
                pendingCallbacks.Add((cookie, currentProp.Copy(), onChangeCallback));
=======
            onUpdateCallback?.Invoke(cookie);
        }

        public void InvokeOnChangeCallback(SerializedProperty prop)
        {
            if (prop.propertyType == originalPropType)
            {
                onChangeCallback?.Invoke(cookie, prop);
>>>>>>> 129a6708
            }
        }
    }

    class TrackedValues
    {
        // MultiValueDictionary?
        private Dictionary<int, List<TrackedValue>> m_TrackedValues = new Dictionary<int, List<TrackedValue>>();

        public void Add(SerializedProperty prop, object cookie, Action<object, SerializedProperty> onChangeCallback, Action<object> onUpdateCallback)
        {
            var hash = prop.hashCodeForPropertyPath;

            if (!m_TrackedValues.TryGetValue(hash, out var values))
            {
                values = new List<TrackedValue>();
                m_TrackedValues.Add(hash, values);
            }

            var t = new TrackedValue(prop, onChangeCallback, onUpdateCallback);
            t.cookie = cookie;
            values.Add(t);
        }

        public bool Remove(int propertyPathHash, object cookie)
        {
            bool removed = false;
            if (m_TrackedValues.TryGetValue(propertyPathHash, out var values))
            {
                for (int i = values.Count - 1; i >= 0; i--)
                {
                    var t = values[i];

                    if (ReferenceEquals(t.cookie, cookie))
                    {
                        values.RemoveAt(i);
                        removed = true;
                    }
                }

                if (values.Count == 0)
                {
                    m_TrackedValues.Remove(propertyPathHash);
                }
            }

            return removed;
        }

        public void SyncUpdateCallbacks(int hash)
        {
            if (m_TrackedValues.TryGetValue(hash, out var values))
            {
                for (int i = 0; i < values.Count; ++i)
                {
                    values[i].InvokeUpdateCallback();
                }
            }
        }

        public void NotifyValueChanged(SerializedObjectBindingContext context, SerializedProperty currentProperty)
        {
            var hash = currentProperty.hashCodeForPropertyPath;

            if (m_TrackedValues.TryGetValue(hash, out var values))
            {
                for (int i = 0; i < values.Count; ++i)
                {
                    values[i].InvokeOnChangeCallback(currentProperty);
                }
            }
            // else
            // {
            //     Debug.LogWarning("Received PropertyChange for untracked property?");
            // }
        }
    }

    /// <summary>
    /// Map of value trackers per serialized property type. WARNING: tracker may be null for some types.
    /// Check <see cref="GetOrCreateTrackedValues"/> for reference.
    /// </summary>
    private TrackedValues m_ValueTracker = new TrackedValues();


    // Ideally we'd also be able to do this with just the property path hash value instead of requiring a resolved SerializedProperty
    public bool RegisterSerializedPropertyChangeCallback(object cookie, SerializedProperty property,
        Action<object, SerializedProperty> valueChangedCallback)
    {
        m_ValueTracker.Add(property, cookie, valueChangedCallback, null);
        changeTracker.AddPropertyTracking(property);
        return true;
    }

    public void UnregisterSerializedPropertyChangeCallback(object cookie, int propertyPathHash)
    {
        m_ValueTracker.Remove(propertyPathHash, cookie);
        changeTracker.RemovePropertyTracking(propertyPathHash);
    }

    public SerializedObjectBindingContextUpdater AddBindingUpdater(VisualElement element)
    {
        var contextUpdater = element.GetBinding(BindingExtensions.s_SerializedBindingContextUpdaterId) as SerializedObjectBindingContextUpdater;
        if (contextUpdater == null)
            return SerializedObjectBindingContextUpdater.Create(element, this);

        var bindingContext = contextUpdater.bindingContext;
        if (bindingContext == null || bindingContext.serializedObject != serializedObject)
            throw new NotSupportedException("An element can track properties on only one serializedObject at a time");

        return contextUpdater;
    }

    #endregion

    private HashSet<SerializedObjectBindingBase> m_RegisteredBindings = new HashSet<SerializedObjectBindingBase>();

    private static void DefaultOnPropertyChange(object cookie, SerializedProperty changedProp)
    {
        if (cookie is SerializedObjectBindingBase binding)
        {
            binding.OnPropertyValueChanged(changedProp);
        }
    }

    private static void OnPropertyUpdate(object cookie)
    {
        if (cookie is SerializedObjectBindingBase binding)
        {
            binding.SyncObjectVersion();
        }
    }
    internal void RegisterBindingObject(SerializedObjectBindingBase b)
    {
        if (!m_RegisteredBindings.Contains(b))
        {
            m_RegisteredBindings.Add(b);

            if (b.ResolveProperty())
            {
                m_ValueTracker.Add(b.boundProperty, b, (o, p) => DefaultOnPropertyChange(o, p), (o) => OnPropertyUpdate(o));
                changeTracker.AddPropertyTracking(b.boundProperty);
            }
        }
    }

    internal void UnregisterBindingObject(SerializedObjectBindingBase b)
    {
        if (b.boundPropertyHash != 0)
        {
            m_ValueTracker.Remove(b.boundPropertyHash, b);
            changeTracker.RemovePropertyTracking(b.boundPropertyHash);
        }

        m_RegisteredBindings.Remove(b);
    }

    [VisibleToOtherModules("UnityEditor.UIBuilderModule")]
    internal static Action PostProcessTrackedPropertyChanges;

    void UpdateTrackedProperties()
    {
        using (k_SyncVersion.Auto())
        {
            var syncPropertyPathHashes = changeTracker.GetSyncedTrackedProperties();

            for(int i = 0; i < syncPropertyPathHashes.Length;++i)
                m_ValueTracker.SyncUpdateCallbacks(syncPropertyPathHashes[i]);
        }

        if (changeTracker.HasModifiedTrackedProperties())
        {
            using (k_NotifyChanges.Auto())
            {
                try
                {
                    var changedProperties = changeTracker.GetModifiedTrackedProperties();

                    for (int i = 0; i < changedProperties.Length; ++i)
                    {
                        m_ValueTracker.NotifyValueChanged(this, changedProperties[i]);
                    }

                    PostProcessTrackedPropertyChanges?.Invoke();
                }
                catch (Exception e)
                {
                    Debug.LogException(e);
                }
                finally
                {
                    changeTracker.ClearModifiedTrackedProperties();
                }
            }
        }
    }
}<|MERGE_RESOLUTION|>--- conflicted
+++ resolved
@@ -661,11 +661,6 @@
     #region Property Value Tracking
     class TrackedValue
     {
-<<<<<<< HEAD
-        public uint contentHash;
-        public bool hasMultipleDifferentValues;
-=======
->>>>>>> 129a6708
         public Action<object, SerializedProperty> onChangeCallback;
         public Action<object> onUpdateCallback;
         public object cookie;
@@ -681,26 +676,6 @@
 
         public void InvokeUpdateCallback()
         {
-<<<<<<< HEAD
-            if (currentProp.propertyType != originalPropType)
-            {
-                return false;
-            }
-
-            onUpdateCallback?.Invoke(cookie, currentProp);
-
-            var newContentHash = currentProp.contentHash;
-            var newHasMultipleDifferentValues = currentProp.hasMultipleDifferentValues;
-
-            // We check if the value has changed or if the multiple different values state has changed.
-            if (contentHash != newContentHash || hasMultipleDifferentValues != newHasMultipleDifferentValues)
-            {
-                contentHash = newContentHash;
-                hasMultipleDifferentValues = newHasMultipleDifferentValues;
-
-                // We execute the change callbacks after updating the tracked properties as its possible the callback will make changes to the serialized object.
-                pendingCallbacks.Add((cookie, currentProp.Copy(), onChangeCallback));
-=======
             onUpdateCallback?.Invoke(cookie);
         }
 
@@ -709,7 +684,6 @@
             if (prop.propertyType == originalPropType)
             {
                 onChangeCallback?.Invoke(cookie, prop);
->>>>>>> 129a6708
             }
         }
     }
