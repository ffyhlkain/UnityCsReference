// Unity C# reference source
// Copyright (c) Unity Technologies. For terms of use, see
// https://unity3d.com/legal/licenses/Unity_Reference_Only_License

using System;
using System.Collections.Generic;
using System.Linq;
using UnityEngine.TextCore.Text;

namespace UnityEngine
{
    internal class IMGUITextHandle : TextHandle
    {
        internal LinkedListNode<TextHandleTuple> tuple;

        const float sFallbackFontSize = 13;
        const float sTimeToFlush = 5.0f;
        const float sTimeBetweenCleanupRuns = 30.0f;
        const int sNewHandlesBetweenCleanupRuns = 500;

        internal static Func<Object> GetEditorTextSettings;
        internal static Func<float, FontAsset, FontAsset> GetBlurryFontAssetMapping;

        private static TextSettings s_EditorTextSettings;

        private static Dictionary<int, IMGUITextHandle> textHandles = new ();
        private static LinkedList<TextHandleTuple> textHandlesTuple = new ();
        private static float lastCleanupTime;
        private static int newHandlesSinceCleanup = 0;

        internal bool isCachedOnNative = false;

        internal class TextHandleTuple
        {
            public TextHandleTuple(float lastTimeUsed, int hashCode)
            {
                this.hashCode = hashCode;
                this.lastTimeUsed = lastTimeUsed;
            }

            public float lastTimeUsed;
            public int hashCode;
        }

        // This cleans both the managed and the native cache
        internal static void EmptyCache()
        {
            GUIStyle.Internal_CleanupAllTextGenerator();
            textHandles.Clear();
            textHandlesTuple.Clear();
        }

        // This only cleans up the cache on the managed side. We assume it is already cleaned on the native side to avoid calls.
        internal static void EmptyManagedCache()
        {
            textHandles.Clear();
            textHandlesTuple.Clear();
        }

        internal static IMGUITextHandle GetTextHandle(GUIStyle style, Rect position, string content, Color32 textColor)
        {
            bool isCached = false;
            ConvertGUIStyleToGenerationSettings(settings, style, textColor, content, position);
            return GetTextHandle(settings, false, ref isCached);
        }

        internal static IMGUITextHandle GetTextHandle(GUIStyle style, Rect position, string content, Color32 textColor, ref bool isCached)
        {
            ConvertGUIStyleToGenerationSettings(settings, style, textColor, content, position);
            return GetTextHandle(settings, true, ref isCached);
        }

<<<<<<< HEAD
        private static bool ShouldCleanup(float currentTime, float lastTime)
=======
        private static bool ShouldCleanup(float currentTime, float lastTime, float cleanupThreshold)
>>>>>>> 129a6708
        {
            // timeSinceLastCleanup can end up negative if lastCleanupTime is from a previous run.
            // Clean up if this happens.
            float timeSinceLastCleanup = currentTime - lastTime;
<<<<<<< HEAD
            return timeSinceLastCleanup > sTimeToFlush || timeSinceLastCleanup < 0;
=======
            return timeSinceLastCleanup > cleanupThreshold || timeSinceLastCleanup < 0;
>>>>>>> 129a6708
        }

        private static void ClearUnusedTextHandles()
        {
            var currentTime = Time.realtimeSinceStartup;
            while (textHandlesTuple.Count > 0)
            {
                var tuple = textHandlesTuple.First();
<<<<<<< HEAD
                if (ShouldCleanup(currentTime, tuple.lastTimeUsed))
=======
                if (ShouldCleanup(currentTime, tuple.lastTimeUsed, sTimeToFlush))
>>>>>>> 129a6708
                {
                    GUIStyle.Internal_DestroyTextGenerator(tuple.hashCode);
                    if (textHandles.TryGetValue(tuple.hashCode, out IMGUITextHandle textHandleCached))
                    {
                        textHandleCached.RemoveTextInfoFromPermanentCache();
                    }
                    textHandles.Remove(tuple.hashCode);
                    textHandlesTuple.RemoveFirst();
                }
                else
                    break;
            }
        }

        private static IMGUITextHandle GetTextHandle(TextCore.Text.TextGenerationSettings settings, bool isCalledFromNative, ref bool isCached)
        {
            isCached = false;
            var currentTime = Time.realtimeSinceStartup;
<<<<<<< HEAD
            if (ShouldCleanup(currentTime, lastCleanupTime))
=======
            if (ShouldCleanup(currentTime, lastCleanupTime, sTimeBetweenCleanupRuns) ||
                newHandlesSinceCleanup > sNewHandlesBetweenCleanupRuns)
>>>>>>> 129a6708
            {
                ClearUnusedTextHandles();
                lastCleanupTime = currentTime;
                newHandlesSinceCleanup = 0;
            }

            int hash = settings.GetHashCode();

            if (textHandles.TryGetValue(hash, out IMGUITextHandle textHandleCached))
            {
                textHandlesTuple.Remove(textHandleCached.tuple);
                textHandlesTuple.AddLast(textHandleCached.tuple);

                isCached = isCalledFromNative ? textHandleCached.isCachedOnNative : true;
                if (!textHandleCached.isCachedOnNative && isCalledFromNative)
                {
                    textHandleCached.UpdateWithHash(hash);
                    textHandleCached.UpdatePreferredSize();
                    textHandleCached.isCachedOnNative = true;
                }
                return textHandleCached;
            }

            var handle = new IMGUITextHandle();
            var tuple = new TextHandleTuple(currentTime, hash);
            var listNode = new LinkedListNode<TextHandleTuple>(tuple);
            handle.tuple = listNode;
            textHandles[hash] = handle;
            handle.UpdateWithHash(hash);
            handle.UpdatePreferredSize();
            textHandlesTuple.AddLast(listNode);
            handle.isCachedOnNative = isCalledFromNative;
            ++newHandlesSinceCleanup;
            return handle;
        }

        internal static float GetLineHeight(GUIStyle style)
        {
            ConvertGUIStyleToGenerationSettings(settings, style, Color.white, "", Rect.zero);
            return GetLineHeightDefault(settings);
        }

        internal Vector2 GetPreferredSize()
        {
            return preferredSize;
        }

        internal int GetNumCharactersThatFitWithinWidth(float width)
        {
            AddTextInfoToPermanentCache();
            int characterCount = textInfo.lineInfo[0].characterCount;
            int charCount;
            float currentSize = 0;

            for (charCount = 0; charCount < characterCount; charCount++)
            {
                currentSize += textInfo.textElementInfo[charCount].xAdvance - textInfo.textElementInfo[charCount].origin;
                if (currentSize > width)
                {
                    break;
                }
            }

            return charCount;
        }

        public Rect[] GetHyperlinkRects(Rect content)
        {
            AddTextInfoToPermanentCache();

            List<Rect> rects = new List<Rect>();

            for (int i = 0; i < textInfo.linkCount; i++)
            {
                var minPos = GetCursorPositionFromStringIndexUsingLineHeight(textInfo.linkInfo[i].linkTextfirstCharacterIndex) + new Vector2(content.x, content.y);
                var maxPos = GetCursorPositionFromStringIndexUsingLineHeight(textInfo.linkInfo[i].linkTextLength + textInfo.linkInfo[i].linkTextfirstCharacterIndex) + new Vector2(content.x, content.y);
                var lineHeight = textInfo.lineInfo[0].lineHeight;

                if (minPos.y == maxPos.y)
                {
                    rects.Add(new Rect(minPos.x, minPos.y - lineHeight, maxPos.x - minPos.x, lineHeight));
                }
                else
                {
                    // Rect for the first line - including end part
                    rects.Add(new Rect(minPos.x, minPos.y - lineHeight, textInfo.lineInfo[0].width - minPos.x, lineHeight));
                    // Rect for the middle part
                    rects.Add(new Rect(content.x, minPos.y, textInfo.lineInfo[0].width, maxPos.y - minPos.y - lineHeight));
                    // Rect for the bottom line - up to selection
                    if (maxPos.x != 0f)
                        rects.Add(new Rect(content.x, maxPos.y - lineHeight, maxPos.x, lineHeight));
                }
            }
            return rects.ToArray();
        }

        private static void ConvertGUIStyleToGenerationSettings(UnityEngine.TextCore.Text.TextGenerationSettings settings, GUIStyle style, Color textColor, string text, Rect rect)
        {
            if (s_EditorTextSettings == null)
            {
                s_EditorTextSettings = (TextSettings)GetEditorTextSettings?.Invoke();
            }

            settings.textSettings = s_EditorTextSettings;

            if (settings.textSettings == null)
                return;

            Font font = style.font;

            if (!font)
            {
                font = GUIStyle.GetDefaultFont();
            }

            if (style.fontSize > 0)
                settings.fontSize = style.fontSize;
            else if (font)
                settings.fontSize = font.fontSize;
            else
                settings.fontSize = sFallbackFontSize;

            settings.fontStyle = TextGeneratorUtilities.LegacyStyleToNewStyle(style.fontStyle);

            settings.fontAsset = settings.textSettings.GetCachedFontAsset(font, TextShaderUtilities.ShaderRef_MobileSDF_IMGUI);
            if (settings.fontAsset == null)
                return;
            var shouldRenderBitmap = settings.fontAsset.IsEditorFont && UnityEngine.TextCore.Text.TextGenerationSettings.IsEditorTextRenderingModeBitmap();
            if (shouldRenderBitmap)
            {
                settings.fontAsset = GetBlurryFontAssetMapping(settings.fontSize * GUIUtility.pixelsPerPoint, settings.fontAsset);
                settings.pixelsPerPoint = GUIUtility.pixelsPerPoint;
            }

            settings.isEditorRenderingModeBitmap = shouldRenderBitmap;
            settings.material = settings.fontAsset.material;
            if (!shouldRenderBitmap)
            {
                settings.fontAsset.material.SetFloat("_Sharpness", settings.textSettings.GetEditorTextSharpness());
            }

            settings.screenRect = new Rect(0, 0, rect.width, rect.height);
            settings.text = text;

            var tempAlignment = style.alignment;
            if (style.imagePosition == ImagePosition.ImageAbove)
            {
                switch (style.alignment)
                {
                    case TextAnchor.MiddleRight:
                    case TextAnchor.LowerRight:
                        tempAlignment = TextAnchor.UpperRight;
                        break;
                    case TextAnchor.MiddleCenter:
                    case TextAnchor.LowerCenter:
                        tempAlignment = TextAnchor.UpperCenter;
                        break;
                    case TextAnchor.MiddleLeft:
                    case TextAnchor.LowerLeft:
                        tempAlignment = TextAnchor.UpperLeft;
                        break;
                }
            }

            settings.textAlignment = TextGeneratorUtilities.LegacyAlignmentToNewAlignment(tempAlignment);
            settings.overflowMode = LegacyClippingToNewOverflow(style.clipping);
            settings.wordWrappingRatio = 0.4f;
            if (rect.width > 0 && style.wordWrap)
            {
                settings.textWrappingMode = TextWrappingMode.PreserveWhitespace;
            }
            else
            {
                settings.textWrappingMode = TextWrappingMode.PreserveWhitespaceNoWrap;
            }
            settings.richText = style.richText;
            settings.parseControlCharacters = false;
            settings.isPlaceholder = false;
            settings.isRightToLeft = false;
            settings.characterSpacing = 0;
            settings.wordSpacing = 0;
            settings.paragraphSpacing = 0;
            settings.color = textColor;

            settings.inverseYAxis = true;
            settings.isIMGUI = true;
            settings.shouldConvertToLinearSpace = false;
            settings.fontFeatures = m_ActiveFontFeatures;
        }

        static TextOverflowMode LegacyClippingToNewOverflow(TextClipping clipping)
        {
            switch (clipping)
            {
                case TextClipping.Clip:
                    return TextOverflowMode.Masking;
                case TextClipping.Ellipsis:
                    return TextOverflowMode.Ellipsis;
                case TextClipping.Overflow:
                default:
                    return TextOverflowMode.Overflow;
            }
        }
    }
}<|MERGE_RESOLUTION|>--- conflicted
+++ resolved
@@ -70,20 +70,12 @@
             return GetTextHandle(settings, true, ref isCached);
         }
 
-<<<<<<< HEAD
-        private static bool ShouldCleanup(float currentTime, float lastTime)
-=======
         private static bool ShouldCleanup(float currentTime, float lastTime, float cleanupThreshold)
->>>>>>> 129a6708
         {
             // timeSinceLastCleanup can end up negative if lastCleanupTime is from a previous run.
             // Clean up if this happens.
             float timeSinceLastCleanup = currentTime - lastTime;
-<<<<<<< HEAD
-            return timeSinceLastCleanup > sTimeToFlush || timeSinceLastCleanup < 0;
-=======
             return timeSinceLastCleanup > cleanupThreshold || timeSinceLastCleanup < 0;
->>>>>>> 129a6708
         }
 
         private static void ClearUnusedTextHandles()
@@ -92,11 +84,7 @@
             while (textHandlesTuple.Count > 0)
             {
                 var tuple = textHandlesTuple.First();
-<<<<<<< HEAD
-                if (ShouldCleanup(currentTime, tuple.lastTimeUsed))
-=======
                 if (ShouldCleanup(currentTime, tuple.lastTimeUsed, sTimeToFlush))
->>>>>>> 129a6708
                 {
                     GUIStyle.Internal_DestroyTextGenerator(tuple.hashCode);
                     if (textHandles.TryGetValue(tuple.hashCode, out IMGUITextHandle textHandleCached))
@@ -115,12 +103,8 @@
         {
             isCached = false;
             var currentTime = Time.realtimeSinceStartup;
-<<<<<<< HEAD
-            if (ShouldCleanup(currentTime, lastCleanupTime))
-=======
             if (ShouldCleanup(currentTime, lastCleanupTime, sTimeBetweenCleanupRuns) ||
                 newHandlesSinceCleanup > sNewHandlesBetweenCleanupRuns)
->>>>>>> 129a6708
             {
                 ClearUnusedTextHandles();
                 lastCleanupTime = currentTime;
