// Unity C# reference source
// Copyright (c) Unity Technologies. For terms of use, see
// https://unity3d.com/legal/licenses/Unity_Reference_Only_License

using System;
using System.Collections;
using System.Collections.Generic;
using System.Diagnostics;
using System.Linq;
using Unity.Profiling;
using UnityEngine.Pool;
using Unity.Properties;
using UnityEngine.Bindings;
using UnityEngine.Internal;

namespace UnityEngine.UIElements
{
    /// <summary>
    /// Options to display alternating background colors for collection view rows.
    /// </summary>
    /// <remarks>
    /// If there are more rows with content than there are visible rows, you will not see a difference between
    /// the <c>All</c> option and the <c>ContentOnly</c> option.
    /// </remarks>
    public enum AlternatingRowBackground
    {
        /// <summary>
        /// Do not alternate background colors for rows.
        /// </summary>
        None,
        /// <summary>
        /// Alternate background colors only for rows that have content. The background color does not alternate for empty lines.
        /// </summary>
        ContentOnly,
        /// <summary>
        /// Alternate background colors for all rows, regardless of whether they have content. The background color continues to alternate for empty lines.
        /// </summary>
        All
    }

    /// <summary>
    /// Options to change the virtualization method used by the collection view to display its content.
    /// </summary>
    public enum CollectionVirtualizationMethod
    {
        /// <summary>
        /// Collection view won't wait for the layout to update items, as the all have the same height. <c>fixedItemHeight</c> Needs to be set. More performant but less flexible.
        /// </summary>
        FixedHeight,
        /// <summary>
        /// Collection view will use the actual height of every item when geometry changes. More flexible but less performant.
        /// </summary>
        DynamicHeight,
    }

    /// <summary>
    /// Option to change the data source assignation when using Data Binding in collection views.
    /// </summary>
    public enum BindingSourceSelectionMode
    {
        /// <summary>
        /// Data source assignation will be handled by user code when binding each item.
        /// </summary>
        Manual,
        /// <summary>
        /// The items source and indexed path are automatically assigned to each item's data source.
        /// </summary>
        AutoAssign,
    }

    [Serializable]
    [VisibleToOtherModules("UnityEditor.UIBuilderModule")]
    class SerializedVirtualizationData
    {
        public Vector2 scrollOffset;
        public int firstVisibleIndex;
        public float contentPadding;
        public float contentHeight;
        public int anchoredItemIndex;
        public float anchorOffset;
    }

    /// <summary>
    /// Base class for controls that display virtualized vertical content inside a scroll view.
    /// </summary>
    /// <remarks>
    /// In BaseCollectionListView, the <c>id</c> represents a unique and stable identifier for each item.
    /// It is essential for operations like saving and restoring the state, such as expansions and selections.
    /// In contrast, the <c>index</c> indicates an item's position within the current view order,
    /// which can change based on user actions like sorting and filtering.
    /// You can use <c>id</c> to maintain distinct references, and use the <c>index</c> to handle rendering
    /// and layout tasks based on the visible order of items.
    /// </remarks>
    public abstract class BaseVerticalCollectionView : BindableElement, ISerializationCallbackReceiver
    {
        internal static readonly BindingId itemsSourceProperty = nameof(itemsSource);
        internal static readonly BindingId selectionTypeProperty = nameof(selectionType);
        internal static readonly BindingId selectedItemProperty = nameof(selectedItem);
        internal static readonly BindingId selectedItemsProperty = nameof(selectedItems);
        internal static readonly BindingId selectedIndexProperty = nameof(selectedIndex);
        internal static readonly BindingId selectedIndicesProperty = nameof(selectedIndices);
        internal static readonly BindingId showBorderProperty = nameof(showBorder);
        internal static readonly BindingId reorderableProperty = nameof(reorderable);
        internal static readonly BindingId horizontalScrollingEnabledProperty = nameof(horizontalScrollingEnabled);
        internal static readonly BindingId showAlternatingRowBackgroundsProperty = nameof(showAlternatingRowBackgrounds);
        internal static readonly BindingId virtualizationMethodProperty = nameof(virtualizationMethod);
        internal static readonly BindingId fixedItemHeightProperty = nameof(fixedItemHeight);

        [ExcludeFromDocs, Serializable]
        public new abstract class UxmlSerializedData : BindableElement.UxmlSerializedData
        {
            [Conditional("UNITY_EDITOR")]
            public new static void Register()
            {
                UxmlDescriptionCache.RegisterType(typeof(UxmlSerializedData), new UxmlAttributeNames[]
                {
                    new (nameof(fixedItemHeight), "fixed-item-height", null, "itemHeight", "item-height"),
                    new (nameof(virtualizationMethod), "virtualization-method"),
                    new (nameof(showBorder), "show-border"),
                    new (nameof(selectionType), "selection-type"),
                    new (nameof(showAlternatingRowBackgrounds), "show-alternating-row-backgrounds"),
                    new (nameof(reorderable), "reorderable"),
                    new (nameof(horizontalScrollingEnabled), "horizontal-scrolling"),
                });
            }

            #pragma warning disable 649
            [UxmlAttribute(obsoleteNames = new[] { "itemHeight", "item-height" })]
            [SerializeField, FixedItemHeightDecorator] float fixedItemHeight;
            [SerializeField, UxmlIgnore, HideInInspector] UxmlAttributeFlags fixedItemHeight_UxmlAttributeFlags;
            [SerializeField] CollectionVirtualizationMethod virtualizationMethod;
            [SerializeField, UxmlIgnore, HideInInspector] UxmlAttributeFlags virtualizationMethod_UxmlAttributeFlags;
            [SerializeField] bool showBorder;
            [SerializeField, UxmlIgnore, HideInInspector] UxmlAttributeFlags showBorder_UxmlAttributeFlags;
            [SerializeField] SelectionType selectionType;
            [SerializeField, UxmlIgnore, HideInInspector] UxmlAttributeFlags selectionType_UxmlAttributeFlags;
            [SerializeField] AlternatingRowBackground showAlternatingRowBackgrounds;
            [SerializeField, UxmlIgnore, HideInInspector] UxmlAttributeFlags showAlternatingRowBackgrounds_UxmlAttributeFlags;
            [SerializeField] bool reorderable;
            [SerializeField, UxmlIgnore, HideInInspector] UxmlAttributeFlags reorderable_UxmlAttributeFlags;
            [UxmlAttribute("horizontal-scrolling")]
            [SerializeField] bool horizontalScrollingEnabled;
            [SerializeField, UxmlIgnore, HideInInspector] UxmlAttributeFlags horizontalScrollingEnabled_UxmlAttributeFlags;
            #pragma warning restore 649

            public override void Deserialize(object obj)
            {
                base.Deserialize(obj);

                var e = (BaseVerticalCollectionView)obj;

                // Clear the old controller so that the list refreshes
                e.SetViewController(null);

                if (ShouldWriteAttributeValue(fixedItemHeight_UxmlAttributeFlags))
                    e.fixedItemHeight = fixedItemHeight;
                if (ShouldWriteAttributeValue(virtualizationMethod_UxmlAttributeFlags))
                    e.virtualizationMethod = virtualizationMethod;
                if (ShouldWriteAttributeValue(showBorder_UxmlAttributeFlags))
                    e.showBorder = showBorder;
                if (ShouldWriteAttributeValue(selectionType_UxmlAttributeFlags))
                    e.selectionType = selectionType;
                if (ShouldWriteAttributeValue(showAlternatingRowBackgrounds_UxmlAttributeFlags))
                    e.showAlternatingRowBackgrounds = showAlternatingRowBackgrounds;
                if (ShouldWriteAttributeValue(reorderable_UxmlAttributeFlags))
                    e.reorderable = reorderable;
                if (ShouldWriteAttributeValue(horizontalScrollingEnabled_UxmlAttributeFlags))
                    e.horizontalScrollingEnabled = horizontalScrollingEnabled;
            }
        }

        internal const string internalBindingKey = "__unity-collection-view-internal-binding";
        static readonly ProfilerMarker k_RefreshMarker = new ("BaseVerticalCollectionView.RefreshItems");
        static readonly ProfilerMarker k_RebuildMarker = new ("BaseVerticalCollectionView.Rebuild");

        /// <summary>
        /// Defines <see cref="UxmlTraits"/> for the <see cref="BaseVerticalCollectionView"/>.
        /// </summary>
        /// <remarks>
        /// This class defines the BaseVerticalCollectionView element properties that you can use in a UI document asset (UXML file).
        /// </remarks>
        [Obsolete("UxmlTraits is deprecated and will be removed. Use UxmlElementAttribute instead.", false)]
        public new class UxmlTraits : BindableElement.UxmlTraits
        {
            private readonly UxmlEnumAttributeDescription<CollectionVirtualizationMethod> m_VirtualizationMethod = new UxmlEnumAttributeDescription<CollectionVirtualizationMethod> { name = "virtualization-method", defaultValue = CollectionVirtualizationMethod.FixedHeight };
            private readonly UxmlIntAttributeDescription m_FixedItemHeight = new UxmlIntAttributeDescription { name = "fixed-item-height", obsoleteNames = new[] { "itemHeight", "item-height" }, defaultValue = s_DefaultItemHeight };
            private readonly UxmlBoolAttributeDescription m_ShowBorder = new UxmlBoolAttributeDescription { name = "show-border", defaultValue = false };
            private readonly UxmlEnumAttributeDescription<SelectionType> m_SelectionType = new UxmlEnumAttributeDescription<SelectionType> { name = "selection-type", defaultValue = SelectionType.Single };
            private readonly UxmlEnumAttributeDescription<AlternatingRowBackground> m_ShowAlternatingRowBackgrounds = new UxmlEnumAttributeDescription<AlternatingRowBackground> { name = "show-alternating-row-backgrounds", defaultValue = AlternatingRowBackground.None };
            private readonly UxmlBoolAttributeDescription m_Reorderable = new UxmlBoolAttributeDescription { name = "reorderable", defaultValue = false };
            private readonly UxmlBoolAttributeDescription m_HorizontalScrollingEnabled = new UxmlBoolAttributeDescription { name = "horizontal-scrolling", defaultValue = false };

            /// <summary>
            /// Returns an empty enumerable, because list views usually do not have child elements.
            /// </summary>
            /// <returns>An empty enumerable.</returns>
            public override IEnumerable<UxmlChildElementDescription> uxmlChildElementsDescription
            {
                get { yield break; }
            }

            /// <summary>
            /// Constructor.
            /// </summary>
            public UxmlTraits()
            {
                focusable.defaultValue = true;
            }

            /// <summary>
            /// Initializes <see cref="BaseVerticalCollectionView"/> properties using values from the attribute bag.
            /// </summary>
            /// <param name="ve">The object to initialize.</param>
            /// <param name="bag">The attribute bag.</param>
            /// <param name="cc">The creation context; unused.</param>
            public override void Init(VisualElement ve, IUxmlAttributes bag, CreationContext cc)
            {
                base.Init(ve, bag, cc);
                var itemHeight = 0;
                var view = (BaseVerticalCollectionView)ve;
                view.reorderable = m_Reorderable.GetValueFromBag(bag, cc);

                // Avoid setting itemHeight unless it's explicitly defined.
                // Setting itemHeight property will activate inline property mode.
                if (m_FixedItemHeight.TryGetValueFromBag(bag, cc, ref itemHeight))
                {
                    view.fixedItemHeight = itemHeight;
                }

                view.virtualizationMethod = m_VirtualizationMethod.GetValueFromBag(bag, cc);
                view.showBorder = m_ShowBorder.GetValueFromBag(bag, cc);
                view.selectionType = m_SelectionType.GetValueFromBag(bag, cc);
                view.showAlternatingRowBackgrounds = m_ShowAlternatingRowBackgrounds.GetValueFromBag(bag, cc);
                view.horizontalScrollingEnabled = m_HorizontalScrollingEnabled.GetValueFromBag(bag, cc);
            }
        }

        /// <summary>
        /// Obsolete. Use <see cref="BaseVerticalCollectionView.itemsChosen"/> instead.
        /// </summary>
        /// <remarks>
        /// This callback receives an enumerable that contains the item or items chosen.
        /// </remarks>
        [Obsolete("onItemsChosen is deprecated, use itemsChosen instead", false)]
        public event Action<IEnumerable<object>> onItemsChosen
        {
            add => itemsChosen += value;
            remove => itemsChosen -= value;
        }

        /// <summary>
        /// Callback triggered when the user acts on a selection of one or more items, for example by double-clicking or pressing Enter.
        /// </summary>
        /// <remarks>
        /// This callback receives an enumerable that contains the item or items chosen.
        /// <para>__Note__: A single-click only changes the selection. Use a double-click to submit the selection.</para>
        /// </remarks>
        public event Action<IEnumerable<object>> itemsChosen;

        /// <summary>
        /// Obsolete. Use <see cref="BaseVerticalCollectionView.selectionChanged"/> instead.
        /// </summary>
        /// <remarks>
        /// This callback receives an enumerable that contains the item or items selected.
        /// </remarks>
        [Obsolete("onSelectionChange is deprecated, use selectionChanged instead", false)]
        public event Action<IEnumerable<object>> onSelectionChange
        {
            add => selectionChanged += value;
            remove => selectionChanged -= value;
        }

        /// <summary>
        /// Callback triggered when the selection changes.
        /// </summary>
        /// <remarks>
        /// This callback receives an enumerable that contains the item or items selected.
        /// </remarks>
        public event Action<IEnumerable<object>> selectionChanged;

        /// <summary>
        /// Obsolete. Use <see cref="BaseVerticalCollectionView.selectedIndicesChanged"/> instead.
        /// </summary>
        /// <remarks>
        /// This callback receives an enumerable that contains the item index or item indices selected.
        /// </remarks>
        [Obsolete("onSelectedIndicesChange is deprecated, use selectedIndicesChanged instead", false)]
        public event Action<IEnumerable<int>> onSelectedIndicesChange
        {
            add => selectedIndicesChanged += value;
            remove => selectedIndicesChanged -= value;
        }

        /// <summary>
        /// Callback triggered when the selection changes.
        /// </summary>
        /// <remarks>
        /// This callback receives an enumerable that contains the item index or item indices selected.
        /// </remarks>
        public event Action<IEnumerable<int>> selectedIndicesChanged;

        /// <summary>
        /// Called when an item is moved in the itemsSource.
        /// </summary>
        /// <remarks>
        /// This callback receives two IDs, the first being the ID being moved, the second being the destination ID.
        /// In the case of a tree, the destination is the parent ID.
        /// </remarks>
        public event Action<int, int> itemIndexChanged;

        /// <summary>
        /// Raised when the data source of a vertical collection view is assigned a new reference or new type.
        /// </summary>
        /// <remarks>
        /// Use this event to handle changes to the vertical collection view's data source, ensuring the UI appropriately
        /// reflects the new data. For example, if the data source changes from a list of characters to a list of items, you can
        /// use this event to update the binding events so the UI fits the new type.
        ///\\
        ///\\
        /// This event isn't raised if the selection or the size of the data source changes. For size changes, such as adding
        /// or removing an item from a list view, listen to the [[BaseListViewController.itemsSourceSizeChanged]] event.
        /// For selection changes, listen to the [[BaseVerticalCollectionView.selectionChanged]] event.
        /// </remarks>
        /// <example>
        /// The following example illustrates that the @@itemsSourceChanged@@ event is only triggered when the [[BaseVerticalCollectionView.itemsSource|itemsSource]] property is changed,
        /// not when the contents of the data source are modified.
        /// <code lang="cs">
        /// <![CDATA[
        /// var changedCount = 0;
        /// var source = new List<string>();
        /// var listView = new ListView();
        ///
        /// listView.itemsSourceChanged += () => changedCount++;
        ///
        /// // Changing the data source of the list view triggers the event.
        /// listView.itemsSource = source;
        ///
        /// // Adding an item to the source doesn't trigger itemsSourceChanged
        /// // because the data source reference remains the same.
        /// source.Add("Hello World!");
        ///
        /// // Adding an item to the ListView directly doesn't trigger itemsSourceChanged
        /// // because the data source reference remains the same.
        /// listView.viewController.AddItems(1);
        ///
        /// Debug.Log(changedCount); // Outputs 1.
        /// ]]>
        /// </code>
        /// </example>
        /// <remarks>
        /// SA: [[BaseListViewController.itemsAdded]], [[BaseListViewController.itemsRemoved]]
        /// </remarks>
        public event Action itemsSourceChanged;

        private event Action m_SelectionNotChanged = () => { };

        internal event Action selectionNotChanged
        {
            [VisibleToOtherModules("UnityEditor.UIBuilderModule")]
            add => m_SelectionNotChanged += value;
            remove => m_SelectionNotChanged -= value;
        }

        /// <summary>
        /// Called when a drag operation wants to start in this collection view.
        /// </summary>
        public event Func<CanStartDragArgs, bool> canStartDrag;

        internal bool HasCanStartDrag() => canStartDrag != null;

        internal bool RaiseCanStartDrag(ReusableCollectionItem item, IEnumerable<int> ids)
        {
            return canStartDrag?.Invoke(new CanStartDragArgs(item?.rootElement, item?.id ?? BaseTreeView.invalidId, ids)) ?? true;
        }

        /// <summary>
        /// Called when a drag operation starts in this collection view.
        /// </summary>
        public event Func<SetupDragAndDropArgs, StartDragArgs> setupDragAndDrop;

        internal StartDragArgs RaiseSetupDragAndDrop(ReusableCollectionItem item, IEnumerable<int> ids, StartDragArgs args)
        {
            return setupDragAndDrop?.Invoke(new SetupDragAndDropArgs(item?.rootElement, ids, args)) ?? args;
        }

        /// <summary>
        /// Called when a drag operation updates in this collection view.
        /// </summary>
        public event Func<HandleDragAndDropArgs, DragVisualMode> dragAndDropUpdate;

        internal DragVisualMode RaiseHandleDragAndDrop(Vector2 pointerPosition, DragAndDropArgs dragAndDropArgs)
        {
            return dragAndDropUpdate?.Invoke(new HandleDragAndDropArgs(pointerPosition, dragAndDropArgs)) ?? DragVisualMode.None;
        }

        /// <summary>
        /// Called when a drag operation is released in this collection view.
        /// </summary>
        public event Func<HandleDragAndDropArgs, DragVisualMode> handleDrop;

        internal DragVisualMode RaiseDrop(Vector2 pointerPosition, DragAndDropArgs dragAndDropArgs)
        {
            return handleDrop?.Invoke(new HandleDragAndDropArgs(pointerPosition, dragAndDropArgs)) ?? DragVisualMode.None;
        }

        /// <summary>
        /// The data source for collection items.
        /// </summary>
        /// <remarks>
        /// This list contains the items that the <see cref="BaseVerticalCollectionView"/> displays.
        /// </remarks>
        [CreateProperty]
        public IList itemsSource
        {
            get => viewController?.itemsSource;
            set
            {
                var previous = itemsSource;
                GetOrCreateViewController().itemsSource = value;
                if (previous != itemsSource)
                {
                    NotifyPropertyChanged(itemsSourceProperty);
                }
            }
        }

        /// <summary>
        /// Obsolete. Use <see cref="ListView.makeItem"/> or <see cref="TreeView.makeItem"/> instead.
        /// </summary>
        [Obsolete("makeItem has been moved to ListView and TreeView. Use these ones instead.")]
        public Func<VisualElement> makeItem
        {
            get => throw new UnityException("makeItem has been moved to ListView and TreeView. Use these ones instead.");
            set => throw new UnityException("makeItem has been moved to ListView and TreeView. Use these ones instead.");
        }

        /// <summary>
        /// Obsolete. Use <see cref="ListView.bindItem"/> or <see cref="TreeView.bindItem"/> instead.
        /// </summary>
        [Obsolete("bindItem has been moved to ListView and TreeView. Use these ones instead.")]
        public Action<VisualElement, int> bindItem
        {
            get => throw new UnityException("bindItem has been moved to ListView and TreeView. Use these ones instead.");
            set => throw new UnityException("bindItem has been moved to ListView and TreeView. Use these ones instead.");
        }

        /// <summary>
        /// Obsolete. Use <see cref="ListView.unbindItem"/> or <see cref="TreeView.unbindItem"/> instead.
        /// </summary>
        [Obsolete("unbindItem has been moved to ListView and TreeView. Use these ones instead.")]
        public Action<VisualElement, int> unbindItem
        {
            get => throw new UnityException("unbindItem has been moved to ListView and TreeView. Use these ones instead.");
            set => throw new UnityException("unbindItem has been moved to ListView and TreeView. Use these ones instead.");
        }

        /// <summary>
        /// Obsolete. Use <see cref="ListView.destroyItem"/> or <see cref="TreeView.destroyItem"/> instead.
        /// </summary>
        [Obsolete("destroyItem has been moved to ListView and TreeView. Use these ones instead.")]
        public Action<VisualElement> destroyItem
        {
            get => throw new UnityException("destroyItem has been moved to ListView and TreeView. Use these ones instead.");
            set => throw new UnityException("destroyItem has been moved to ListView and TreeView. Use these ones instead.");
        }

        /// <summary>
        /// Returns the content container for the <see cref="BaseVerticalCollectionView"/>. Because the BaseVerticalCollectionView
        /// control automatically manages its content, this always returns null.
        /// </summary>
        public override VisualElement contentContainer => null;

        private SelectionType m_SelectionType;

        /// <summary>
        /// Controls the selection type.
        /// </summary>
        /// <remarks>
        /// The default value is <see cref="SelectionType.Single"/>.
        /// When you set the collection view to disable selections, any current selection is cleared.
        /// </remarks>
        [CreateProperty]
        public SelectionType selectionType
        {
            get { return m_SelectionType; }
            set
            {
                var previous = m_SelectionType;
                m_SelectionType = value;
                if (m_SelectionType == SelectionType.None)
                {
                    ClearSelection();
                }
                else if (m_SelectionType == SelectionType.Single)
                {
                    if (m_Selection.indexCount > 1)
                    {
                        SetSelection(m_Selection.FirstIndex());
                    }
                }

                if (previous != m_SelectionType)
                    NotifyPropertyChanged(selectionTypeProperty);
            }
        }

        /// <summary>
        /// Returns the selected item from the data source. If multiple items are selected, returns the first selected item.
        /// </summary>
        [CreateProperty(ReadOnly = true)]
        public object selectedItem => m_Selection.FirstObject();

        /// <summary>
        /// Returns the selected items from the data source. Always returns an enumerable, even if no item is selected, or a single
        /// item is selected.
        /// </summary>
        [CreateProperty(ReadOnly = true)]
        public IEnumerable<object> selectedItems
        {
            get
            {
                // Match the order of the selection
                foreach (var index in m_Selection.indices)
                {
                    if (m_Selection.items.TryGetValue(index, out var item))
                        yield return item;
                    else
                        yield return null;
                }
            }
        }

        /// <summary>
        /// Returns or sets the selected item's index in the data source. If multiple items are selected, returns the
        /// first selected item's index. If multiple items are provided, sets them all as selected. If no item is selected, returns -1.
        /// </summary>
        [CreateProperty]
        public int selectedIndex
        {
            get { return m_Selection.indexCount == 0 ? -1 : m_Selection.FirstIndex(); }
            set
            {
                var previous = selectedIndex;
                SetSelection(value);
                if (previous != selectedIndex)
                    NotifyPropertyChanged(selectedIndexProperty);
            }
        }

        /// <summary>
        /// Returns the indices of selected items in the data source. Always returns an enumerable, even if no item  is selected, or a
        /// single item is selected.
        /// </summary>
        /// <remarks>
        /// In a tree, if a child item is collapsed, its index is not included in the selection. To get selected items regardless of whether they are collapsed or not, use <see cref="selectedIds"/> instead.
        /// </remarks>
        [CreateProperty(ReadOnly = true)]
        public IEnumerable<int> selectedIndices => m_Selection.indices;

        /// <summary>
        /// Returns the persistent IDs of selected items in the data source, regardless of whether they are collapsed or not. Always returns an enumerable, even if no item is selected, or a
        /// single item is selected.
        /// </summary>
        /// <remarks>
        /// In a tree, if a child item is collapsed, its ID is included in the persistent selection.
        /// </remarks>
        public IEnumerable<int> selectedIds => m_Selection.selectedIds;

        static readonly List<ReusableCollectionItem> k_EmptyItems = new();
        internal IEnumerable<ReusableCollectionItem> activeItems => m_VirtualizationController?.activeItems ?? k_EmptyItems;

        internal ScrollView scrollView
        {
            [VisibleToOtherModules("UnityEditor.UIBuilderModule")]
            get => m_ScrollView;
        }

        internal ListViewDragger dragger => m_Dragger;

        internal CollectionVirtualizationController virtualizationController
        {
            [VisibleToOtherModules("UnityEditor.UIBuilderModule")]
            get => GetOrCreateVirtualizationController();
        }

        [VisibleToOtherModules("UnityEditor.UIBuilderModule")]
        internal bool allowSingleClickChoice = false;

        /// <summary>
        /// The view controller for this view.
        /// </summary>
        public CollectionViewController viewController => m_ViewController;

        /// <summary>
        /// Obsolete, will be removed from the API.
        /// </summary>
        /// <remarks>
        /// This value changes depending on the current panel's DPI scaling.
        /// </remarks>
        /// <seealso cref="fixedItemHeight"/>
        [Obsolete("resolvedItemHeight is deprecated and will be removed from the API.", false)]
        public float resolvedItemHeight => ResolveItemHeight();

        internal float ResolveItemHeight(float height = -1)
        {
            height = height < 0 ? fixedItemHeight : height;

            if (elementPanel == null)
            {
                return height;
            }

            return AlignmentUtils.RoundToPixelGrid(height, scaledPixelsPerPoint);
        }

        /// <summary>
        /// Enable this property to display a border around the collection view.
        /// </summary>
        /// <remarks>
        /// If set to true, a border appears around the ScrollView that the collection view uses internally.
        /// </remarks>
        [CreateProperty]
        public bool showBorder
        {
            get => m_ScrollView.ClassListContains(borderUssClassName);
            set
            {
                var previous = showBorder;
                m_ScrollView.EnableInClassList(borderUssClassName, value);

                if (previous != showBorder)
                    NotifyPropertyChanged(showBorderProperty);
            }
        }

        /// <summary>
        /// Gets or sets a value that indicates whether the user can drag list items to reorder them.
        /// </summary>
        /// <remarks>
        /// The default value is <c>false</c> which allows the user to drag items to and from other views
        /// when you implement <see cref="canStartDrag"/>, <see cref="setupDragAndDrop"/>, <see cref="dragAndDropUpdate"/>, and <see cref="handleDrop"/>.
        /// Set this value to <c>true</c> to allow the user to reorder items in the list.
        /// </remarks>
        [CreateProperty]
        public bool reorderable
        {
            get => m_Dragger?.dragAndDropController?.enableReordering ?? false;
            set
            {
                var previous = reorderable;

                try
                {
                    var controller = m_Dragger.dragAndDropController;
                    if (controller != null && controller.enableReordering != value)
                    {
                        controller.enableReordering = value;
                        Rebuild();
                    }
                }
                finally
                {
                    if (previous != reorderable)
                        NotifyPropertyChanged(reorderableProperty);
                }
            }
        }

        private bool m_HorizontalScrollingEnabled;

        /// <summary>
        /// This property controls whether the collection view shows a horizontal scroll bar when its content
        /// does not fit in the visible area.
        /// </summary>
        [CreateProperty]
        public bool horizontalScrollingEnabled
        {
            get => m_HorizontalScrollingEnabled;
            set
            {
                if (m_HorizontalScrollingEnabled == value)
                    return;

                m_HorizontalScrollingEnabled = value;
                m_ScrollView.horizontalScrollerVisibility = value ? ScrollerVisibility.Auto : ScrollerVisibility.Hidden;
                m_ScrollView.mode = value ? ScrollViewMode.VerticalAndHorizontal : ScrollViewMode.Vertical;
                NotifyPropertyChanged(horizontalScrollingEnabledProperty);
            }
        }

        [SerializeField, DontCreateProperty]
        private AlternatingRowBackground m_ShowAlternatingRowBackgrounds = AlternatingRowBackground.None;

        /// <summary>
        /// This property controls whether the background colors of collection view rows alternate.
        /// Takes a value from the <see cref="AlternatingRowBackground"/> enum.
        /// </summary>
        [CreateProperty]
        public AlternatingRowBackground showAlternatingRowBackgrounds
        {
            get { return m_ShowAlternatingRowBackgrounds; }
            set
            {
                if (m_ShowAlternatingRowBackgrounds == value)
                    return;

                m_ShowAlternatingRowBackgrounds = value;
                RefreshItems();
                NotifyPropertyChanged(showAlternatingRowBackgroundsProperty);
            }
        }

        internal static readonly string k_InvalidTemplateError = "Template Not Found";
        // If we ever change the default item height, we should consider changing the default max height of the view when
        // used in property fields. The rule to look for is ".unity-property-field > .unity-collection-view"
        internal const int s_DefaultItemHeight = 22;
        internal float m_FixedItemHeight = s_DefaultItemHeight;
        internal bool m_ItemHeightIsInline;
        CollectionVirtualizationMethod m_VirtualizationMethod;

        /// <summary>
        /// The virtualization method to use for this collection when a scroll bar is visible.
        /// Takes a value from the <see cref="CollectionVirtualizationMethod"/> enum.
        /// </summary>
        /// <remarks>
        /// The default value is <c>FixedHeight</c>.
        /// When using fixed height, specify the <see cref="fixedItemHeight"/> property.
        /// Fixed height is more performant but offers less flexibility on content.
        /// When using <c>DynamicHeight</c>, the collection will wait for the actual height to be computed.
        /// Dynamic height is more flexible but less performant.
        /// </remarks>
        [CreateProperty]
        public CollectionVirtualizationMethod virtualizationMethod
        {
            get => m_VirtualizationMethod;
            set
            {
                if (m_VirtualizationMethod == value)
                    return;
                m_VirtualizationMethod = value;
                CreateVirtualizationController();
                Rebuild();
                NotifyPropertyChanged(virtualizationMethodProperty);
            }
        }

        /// <summary>
        /// Obsolete. Use <see cref="BaseVerticalCollectionView.fixedItemHeight"/> instead.
        /// </summary>
        /// <remarks>
        /// This property must be set when using the <see cref="virtualizationMethod"/> is set to <c>FixedHeight</c>, for the collection view to function.
        /// </remarks>
        [Obsolete("itemHeight is deprecated, use fixedItemHeight instead.", false)]
        public int itemHeight
        {
            get => (int)fixedItemHeight;
            set => fixedItemHeight = value;
        }

        /// <summary>
        /// The height of a single item in the list, in pixels.
        /// </summary>
        /// <remarks>
        /// This property must be set when using the <see cref="virtualizationMethod"/> is set to <c>FixedHeight</c>, for the collection view to function.
        /// If set when <see cref="virtualizationMethod"/> is <c>DynamicHeight</c>, it serves as the default height to help calculate the
        /// number of items necessary and the scrollable area, before items are laid out. It should be set to the minimum expected height of an item.
        /// </remarks>
        [CreateProperty]
        public float fixedItemHeight
        {
            get => m_FixedItemHeight;
            set
            {
                if (value < 0)
                    throw new ArgumentOutOfRangeException(nameof(fixedItemHeight), "Value needs to be positive for virtualization.");

                m_ItemHeightIsInline = true;
                if (Math.Abs(m_FixedItemHeight - value) > float.Epsilon)
                {
                    m_FixedItemHeight = value;
                    RefreshItems();
                    NotifyPropertyChanged(fixedItemHeightProperty);
                }
            }
        }

        readonly ScrollView m_ScrollView;
        CollectionViewController m_ViewController;
        CollectionVirtualizationController m_VirtualizationController;
        KeyboardNavigationManipulator m_NavigationManipulator;

        [SerializeField, DontCreateProperty]
        [VisibleToOtherModules("UnityEditor.UIBuilderModule")]
        internal SerializedVirtualizationData serializedVirtualizationData = new SerializedVirtualizationData();

        // Persisted. It's why this can't be a HashSet(). :(
        // This field is used for view data persistence and must be serializable. (UUM-29291)
        [SerializeField, DontCreateProperty]
        List<int> m_SelectedIds = new List<int>();

        // Not persisted! Just used for fast lookups of selected indices and object references.
        // This is to avoid also having a mapping from index/object ref to index for the entire
        // items source.
        class Selection
        {
            readonly HashSet<int> m_IndexLookup = new();
            readonly HashSet<int> m_IdLookup = new();

            // We cache the min/max index
            int m_MinIndex = -1;
            int m_MaxIndex = -1;

            // Reference to m_SelectedIds
            public List<int> selectedIds { get; set; }
            public readonly List<int> indices = new();
            public readonly Dictionary<int, object> items = new();
            public int indexCount => indices.Count;
            public int idCount => selectedIds.Count;

            public int minIndex
            {
                get
                {
                    if (m_MinIndex == -1)
                        m_MinIndex = indices.Min();
                    return m_MinIndex;
                }
            }

            public int maxIndex
            {
                get
                {
                    if (m_MaxIndex == -1)
                        m_MaxIndex = indices.Max();
                    return m_MaxIndex;
                }
            }

            public int capacity
            {
                get => indices.Capacity;
                set
                {
                    indices.Capacity = value;

                    if (selectedIds.Capacity < value)
                        selectedIds.Capacity = value;
                }
            }

            public int FirstIndex() => indices.Count > 0 ? indices[0] : -1;
            public object FirstObject() => items.TryGetValue(FirstIndex(), out var obj) ? obj : null;

            public bool ContainsIndex(int index) => m_IndexLookup.Contains(index);
            public bool ContainsId(int id) => m_IdLookup.Contains(id);

            public void AddId(int id)
            {
                selectedIds.Add(id);
                m_IdLookup.Add(id);
            }

            public void AddIndex(int index, object obj)
            {
                m_IndexLookup.Add(index);
                indices.Add(index);
                items[index] = obj;

                if (index < m_MinIndex)
                    m_MinIndex = index;
                if (index > m_MaxIndex)
                    m_MaxIndex = index;
            }

            public bool TryRemove(int index)
            {
                if (!m_IndexLookup.Remove(index))
                    return false;

                var i = indices.IndexOf(index);
                if (i >= 0)
                {
                    indices.RemoveAt(i);
                    items.Remove(index);

                    if (index == m_MinIndex)
                        m_MinIndex = -1;
                    if (index == m_MaxIndex)
                        m_MaxIndex = -1;
                }
                return true;
            }

            public void RemoveId(int id)
            {
                selectedIds.Remove(id);
                m_IdLookup.Remove(id);
            }

            public void ClearItems()
            {
                items.Clear();
            }

            public void ClearIds()
            {
                m_IdLookup.Clear();
                selectedIds.Clear();
            }

            public void ClearIndices()
            {
                m_IndexLookup.Clear();
                indices.Clear();
                m_MinIndex = -1;
                m_MaxIndex = -1;
            }

            public void Clear()
            {
                ClearItems();
                ClearIds();
                ClearIndices();
            }
        }

        readonly Selection m_Selection;
        private float m_LastHeight;
        internal float lastHeight => m_LastHeight;

        private bool m_IsRangeSelectionDirectionUp;
        private ListViewDragger m_Dragger;

        internal const float ItemHeightUnset = -1;
        internal static CustomStyleProperty<int> s_ItemHeightProperty = new CustomStyleProperty<int>("--unity-item-height");

        // View controller callbacks
        Action<int, int> m_ItemIndexChangedCallback;
        Action m_ItemsSourceChangedCallback;

        internal IVisualElementScheduledItem m_RebuildScheduled;

        private protected virtual void CreateVirtualizationController()
        {
            CreateVirtualizationController<ReusableCollectionItem>();
        }

        internal CollectionVirtualizationController GetOrCreateVirtualizationController()
        {
            if (m_VirtualizationController == null)
                CreateVirtualizationController();

            return m_VirtualizationController;
        }

        internal void CreateVirtualizationController<T>() where T : ReusableCollectionItem, new()
        {
            switch (virtualizationMethod)
            {
                case CollectionVirtualizationMethod.FixedHeight:
                    m_VirtualizationController = new FixedHeightVirtualizationController<T>(this);
                    break;
                case CollectionVirtualizationMethod.DynamicHeight:
                    m_VirtualizationController = new DynamicHeightVirtualizationController<T>(this);
                    break;
                default:
                    throw new ArgumentOutOfRangeException(nameof(virtualizationMethod), virtualizationMethod, $"Unsupported {nameof(virtualizationMethod)} virtualization");
            }
        }

        internal CollectionViewController GetOrCreateViewController()
        {
            if (m_ViewController == null)
            {
                SetViewController(CreateViewController());
            }

            return m_ViewController;
        }

        /// <summary>
        /// Creates the view controller for this view.
        /// Override this method in inheritors to change the controller type.
        /// </summary>
        /// <returns>The view controller.</returns>
        protected abstract CollectionViewController CreateViewController();

        /// <summary>
        /// Assigns the view controller for this view and registers all events required for it to function properly.
        /// </summary>
        /// <param name="controller">The controller to use with this view.</param>
        public virtual void SetViewController(CollectionViewController controller)
        {
            if (m_ViewController != null)
            {
                m_ViewController.itemIndexChanged -= m_ItemIndexChangedCallback;
                m_ViewController.itemsSourceChanged -= m_ItemsSourceChangedCallback;
                m_ViewController.Dispose();
                m_ViewController = null;
            }

            m_ViewController = controller;

            if (m_ViewController != null)
            {
                m_ViewController.SetView(this);
                m_ViewController.itemIndexChanged += m_ItemIndexChangedCallback;
                m_ViewController.itemsSourceChanged += m_ItemsSourceChangedCallback;
            }
        }

        internal virtual ListViewDragger CreateDragger()
        {
            return new ListViewDragger(this);
        }

        internal void InitializeDragAndDropController(bool enableReordering)
        {
            if (m_Dragger != null)
            {
                m_Dragger.UnregisterCallbacksFromTarget(true);
                m_Dragger.dragAndDropController = null;
                m_Dragger = null;
            }

            m_Dragger = CreateDragger();
            m_Dragger.dragAndDropController = CreateDragAndDropController();
            if (m_Dragger.dragAndDropController == null)
                return;

            m_Dragger.dragAndDropController.enableReordering = enableReordering;
        }

        internal abstract ICollectionDragAndDropController CreateDragAndDropController();

        internal void SetDragAndDropController(ICollectionDragAndDropController dragAndDropController)
        {
            m_Dragger ??= CreateDragger();
            m_Dragger.dragAndDropController = dragAndDropController;
        }

        /// <summary>
        /// The USS class name for BaseVerticalCollectionView elements.
        /// </summary>
        /// <remarks>
        /// Unity adds this USS class to every instance of the BaseVerticalCollectionView element. Any styling applied to
        /// this class affects every BaseVerticalCollectionView located beside, or below the stylesheet in the visual tree.
        /// </remarks>
        public static readonly string ussClassName = "unity-collection-view";
        /// <summary>
        /// The USS class name for BaseVerticalCollectionView elements with a border.
        /// </summary>
        /// <remarks>
        /// Unity adds this USS class to an instance of the BaseVerticalCollectionView element if the instance's
        /// <see cref="BaseVerticalCollectionView.showBorder"/> property is set to true. Any styling applied to this class
        /// affects every such BaseVerticalCollectionView located beside, or below the stylesheet in the visual tree.
        /// </remarks>
        public static readonly string borderUssClassName = ussClassName + "--with-border";
        /// <summary>
        /// The USS class name of item elements in BaseVerticalCollectionView elements.
        /// </summary>
        /// <remarks>
        /// Unity adds this USS class to every item element the BaseVerticalCollectionView contains. Any styling applied to
        /// this class affects every item element located beside, or below the stylesheet in the visual tree.
        /// </remarks>
        public static readonly string itemUssClassName = ussClassName + "__item";
        /// <summary>
        /// The USS class name of the drag hover bar.
        /// </summary>
        /// <remarks>
        /// Unity adds this USS class to the bar that appears when the user drags an item in the list.
        /// Any styling applied to this class affects every BaseVerticalCollectionView located beside, or below the stylesheet in the
        /// visual tree.
        /// </remarks>
        public static readonly string dragHoverBarUssClassName = ussClassName + "__drag-hover-bar";
        /// <summary>
        /// The USS class name of the drag hover circular marker used to indicate depth.
        /// </summary>
        /// <remarks>
        /// Unity adds this USS class to the bar that appears when the user drags an item in the list. Any styling applied to this class affects
        /// every BaseVerticalCollectionView located beside, or below the stylesheet in the visual tree.
        /// </remarks>
        public static readonly string dragHoverMarkerUssClassName = ussClassName + "__drag-hover-marker";
        /// <summary>
        /// The USS class name applied to an item element on drag hover.
        /// </summary>
        /// <remarks>
        /// Unity adds this USS class to the item element when it's being dragged. Any styling applied to this class affects
        /// every BaseVerticalCollectionView item located beside, or below the stylesheet in the visual tree.
        /// </remarks>
        public static readonly string itemDragHoverUssClassName = itemUssClassName + "--drag-hover";
        /// <summary>
        /// The USS class name of selected item elements in the BaseVerticalCollectionView.
        /// </summary>
        /// <remarks>
        /// Unity adds this USS class to every selected element in the BaseVerticalCollectionView. The <see cref="BaseVerticalCollectionView.selectionType"/>
        /// property decides if zero, one, or more elements can be selected. Any styling applied to
        /// this class affects every BaseVerticalCollectionView item located beside, or below the stylesheet in the visual tree.
        /// </remarks>
        public static readonly string itemSelectedVariantUssClassName = itemUssClassName + "--selected";
        /// <summary>
        /// The USS class name for odd rows in the BaseVerticalCollectionView.
        /// </summary>
        /// <remarks>
        /// Unity adds this USS class to every odd-numbered item in the BaseVerticalCollectionView when the
        /// <see cref="BaseVerticalCollectionView.showAlternatingRowBackgrounds"/> property is set to <c>ContentOnly</c> or <c>All</c>.
        /// When the <c>showAlternatingRowBackgrounds</c> property is set to either of those values, odd-numbered items
        /// are displayed with a different background color than even-numbered items. This USS class is used to differentiate
        /// odd-numbered items from even-numbered items. When the <c>showAlternatingRowBackgrounds</c> property is set to
        /// <c>None</c>, the USS class is not added, and any styling or behavior that relies on it's invalidated.
        /// </remarks>
        public static readonly string itemAlternativeBackgroundUssClassName = itemUssClassName + "--alternative-background";
        /// <summary>
        /// The USS class name of the scroll view in the BaseVerticalCollectionView.
        /// </summary>
        /// <remarks>
        /// Unity adds this USS class to the BaseVerticalCollectionView's scroll view. Any styling applied to
        /// this class affects every BaseVerticalCollectionView scroll view located beside, or below the stylesheet in the visual tree.
        /// </remarks>
        public static readonly string listScrollViewUssClassName = ussClassName + "__scroll-view";

        internal static readonly string backgroundFillUssClassName = ussClassName + "__background-fill";

        /// <summary>
        /// Creates a <see cref="BaseVerticalCollectionView"/> with all default properties.
        /// The <see cref="BaseVerticalCollectionView.itemsSource"/> must all be set for the BaseVerticalCollectionView to function properly.
        /// </summary>
        public BaseVerticalCollectionView()
        {
            AddToClassList(ussClassName);

            m_Selection = new Selection { selectedIds = m_SelectedIds };

            selectionType = SelectionType.Single;

            m_ScrollView = new ScrollView();
            m_ScrollView.AddToClassList(listScrollViewUssClassName);
            m_ScrollView.verticalScroller.valueChanged += v => OnScroll(new Vector2(0, v));

            m_ScrollView.RegisterCallback<GeometryChangedEvent>(OnSizeChanged);
            RegisterCallback<CustomStyleResolvedEvent>(OnCustomStyleResolved);

            m_ScrollView.contentContainer.RegisterCallback<AttachToPanelEvent>(OnAttachToPanel);
            m_ScrollView.contentContainer.RegisterCallback<DetachFromPanelEvent>(OnDetachFromPanel);

            hierarchy.Add(m_ScrollView);

            m_ScrollView.contentContainer.focusable = true;
            m_ScrollView.contentContainer.usageHints &= ~UsageHints.GroupTransform; // Scroll views with virtualized content shouldn't have the "view transform" optimization

            // Setting the view data key on the ScrollView to get view data persistence on the contents. (UUM-62717)
            // Disabling view data persistence on the vertical and horizontal scrollers to make sure we keep
            // the previous behavior on the scrollOffset.
            m_ScrollView.viewDataKey = "unity-vertical-collection-scroll-view";
            m_ScrollView.verticalScroller.viewDataKey = null;
            m_ScrollView.horizontalScroller.viewDataKey = null;

            focusable = true;
            isCompositeRoot = true;
            delegatesFocus = true;

            m_ItemIndexChangedCallback = OnItemIndexChanged;
            m_ItemsSourceChangedCallback = OnItemsSourceChanged;

            InitializeDragAndDropController(false);
        }

        /// <summary>
        /// Constructs a <see cref="BaseVerticalCollectionView"/>, with all required properties provided.
        /// </summary>
        /// <param name="itemsSource">The list of items to use as a data source.</param>
        /// <param name="itemHeight">The height of each item, in pixels. For <c>FixedHeight</c> virtualization only.</param>
        public BaseVerticalCollectionView(IList itemsSource, float itemHeight = ItemHeightUnset)
            : this()
        {
            if (Math.Abs(itemHeight - ItemHeightUnset) > float.Epsilon)
            {
                m_FixedItemHeight = itemHeight;
                m_ItemHeightIsInline = true;
            }

            if (itemsSource != null)
            {
                this.itemsSource = itemsSource;
            }
        }

        /// <summary>
        /// Obsolete.  Use <see cref="ListView"/> or <see cref="TreeView"/> constructor directly.
        /// </summary>
        /// <param name="itemsSource">The list of items to use as a data source.</param>
        /// <param name="itemHeight">The height of each item, in pixels. For <c>FixedHeight</c> virtualization only.</param>
        /// <param name="makeItem">The factory method to call to create a display item. The method should return a
        /// VisualElement that can be bound to a data item.</param>
        /// <param name="bindItem">The method to call to bind a data item to a display item. The method
        /// receives as parameters the display item to bind, and the index of the data item to bind it to.</param>
        [Obsolete("makeItem and bindItem are now in ListView and TreeView directly, please use a constructor without these parameters.")]
        public BaseVerticalCollectionView(IList itemsSource, float itemHeight = ItemHeightUnset, Func<VisualElement> makeItem = null, Action<VisualElement, int> bindItem = null)
            : this()
        {
            if (Math.Abs(itemHeight - ItemHeightUnset) > float.Epsilon)
            {
                m_FixedItemHeight = itemHeight;
                m_ItemHeightIsInline = true;
            }

            this.itemsSource = itemsSource;
        }

        /// <summary>
        /// Gets the root element of the specified collection view item.
        /// </summary>
        /// <param name="id">The item identifier.</param>
        /// <returns>The item's root element.</returns>
        /// <remarks>
        /// This method provides an entry point to re-style elements added by Unity over the user-driven content.
        /// Ex. the drag handle in a ListView, or the Toggle in a TreeView.
        /// </remarks>
        public VisualElement GetRootElementForId(int id)
        {
            return activeItems.FirstOrDefault(t => t.id == id)?.rootElement;
        }

        /// <summary>
        /// Gets the root element of the specified collection view item.
        /// </summary>
        /// <param name="index">The item index.</param>
        /// <returns>The item's root element.</returns>
        /// <remarks>
        /// This method provides an entry point to re-style elements added by Unity over the user-driven content.
        /// Ex. the drag handle in a ListView, or the Toggle in a TreeView.
        /// </remarks>
        public VisualElement GetRootElementForIndex(int index)
        {
            return GetRootElementForId(viewController.GetIdForIndex(index));
        }

        internal virtual bool HasValidDataAndBindings()
        {
            return m_ViewController != null && itemsSource != null;
        }

        void OnItemIndexChanged(int srcIndex, int dstIndex)
        {
            itemIndexChanged?.Invoke(srcIndex, dstIndex);
            RefreshItems();
        }

        void OnItemsSourceChanged()
        {
            itemsSourceChanged?.Invoke();
            NotifyPropertyChanged(nameof(itemsSource));
        }

        /// <summary>
        /// Rebinds a single item if it is currently visible in the collection view.
        /// </summary>
        /// <param name="index">The item index.</param>
        public void RefreshItem(int index)
        {
            foreach (var recycledItem in activeItems)
            {
                var recycledItemIndex = recycledItem.index;
                if (recycledItemIndex == index)
                {
                    viewController.InvokeUnbindItem(recycledItem, recycledItemIndex);
                    viewController.InvokeBindItem(recycledItem, recycledItemIndex);
                    break;
                }
            }
        }

        internal int m_PreviousRefreshedCount;

        /// <summary>
        /// Rebinds all items currently visible.
        /// </summary>
        /// <remarks>
        /// Call this method whenever the data source changes.
        /// </remarks>
        public void RefreshItems()
        {
            using (k_RefreshMarker.Auto())
            {
                if (m_ViewController == null)
                    return;

                // If a Rebuild is scheduled then let it handle the refresh.
                if (m_RebuildScheduled?.isActive == true)
                {
                    Rebuild();
                    return;
                }

                m_ViewController.PreRefresh();
                RefreshSelection();
                virtualizationController.Refresh(false);
                PostRefresh();
            }
        }

        /// <summary>
        /// Obsolete. Use <see cref="BaseVerticalCollectionView.Rebuild"/> instead.
        /// </summary>
        [Obsolete("Refresh() has been deprecated. Use Rebuild() instead. (UnityUpgradable) -> Rebuild()", false)]
        public void Refresh()
        {
            Rebuild();
        }

        /// <summary>
        /// Clears the collection view, recreates all visible visual elements, and rebinds all items.
        /// </summary>
        /// <remarks>
        /// Call this method whenever a structural change is made to the view.
        /// </remarks>
        public void Rebuild()
        {
            using (k_RebuildMarker.Auto())
            {
                if (m_ViewController == null)
                    return;

                m_ViewController.PreRefresh();
                RefreshSelection();
                virtualizationController.Refresh(true);
                PostRefresh();

                m_RebuildScheduled?.Pause();
            }
        }

        /// <summary>
        /// Schedules a call to <see cref="Rebuild"/>.
        /// Calling this method multiple times will only schedule one rebuild.
        /// </summary>
        internal void ScheduleRebuild()
        {
            if (m_RebuildScheduled == null)
                m_RebuildScheduled = schedule.Execute(Rebuild);
            else if (!m_RebuildScheduled.isActive)
                m_RebuildScheduled.Resume();
        }

        private void RefreshSelection()
        {
            var selectedIndicesChanged = false;
            var previousSelectionCount = m_Selection.indexCount;
            m_Selection.items.Clear();

            if (viewController?.itemsSource == null)
            {
                m_Selection.ClearIndices();
                NotifyIfChanged();
                return;
            }

            // O(m) where `m` is m_SelectedIds.Count now, instead of itemsSource.Count.
            if (m_Selection.idCount > 0)
            {
                // Add selected objects to working lists.
                using var pool = ListPool<int>.Get(out var list);
                foreach (var id in m_Selection.selectedIds)
                {
                    var index = viewController.GetIndexForId(id);
                    if (index < 0)
                    {
                        selectedIndicesChanged = true; // Item is not there anymore.
                        continue;
                    }

                    if (!m_Selection.ContainsIndex(index))
                    {
                        selectedIndicesChanged = true;  // Index of a selection changed.
                    }

                    list.Add(index);
                }

                // Rebuild selected indices/items lists.
                m_Selection.ClearIndices();
                foreach (var index in list)
                {
                    m_Selection.AddIndex(index, viewController.GetItemForIndex(index));
                }
            }

            NotifyIfChanged();
            return;

            void NotifyIfChanged()
            {
                // Compare selection to raise the event if it changed.
                if (selectedIndicesChanged || m_Selection.indexCount != previousSelectionCount)
                {
                    NotifyOfSelectionChange();
                }
            }
        }

        private protected virtual void PostRefresh()
        {
            if (!HasValidDataAndBindings())
                return;

            m_LastHeight = m_ScrollView.layout.height;

            if (panel== null || float.IsNaN(m_ScrollView.layout.height))
                return;

            Resize(m_ScrollView.layout.size);
        }

        /// <summary>
        /// Scrolls to a specific VisualElement.
        /// </summary>
        /// <param name="visualElement">The element to scroll to.</param>
        public void ScrollTo(VisualElement visualElement)
        {
            m_ScrollView.ScrollTo(visualElement);
        }

        /// <summary>
        /// Scrolls to a specific item index and makes it visible.
        /// </summary>
        /// <param name="index">Item index to scroll to. Specify -1 to make the last item visible.</param>
        public void ScrollToItem(int index)
        {
            if (!HasValidDataAndBindings())
                return;

            virtualizationController.ScrollToItem(index);
        }

        /// <summary>
        /// Obsolete. Use <see cref="BaseVerticalCollectionView.ScrollToItemById"/> instead.
        /// </summary>
        /// <param name="id">Item id to scroll to.</param>
        [Obsolete("ScrollToId() has been deprecated. Use ScrollToItemById() instead. (UnityUpgradable) -> ScrollToItemById(*)", false)]
        public void ScrollToId(int id)
        {
            ScrollToItemById(id);
        }

        /// <summary>
        /// Scrolls to a specific item id and makes it visible.
        /// </summary>
        /// <param name="id">Item id to scroll to.</param>
        public void ScrollToItemById(int id)
        {
            if (!HasValidDataAndBindings())
                return;

            var index = viewController.GetIndexForId(id);
            virtualizationController.ScrollToItem(index);
        }

        private void OnScroll(Vector2 offset)
        {
            if (!HasValidDataAndBindings())
                return;

            virtualizationController.OnScroll(offset);
        }

        private void Resize(Vector2 size)
        {
            virtualizationController.Resize(size);
            m_LastHeight = size.y;
            virtualizationController.UpdateBackground();
        }

        private void OnAttachToPanel(AttachToPanelEvent evt)
        {
            if (evt.destinationPanel == null)
                return;

            m_ScrollView.contentContainer.AddManipulator(m_NavigationManipulator = new KeyboardNavigationManipulator(Apply));
            m_ScrollView.contentContainer.RegisterCallback<PointerMoveEvent>(OnPointerMove);
            m_ScrollView.contentContainer.RegisterCallback<PointerDownEvent>(OnPointerDown);
            m_ScrollView.contentContainer.RegisterCallback<PointerCancelEvent>(OnPointerCancel);
            m_ScrollView.contentContainer.RegisterCallback<PointerUpEvent>(OnPointerUp);
        }

        private void OnDetachFromPanel(DetachFromPanelEvent evt)
        {
            if (evt.originPanel == null)
                return;

            m_ScrollView.contentContainer.RemoveManipulator(m_NavigationManipulator);
            m_ScrollView.contentContainer.UnregisterCallback<PointerMoveEvent>(OnPointerMove);
            m_ScrollView.contentContainer.UnregisterCallback<PointerDownEvent>(OnPointerDown);
            m_ScrollView.contentContainer.UnregisterCallback<PointerCancelEvent>(OnPointerCancel);
            m_ScrollView.contentContainer.UnregisterCallback<PointerUpEvent>(OnPointerUp);
        }

        // TODO: make private. This doesn't need to be in the public API. Unit tests can be implemented with SendEvent.
        // Obsoleted as error for 2022.2. We can remove completely in the next version.
        [Obsolete("OnKeyDown is obsolete and will be removed from ListView. Use the event system instead, i.e. SendEvent(EventBase e).", true)]
        public void OnKeyDown(KeyDownEvent evt)
        {
            m_NavigationManipulator.OnKeyDown(evt);
        }

        private bool Apply(KeyboardNavigationOperation op, bool shiftKey, bool altKey)
        {
            if (selectionType == SelectionType.None || !HasValidDataAndBindings())
            {
                return false;
            }

            void HandleSelectionAndScroll(int index)
            {
                if (index < 0 || index >= m_ViewController.itemsSource.Count)
                    return;

                if (selectionType == SelectionType.Multiple && shiftKey && m_Selection.indexCount != 0)
                {
                    DoRangeSelection(index);
                }
                else
                {
                    selectedIndex = index;
                }

                ScrollToItem(index);
            }

            switch (op)
            {
                case KeyboardNavigationOperation.SelectAll:
                    SelectAll();
                    return true;
                case KeyboardNavigationOperation.Cancel:
                    ClearSelection();
                    return true;
                case KeyboardNavigationOperation.Submit:
                    itemsChosen?.Invoke(selectedItems);
                    ScrollToItem(selectedIndex);
                    return true;
                case KeyboardNavigationOperation.Previous:
                    if (selectedIndex > 0)
                    {
                        HandleSelectionAndScroll(selectedIndex - 1);
                        return true;
                    }
                    break; // Allow focus to move outside the ListView
                case KeyboardNavigationOperation.Next:
                    if (selectedIndex + 1 < m_ViewController.itemsSource.Count)
                    {
                        HandleSelectionAndScroll(selectedIndex + 1);
                        return true;
                    }
                    break; // Allow focus to move outside the ListView
                case KeyboardNavigationOperation.Begin:
                    HandleSelectionAndScroll(0);
                    return true;
                case KeyboardNavigationOperation.End:
                    HandleSelectionAndScroll(m_ViewController.itemsSource.Count - 1);
                    return true;
                case KeyboardNavigationOperation.PageDown:
                    if (m_Selection.indexCount > 0)
                    {
                        var selectionDown = m_IsRangeSelectionDirectionUp ? m_Selection.minIndex : m_Selection.maxIndex;
                        HandleSelectionAndScroll(Mathf.Min(viewController.itemsSource.Count - 1, selectionDown + (virtualizationController.visibleItemCount - 1)));
                    }
                    return true;
                case KeyboardNavigationOperation.PageUp:
                    if (m_Selection.indexCount > 0)
                    {
                        var selectionUp = m_IsRangeSelectionDirectionUp ? m_Selection.minIndex : m_Selection.maxIndex;
                        HandleSelectionAndScroll(Mathf.Max(0, selectionUp - (virtualizationController.visibleItemCount - 1)));
                    }
                    return true;
                case KeyboardNavigationOperation.MoveRight:
                    if (m_Selection.indexCount > 0)
                    {
                        return HandleItemNavigation(true, altKey);
                    }
                    break;
                case KeyboardNavigationOperation.MoveLeft:
                    if (m_Selection.indexCount > 0)
                    {
                        return HandleItemNavigation(false, altKey);
                    }
                    break;
                default:
                    throw new ArgumentOutOfRangeException(nameof(op), op, null);
            }

            return false;
        }

        private void Apply(KeyboardNavigationOperation op, EventBase sourceEvent)
        {
            var shiftKey = sourceEvent is KeyDownEvent { shiftKey: true } or INavigationEvent { shiftKey: true };
            var altKey = sourceEvent is KeyDownEvent { altKey: true } or INavigationEvent { altKey: true };
            if (Apply(op, shiftKey, altKey))
            {
                sourceEvent.StopPropagation();
            }

            focusController?.IgnoreEvent(sourceEvent);
        }

        private protected virtual bool HandleItemNavigation(bool moveIn, bool altKey)
        {
            // We could possibly want to expand child items here.
            return false;
        }

        private void OnPointerMove(PointerMoveEvent evt)
        {
            // Support cases where PointerMove corresponds to a MouseDown or MouseUp event with multiple buttons.
            if (evt.button == (int)MouseButton.LeftMouse)
            {
                if ((evt.pressedButtons & (1 << (int)MouseButton.LeftMouse)) == 0)
                {
                    ProcessPointerUp(evt);
                }
                else
                {
                    ProcessPointerDown(evt);
                }
            }
        }

        private void OnPointerDown(PointerDownEvent evt)
        {
            ProcessPointerDown(evt);
        }

        private void OnPointerCancel(PointerCancelEvent evt)
        {
            if (!HasValidDataAndBindings())
                return;

            if (!evt.isPrimary)
                return;

            ClearSelection();
        }

        private void OnPointerUp(PointerUpEvent evt)
        {
            ProcessPointerUp(evt);
        }

        private Vector3 m_TouchDownPosition;

        private void ProcessPointerDown(IPointerEvent evt)
        {
            if (!HasValidDataAndBindings())
                return;

            if (!evt.isPrimary)
                return;

            if (evt.button is not ((int)MouseButton.LeftMouse or (int)MouseButton.RightMouse))
                return;

            if (evt.pointerType != PointerType.mouse)
            {
                m_TouchDownPosition = evt.position;
                return;
            }

            DoSelect(evt.localPosition, evt.button, evt.clickCount, evt.actionKey, evt.shiftKey);
        }

        private void ProcessPointerUp(IPointerEvent evt)
        {
            if (!HasValidDataAndBindings())
                return;

            if (!evt.isPrimary)
                return;

            if (evt.button is not ((int)MouseButton.LeftMouse or (int)MouseButton.RightMouse))
                return;

            if (evt.pointerType != PointerType.mouse)
            {
                var delta = evt.position - m_TouchDownPosition;
                if (delta.sqrMagnitude <= ScrollView.ScrollThresholdSquared)
                {
                    DoSelect(evt.localPosition, evt.button, evt.clickCount, evt.actionKey, evt.shiftKey);
                }
            }
            else
            {
                var clickedIndex = virtualizationController.GetIndexFromPosition(evt.localPosition);
                if (selectionType == SelectionType.Multiple
                    && evt.button == (int)MouseButton.LeftMouse
                    && !evt.shiftKey
                    && !evt.actionKey
                    && m_Selection.indexCount > 1
                    && m_Selection.ContainsIndex(clickedIndex))
                {
                    ProcessSingleClick(clickedIndex);
                }
            }
        }

        private void DoSelect(Vector2 localPosition, int mouseButton, int clickCount, bool actionKey, bool shiftKey)
        {
            var clickedIndex = virtualizationController.GetIndexFromPosition(localPosition);
            var effectiveClickCount = (m_Selection.indexCount > 0 && m_Selection.FirstIndex() != clickedIndex) ? 1 : (clickCount > 2) ? 2 : clickCount;
            if (clickedIndex > viewController.itemsSource.Count - 1)
                return;

            if (selectionType == SelectionType.None)
                return;

            var clickedItemId = viewController.GetIdForIndex(clickedIndex);

            switch (effectiveClickCount)
            {
                case 1:
                    if (selectionType == SelectionType.Multiple && actionKey)
                    {
                        // Add/remove single clicked element
                        if (m_Selection.ContainsId(clickedItemId))
                            RemoveFromSelection(clickedIndex);
                        else
                            AddToSelection(clickedIndex);
                    }
                    else if (selectionType == SelectionType.Multiple && shiftKey)
                    {
                        if (m_Selection.indexCount == 0)
                        {
                            SetSelection(clickedIndex);
                        }
                        else
                        {
                            DoRangeSelection(clickedIndex);
                        }
                    }
                    else if (selectionType == SelectionType.Multiple && m_Selection.ContainsIndex(clickedIndex))
                    {
                        // Do nothing, selection will be processed OnPointerUp.
                        // If drag and drop will be started ListViewDragger will capture the mouse and ListView will not receive the mouse up event.
                        m_SelectionNotChanged?.Invoke();
                    }
                    else // single
                    {
                        if (selectionType == SelectionType.Single && m_Selection.ContainsIndex(clickedIndex))
                        {
                            m_SelectionNotChanged?.Invoke();
                        }
                        else
                        {
                            SetSelection(clickedIndex);
                        }

                        // Only choose on left mouse button
                        if (allowSingleClickChoice && mouseButton == (int)MouseButton.LeftMouse)
<<<<<<< HEAD
                                itemsChosen?.Invoke(m_SelectedItems);
=======
                                itemsChosen?.Invoke(selectedItems);
>>>>>>> 129a6708
                    }

                    break;
                case 2:
                    if (itemsChosen == null)
                        return;

                    var wasClickedIndexInSelection = false;
                    foreach (var index in selectedIndices)
                    {
                        if (clickedIndex == index)
                        {
                            wasClickedIndexInSelection = true;
                            break;
                        }
                    }

                    ProcessSingleClick(clickedIndex);

                    // Only invoke itemsChosen if we're clicking on the same entry. Case UUM-42450.
                    if (!wasClickedIndexInSelection)
                        return;

                    if (!allowSingleClickChoice && mouseButton == (int)MouseButton.LeftMouse)
<<<<<<< HEAD
                        itemsChosen?.Invoke(m_SelectedItems);
=======
                        itemsChosen?.Invoke(selectedItems);
>>>>>>> 129a6708
                    break;
            }
        }

        internal void DoRangeSelection(int rangeSelectionFinalIndex)
        {
            var selectionOrigin = m_IsRangeSelectionDirectionUp ? m_Selection.maxIndex : m_Selection.minIndex;

            ClearSelectionWithoutValidation();

            // Add range
            var range = new List<int>();
            m_IsRangeSelectionDirectionUp = rangeSelectionFinalIndex < selectionOrigin;
            if (m_IsRangeSelectionDirectionUp)
            {
                for (var i = rangeSelectionFinalIndex; i <= selectionOrigin; i++)
                    range.Add(i);
            }
            else
            {
                for (var i = rangeSelectionFinalIndex; i >= selectionOrigin; i--)
                    range.Add(i);
            }

            AddToSelection(range);
        }

        private void ProcessSingleClick(int clickedIndex)
        {
            SetSelection(clickedIndex);
        }

        internal void SelectAll()
        {
            if (!HasValidDataAndBindings())
                return;

            if (selectionType != SelectionType.Multiple)
            {
                return;
            }

            for (var index = 0; index < m_ViewController.itemsSource.Count; index++)
            {
                var id = viewController.GetIdForIndex(index);
                var item = viewController.GetItemForIndex(index);

                foreach (var recycledItem in activeItems)
                    if (recycledItem.id == id)
                        recycledItem.SetSelected(true);

                if (!m_Selection.ContainsId(id))
                {
                    m_Selection.AddId(id);
                    m_Selection.AddIndex(index, item);
                }
            }

            NotifyOfSelectionChange();
            SaveViewData();
        }

        /// <summary>
        /// Adds an item to the collection of selected items.
        /// </summary>
        /// <param name="index">Item index.</param>
        public void AddToSelection(int index)
        {
            AddToSelection(new[] { index });
        }

        internal void AddToSelection(IList<int> indexes)
        {
            if (!HasValidDataAndBindings() || indexes == null || indexes.Count == 0)
                return;

            foreach (var index in indexes)
            {
                AddToSelectionWithoutValidation(index);
            }

            NotifyOfSelectionChange();
            SaveViewData();
        }

        private void AddToSelectionWithoutValidation(int index)
        {
            if (m_Selection.ContainsIndex(index))
                return;

            var id = viewController.GetIdForIndex(index);
            var item = viewController.GetItemForIndex(index);

            foreach (var recycledItem in activeItems)
                if (recycledItem.id == id)
                    recycledItem.SetSelected(true);

            m_Selection.AddId(id);
            m_Selection.AddIndex(index, item);
        }

        /// <summary>
        /// Removes an item from the collection of selected items.
        /// </summary>
        /// <param name="index">The item index.</param>
        public void RemoveFromSelection(int index)
        {
            if (!HasValidDataAndBindings())
                return;

            RemoveFromSelectionWithoutValidation(index);
            NotifyOfSelectionChange();
            SaveViewData();
        }

        private void RemoveFromSelectionWithoutValidation(int index)
        {
            if (!m_Selection.TryRemove(index))
                return;

            var id = viewController.GetIdForIndex(index);

            foreach (var recycledItem in activeItems)
                if (recycledItem.id == id)
                    recycledItem.SetSelected(false);

            m_Selection.RemoveId(id);
        }

        /// <summary>
        /// Sets the currently selected item.
        /// </summary>
        /// <param name="index">The item index.</param>
        public void SetSelection(int index)
        {
            if (index < 0)
            {
                ClearSelection();
                return;
            }

            SetSelection(new[] { index });
        }

        /// <summary>
        /// Sets a collection of selected items.
        /// </summary>
        /// <param name="indices">The collection of the indices of the items to be selected.</param>
        public void SetSelection(IEnumerable<int> indices)
        {
            SetSelectionInternal(indices, true);
        }

        /// <summary>
        /// Sets a collection of selected items without triggering a selection change callback.
        /// </summary>
        /// <param name="indices">The collection of items to be selected.</param>
        public void SetSelectionWithoutNotify(IEnumerable<int> indices)
        {
            SetSelectionInternal(indices, false);
        }

        internal void SetSelectionInternal(IEnumerable<int> indices, bool sendNotification)
        {
            if (!HasValidDataAndBindings() || indices == null)
                return;

            if (MatchesExistingSelection(indices))
                return;

            ClearSelectionWithoutValidation();

            // If possible resize indices so we can better handle large selections. (UUM-74996)
            if (indices is ICollection collection && m_Selection.capacity < collection.Count)
            {
                m_Selection.capacity = collection.Count;
            }

            foreach (var index in indices)
                AddToSelectionWithoutValidation(index);

            if (sendNotification)
                NotifyOfSelectionChange();

            SaveViewData();
        }

        private bool MatchesExistingSelection(IEnumerable<int> indices)
        {
            var indicesCollection = indices as IList<int>;
            List<int> pooled = null;
            try
            {
                if (indicesCollection == null)
                {
                    pooled = ListPool<int>.Get();
                    pooled.AddRange(indices);
                    indicesCollection = pooled;
                }

                if (indicesCollection.Count != m_Selection.indexCount)
                    return false;

                for (var i = 0; i < indicesCollection.Count; ++i)
                {
                    // The order of the indices is important.
                    if (indicesCollection[i] != m_Selection.indices[i])
                        return false;
                }

                return true;
            }
            finally
            {
                if (pooled != null)
                    ListPool<int>.Release(pooled);
            }
        }

        private void NotifyOfSelectionChange()
        {
            if (!HasValidDataAndBindings())
                return;

            selectionChanged?.Invoke(selectedItems);
            selectedIndicesChanged?.Invoke(m_Selection.indices);
        }

        /// <summary>
        /// Deselects any selected items.
        /// </summary>
        public void ClearSelection()
        {
            if (!HasValidDataAndBindings() || m_Selection.idCount == 0)
                return;

            ClearSelectionWithoutValidation();
            NotifyOfSelectionChange();
        }

        private void ClearSelectionWithoutValidation()
        {
            foreach (var recycledItem in activeItems)
                recycledItem.SetSelected(false);

            m_Selection.Clear();
        }

        internal override void OnViewDataReady()
        {
            base.OnViewDataReady();

            var key = GetFullHierarchicalViewDataKey();
            OverwriteFromViewData(this, key);
            m_ScrollView.UpdateContentViewTransform();
        }

        [EventInterest(typeof(PointerUpEvent), typeof(FocusInEvent), typeof(FocusOutEvent),
            typeof(NavigationSubmitEvent))]
        protected override void HandleEventBubbleUp(EventBase evt)
        {
            base.HandleEventBubbleUp(evt);

            // We always need to know when pointer up event occurred to reset DragEventsProcessor flags.
            if (evt.eventTypeId == PointerUpEvent.TypeId())
            {
                m_Dragger?.OnPointerUpEvent((PointerUpEvent)evt);
            }
            // We need to store the focused item in order to be able to scroll out and back to it, without
            // seeing the focus affected. To do so, we store the path to the tree element that is focused,
            // and set it back in Setup().
            else if (evt.eventTypeId == FocusInEvent.TypeId())
            {
                m_VirtualizationController?.OnFocusIn(evt.elementTarget);
            }
            else if (evt.eventTypeId == FocusOutEvent.TypeId())
            {
                m_VirtualizationController?.OnFocusOut(((FocusOutEvent)evt).relatedTarget as VisualElement);
            }
            else if (evt.eventTypeId == NavigationSubmitEvent.TypeId())
            {
                if (evt.target == this)
                {
                    m_ScrollView.contentContainer.Focus();
                }
            }
        }

        [EventInterest(EventInterestOptions.Inherit)]
        [Obsolete("ExecuteDefaultAction override has been removed because default event handling was migrated to HandleEventBubbleUp. Please use HandleEventBubbleUp.", false)]
        protected override void ExecuteDefaultAction(EventBase evt)
        {
        }

        private void OnSizeChanged(GeometryChangedEvent evt)
        {
            if (!HasValidDataAndBindings())
                return;

            if (Mathf.Approximately(evt.newRect.width, evt.oldRect.width) &&
                Mathf.Approximately(evt.newRect.height, evt.oldRect.height))
                return;

            Resize(evt.newRect.size);
        }

        private void OnCustomStyleResolved(CustomStyleResolvedEvent e)
        {
            if (!m_ItemHeightIsInline && e.customStyle.TryGetValue(s_ItemHeightProperty, out var height))
            {
                if (Math.Abs(m_FixedItemHeight - height) > float.Epsilon)
                {
                    m_FixedItemHeight = height;
                    RefreshItems();
                }
            }
        }

        void ISerializationCallbackReceiver.OnBeforeSerialize() {}

        void ISerializationCallbackReceiver.OnAfterDeserialize()
        {
            m_Selection.selectedIds = m_SelectedIds;
            RefreshItems();
        }
    }
}<|MERGE_RESOLUTION|>--- conflicted
+++ resolved
@@ -1756,11 +1756,7 @@
 
                         // Only choose on left mouse button
                         if (allowSingleClickChoice && mouseButton == (int)MouseButton.LeftMouse)
-<<<<<<< HEAD
-                                itemsChosen?.Invoke(m_SelectedItems);
-=======
                                 itemsChosen?.Invoke(selectedItems);
->>>>>>> 129a6708
                     }
 
                     break;
@@ -1785,11 +1781,7 @@
                         return;
 
                     if (!allowSingleClickChoice && mouseButton == (int)MouseButton.LeftMouse)
-<<<<<<< HEAD
-                        itemsChosen?.Invoke(m_SelectedItems);
-=======
                         itemsChosen?.Invoke(selectedItems);
->>>>>>> 129a6708
                     break;
             }
         }
