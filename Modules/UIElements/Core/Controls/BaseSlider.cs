--- conflicted
+++ resolved
@@ -42,8 +42,6 @@
         [UnityEngine.Internal.ExcludeFromDocs, Serializable]
         public new abstract class UxmlSerializedData : BaseField<TValueType>.UxmlSerializedData
         {
-<<<<<<< HEAD
-=======
             public new static void Register()
             {
                 BaseField<TValueType>.UxmlSerializedData.Register();
@@ -53,7 +51,6 @@
                 });
             }
 
->>>>>>> 129a6708
             #pragma warning disable 649
             [SerializeField] bool fill;
             [SerializeField, UxmlIgnore, HideInInspector] UxmlAttributeFlags fill_UxmlAttributeFlags;
@@ -411,8 +408,6 @@
         /// USS class name of fill element in elements of this type.
         /// </summary>
         public static readonly string fillUssClassName = ussClassName + "__fill";
-<<<<<<< HEAD
-=======
         /// <summary>
         /// USS class name on the dragger that indicates it is currently controlled by <see cref="NavigationMoveEvent"/>.
         /// When the slider detects move events aligned with the slider's direction, it adjusts the slider's value.
@@ -422,7 +417,6 @@
         public static readonly string movableUssClassName = ussClassName + "--movable";
 
         internal const string k_FillElementName = "unity-fill";
->>>>>>> 129a6708
 
         internal BaseSlider(string label, TValueType start, TValueType end, SliderDirection direction = SliderDirection.Horizontal, float pageSize = kDefaultPageSize)
             : base(label, null)
@@ -822,43 +816,26 @@
 
             if (fillElement == null)
             {
-<<<<<<< HEAD
-                fillElement = new VisualElement { name = "unity-fill", usageHints = UsageHints.DynamicColor };
-=======
                 fillElement = new VisualElement { name = k_FillElementName, usageHints = UsageHints.DynamicColor };
->>>>>>> 129a6708
                 fillElement.AddToClassList(fillUssClassName);
                 trackElement.Add(fillElement);
             }
 
             float inverseNormalizedValue = 1.0f - normalizedValue;
-<<<<<<< HEAD
-=======
             var valuePercent = Length.Percent(inverseNormalizedValue * 100.0f);
->>>>>>> 129a6708
             if (direction == SliderDirection.Vertical)
             {
                 fillElement.style.right = 0;
                 fillElement.style.left = 0;
-<<<<<<< HEAD
-                fillElement.style.bottom = 0;
-                fillElement.style.top = Length.Percent(inverseNormalizedValue * 100.0f);
-=======
                 fillElement.style.bottom = inverted ? valuePercent : 0;
                 fillElement.style.top = inverted ? 0 : valuePercent;
->>>>>>> 129a6708
             }
             else
             {
                 fillElement.style.top = 0;
                 fillElement.style.bottom = 0;
-<<<<<<< HEAD
-                fillElement.style.left = 0;
-                fillElement.style.right = Length.Percent(inverseNormalizedValue * 100.0f);
-=======
                 fillElement.style.left = inverted ? valuePercent : 0;
                 fillElement.style.right = inverted ? 0 : valuePercent;
->>>>>>> 129a6708
             }
         }
 
