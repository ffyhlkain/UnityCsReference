// Unity C# reference source
// Copyright (c) Unity Technologies. For terms of use, see
// https://unity3d.com/legal/licenses/Unity_Reference_Only_License

namespace UnityEngine.UIElements
{
    internal class TouchScreenTextEditorEventHandler : TextEditorEventHandler
    {
        private IVisualElementScheduledItem m_TouchKeyboardPoller = null;
        private bool m_TouchKeyboardAllowsInPlaceEditing = false;
        private bool m_IsClicking = false;

        // For UI Test Framework.
        internal static long Frame { get; private set; }
        // For UI Test Framework.
        internal static TouchScreenKeyboard activeTouchScreenKeyboard { get; private set; }

        public TouchScreenTextEditorEventHandler(TextElement textElement, TextEditingUtilities editingUtilities)
            : base(textElement, editingUtilities) {}

        void PollTouchScreenKeyboard()
        {
            m_TouchKeyboardAllowsInPlaceEditing = TouchScreenKeyboard.isInPlaceEditingAllowed;

            if (TouchScreenKeyboard.isSupported && !m_TouchKeyboardAllowsInPlaceEditing)
            {
                if (m_TouchKeyboardPoller == null)
                    m_TouchKeyboardPoller = textElement?.schedule.Execute(DoPollTouchScreenKeyboard).Every(100);
                else
                    m_TouchKeyboardPoller.Resume();
            }
        }

        void DoPollTouchScreenKeyboard()
        {
            ++Frame;

            if (editingUtilities.TouchScreenKeyboardShouldBeUsed())
            {
                if (textElement.m_TouchScreenKeyboard == null)
                    return;

                var edition = textElement.edition;
                var touchKeyboard = textElement.m_TouchScreenKeyboard;
                var touchKeyboardText = touchKeyboard.text;

                if (touchKeyboard.status != TouchScreenKeyboard.Status.Visible)
                {
                    if (touchKeyboard.status == TouchScreenKeyboard.Status.Canceled)
                    {
                        edition.RestoreValueAndText();
                    }
                    else
                    {
                        // Ensure that text is updated after closing the keyboard as some platforms only send input after it is closed
                        touchKeyboardText = touchKeyboard.text;
                        if (editingUtilities.text != touchKeyboardText)
                        {
                            edition.UpdateText(touchKeyboardText);
                            textElement.uitkTextHandle.Update();
                        }
                    }

                    CloseTouchScreenKeyboard();

                    if (!edition.isDelayed)
                        edition.UpdateValueFromText?.Invoke();

                    edition.UpdateTextFromValue?.Invoke();
                    textElement.Blur();

                    return;
                }

                // Stop processing if nothing has changed - UpdateText affects performance, even if we have not
                // modified the string therefore we try to use it sparingly
                if (editingUtilities.text == touchKeyboardText)
                    return;

                // When we are utilizing our own input field, we need to do some extra work such as making
                // sure the caret is at the right position, characters being entered are valid, any extra
                // validation should be in place, etc.
                if (edition.hideMobileInput)
                {
                    if (editingUtilities.text != touchKeyboardText)
                    {
                        var changed = false;
                        editingUtilities.text = "";

                        foreach (var character in touchKeyboardText)
                        {
                            if (!edition.AcceptCharacter(character))
                                return;

                            if (character != 0)
                            {
                                editingUtilities.text += character;
                                changed = true;
                            }
                        }

                        if (changed)
                        {
                            UpdateStringPositionFromKeyboard();
                        }

                        edition.UpdateText(editingUtilities.text);
                        // UpdateScrollOffset needs the new geometry of the text to compute the new scrollOffset.
                        textElement.uitkTextHandle.ComputeSettingsAndUpdate();
                    }
                    else if (!m_IsClicking && touchKeyboard != null && touchKeyboard.canGetSelection)
                    {
                        UpdateStringPositionFromKeyboard();
                    }
                }
                // When using the native OS's input field to update the input field value, we just want to sync the
                // soft keyboard's value with our text value.
                else
                {
                    edition.UpdateText(touchKeyboardText);

                    // UpdateScrollOffset needs the new geometry of the text to compute the new scrollOffset.
                    textElement.uitkTextHandle.ComputeSettingsAndUpdate();
                }

<<<<<<< HEAD
=======
                if (!edition.isDelayed)
                    edition.UpdateValueFromText?.Invoke();

                edition.UpdateTextFromValue?.Invoke();
>>>>>>> 129a6708
                textElement.edition.UpdateScrollOffset?.Invoke(false);
            }
            else
            {
                // TouchScreenKeyboard should no longer be used, presumably because a hardware keyboard is now available.
                CloseTouchScreenKeyboard();
            }
        }

        private void UpdateStringPositionFromKeyboard()
        {
            if (textElement.m_TouchScreenKeyboard == null)
                return;

            var selectionRange = textElement.m_TouchScreenKeyboard.selection;
            var selectionStart = selectionRange.start;
            var selectionEnd = selectionRange.end;

            if (textElement.selection.selectIndex != selectionStart)
                textElement.selection.selectIndex = selectionStart;

            if (textElement.selection.cursorIndex != selectionEnd)
                textElement.selection.cursorIndex = selectionEnd;
        }

        private void CloseTouchScreenKeyboard()
        {
            if (textElement.m_TouchScreenKeyboard != null)
            {
                textElement.m_TouchScreenKeyboard.active = false;
                textElement.m_TouchScreenKeyboard = null;
                m_TouchKeyboardPoller?.Pause();
                TouchScreenKeyboard.hideInput = true;
            }
            activeTouchScreenKeyboard = null;
        }

        private void OpenTouchScreenKeyboard()
        {
            var edition = textElement.edition;
            TouchScreenKeyboard.hideInput = edition.hideMobileInput;

            textElement.m_TouchScreenKeyboard = TouchScreenKeyboard.Open(
                textElement.text,
                edition.keyboardType,
                !edition.isPassword && edition.autoCorrection,
                edition.multiline,
                edition.isPassword
            );

            // Highlights the soft keyboard's text (if applicable) when using inPlaceEditing mode
            if (edition.hideMobileInput)
            {
                var selectIndex = textElement.selection.selectIndex;
                var cursorIndex = textElement.selection.cursorIndex;
                var length = selectIndex < cursorIndex ? cursorIndex - selectIndex : selectIndex - cursorIndex;
                var start = selectIndex < cursorIndex ? selectIndex : cursorIndex;
                textElement.m_TouchScreenKeyboard.selection = new RangeInt(start, length);
            }
            // Otherwise place the cursor at the end of the string
            else
            {
                textElement.m_TouchScreenKeyboard.selection = new RangeInt(textElement.m_TouchScreenKeyboard.text?.Length ?? 0, 0);
            }

            activeTouchScreenKeyboard = textElement.m_TouchScreenKeyboard;
        }

        public override void HandleEventBubbleUp(EventBase evt)
        {
            base.HandleEventBubbleUp(evt);

            if (!editingUtilities.TouchScreenKeyboardShouldBeUsed() || textElement.edition.isReadOnly)
                return;

            switch (evt)
            {
                case PointerDownEvent:
                    OnPointerDownEvent();
                    break;
                case PointerUpEvent pue:
                    OnPointerUpEvent(pue);
                    break;
                case FocusInEvent:
                    OnFocusInEvent();
                    break;
                case FocusOutEvent foe:
                    OnFocusOutEvent(foe);
                    break;
            }
        }

        private void OnPointerDownEvent()
        {
            m_IsClicking = true;

            // Update the soft keyboard's input field's cursor with the selection's cursor;
            if (textElement.m_TouchScreenKeyboard != null && textElement.edition.hideMobileInput)
            {
                var selectionStart = textElement.selection.cursorIndex;
                var softKeyboardStringLength = textElement.m_TouchScreenKeyboard.text?.Length ?? 0;

                if (selectionStart < 0)
                    selectionStart = 0;

                if (selectionStart > softKeyboardStringLength)
                    selectionStart = softKeyboardStringLength;

                textElement.m_TouchScreenKeyboard.selection = new RangeInt(selectionStart, 0);
            }
        }

        private void OnPointerUpEvent(PointerUpEvent evt)
        {
            m_IsClicking = false;
            evt.StopPropagation();
        }

        private void OnFocusInEvent()
        {
            if (textElement.m_TouchScreenKeyboard != null)
                return;

            OpenTouchScreenKeyboard();

            if (textElement.m_TouchScreenKeyboard != null)
                PollTouchScreenKeyboard();

            textElement.edition.SaveValueAndText();
            textElement.edition.UpdateScrollOffset?.Invoke(false);
        }

        private void OnFocusOutEvent(FocusOutEvent evt)
        {
            var currentFocusedTextElement = (TextElement)evt.target;

            // Expected to be NULL when losing focus
            var pendingFocusedTextElement =
                currentFocusedTextElement.focusController.m_LastPendingFocusedElement as TextElement;

            // Adds the ability to keep the soft keyboard open when clicking into another input field only if,
            // the keyboard type, multiline or hide mobile input are not the same - otherwise we need to
            // re-instantiate the keyboard (by closing and reopening it), if not, it's going to start behaving
            // as it never changed.
            if (pendingFocusedTextElement == currentFocusedTextElement ||
                pendingFocusedTextElement == null ||
                pendingFocusedTextElement.edition.keyboardType != currentFocusedTextElement.edition.keyboardType ||
                pendingFocusedTextElement.edition.multiline != currentFocusedTextElement.edition.multiline ||
                pendingFocusedTextElement.edition.hideMobileInput != currentFocusedTextElement.edition.hideMobileInput)
            {
                CloseTouchScreenKeyboard();
            }
            else
            {
                // Partially dismiss the keyboard
                textElement.m_TouchScreenKeyboard = null;
                m_TouchKeyboardPoller?.Pause();
            }
        }
    }
}<|MERGE_RESOLUTION|>--- conflicted
+++ resolved
@@ -123,13 +123,10 @@
                     textElement.uitkTextHandle.ComputeSettingsAndUpdate();
                 }
 
-<<<<<<< HEAD
-=======
                 if (!edition.isDelayed)
                     edition.UpdateValueFromText?.Invoke();
 
                 edition.UpdateTextFromValue?.Invoke();
->>>>>>> 129a6708
                 textElement.edition.UpdateScrollOffset?.Invoke(false);
             }
             else
