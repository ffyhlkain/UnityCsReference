--- conflicted
+++ resolved
@@ -220,11 +220,6 @@
             }
             set
             {
-<<<<<<< HEAD
-                if (!EqualityComparer<TValueType>.Default.Equals(m_Value, value) || showMixedValue)
-                {
-                    showMixedValue = false;
-=======
                 if (!EqualsCurrentValue(value) || showMixedValue)
                 {
                     var previousValue = m_Value;
@@ -233,7 +228,6 @@
                     // We set showMixedValue after setting the value or it will revert the text back to the previous value. (UUUM-73855)
                     showMixedValue = false;
 
->>>>>>> 129a6708
                     if (panel != null)
                     {
                         using (ChangeEvent<TValueType> evt = ChangeEvent<TValueType>.GetPooled(previousValue, m_Value))
