// Unity C# reference source
// Copyright (c) Unity Technologies. For terms of use, see
// https://unity3d.com/legal/licenses/Unity_Reference_Only_License

using System;
using System.Collections.Generic;
using UnityEngine.Assertions;
using UnityEngine.Bindings;
using UnityEngine.Pool;

namespace UnityEngine.UIElements
{
    /// <summary>
    /// An instance of this class holds a tree of `VisualElementAsset's`, created from a UXML file. Each node in the file corresponds to a `VisualElementAsset`. You can clone a `VisualTreeAsset` to create a tree of `VisualElement's`.
    ///
    /// **Note**: You can't generate a `VisualTreeAsset` from raw UXML at runtime.
    /// </summary>
    [HelpURL("UIE-VisualTree-landing")]
    [Serializable]
    public class VisualTreeAsset : ScriptableObject
    {
        [VisibleToOtherModules("UnityEditor.UIBuilderModule")]
        internal static string LinkedVEAInTemplatePropertyName = "--unity-linked-vea-in-template";
        internal static string NoRegisteredFactoryErrorMessage = "Element '{0}' is missing a UxmlElementAttribute and has no registered factory method. Please ensure that you have the correct namespace imported.";

        [SerializeField]
        bool m_ImportedWithErrors;

        /// <summary>
        /// Whether there were errors encountered while importing the UXML File
        /// </summary>
        public bool importedWithErrors
        {
            get { return m_ImportedWithErrors; }
            internal set { m_ImportedWithErrors = value; }
        }

        [SerializeField]
        bool m_HasUpdatedUrls;

        /// <summary>
        /// Indicates that some asset Urls were updated and that if we saved the asset again they could be updated.
        /// </summary>
        [VisibleToOtherModules("UnityEditor.UIBuilderModule")]
        internal bool importerWithUpdatedUrls
        {
            get { return m_HasUpdatedUrls; }
            set { m_HasUpdatedUrls = value; }
        }

        [SerializeField]
        bool m_ImportedWithWarnings;

        /// <summary>
        /// Whether there were warnings encountered while importing the UXML File
        /// </summary>
        public bool importedWithWarnings
        {
            get { return m_ImportedWithWarnings; }
            internal set { m_ImportedWithWarnings = value; }
        }

        [VisibleToOtherModules("UnityEditor.UIBuilderModule")]
        internal int GetNextChildSerialNumber()
        {
            int n = m_VisualElementAssets?.Count ?? 0;
            n += m_TemplateAssets?.Count ?? 0;

            if (m_UxmlObjectEntries != null)
            {
                n += m_UxmlObjectEntries.Count;
                foreach (var entry in m_UxmlObjectEntries)
                {
                    if (entry.uxmlObjectAssets != null)
                        n += entry.uxmlObjectAssets.Count;
                }
            }
            return n;
        }

        private static readonly Dictionary<string, VisualElement> s_TemporarySlotInsertionPoints = new Dictionary<string, VisualElement>();
        private static readonly List<int> s_VeaIdsPath = new List<int>();

        [Serializable]
        [VisibleToOtherModules("UnityEditor.UIBuilderModule")]
        internal struct UsingEntry
        {
            [VisibleToOtherModules("UnityEditor.UIBuilderModule")]
            internal static readonly IComparer<UsingEntry> comparer = new UsingEntryComparer();

            [SerializeField] public string alias;

            [SerializeField] public string path;

            [SerializeField] public VisualTreeAsset asset;

            public UsingEntry(string alias, string path)
            {
                this.alias = alias;
                this.path = path;
                this.asset = null;
            }

            public UsingEntry(string alias, VisualTreeAsset asset)
            {
                this.alias = alias;
                this.path = null;
                this.asset = asset;
            }
        }

        private class UsingEntryComparer : IComparer<UsingEntry>
        {
            public int Compare(UsingEntry x, UsingEntry y)
            {
                return String.CompareOrdinal(x.alias, y.alias);
            }
        }

        [Serializable]
        internal struct SlotDefinition
        {
            [SerializeField] public string name;

            [SerializeField] public int insertionPointId;
        }

        [Serializable]
        [VisibleToOtherModules("UnityEditor.UIBuilderModule")]
        internal struct SlotUsageEntry
        {
            [SerializeField] public string slotName;
            [SerializeField] public int assetId;

            public SlotUsageEntry(string slotName, int assetId)
            {
                this.slotName = slotName;
                this.assetId = assetId;
            }
        }

        [Serializable]
        [VisibleToOtherModules("UnityEditor.UIBuilderModule")]
        internal struct UxmlObjectEntry
        {
            [SerializeField] public int parentId;
            [SerializeField] public List<UxmlObjectAsset> uxmlObjectAssets;

            public UxmlObjectEntry(int parentId, List<UxmlObjectAsset> uxmlObjectAssets)
            {
                this.parentId = parentId;
                this.uxmlObjectAssets = uxmlObjectAssets;
            }

            public UxmlObjectAsset GetField(string fieldName)
            {
                foreach (var asset in uxmlObjectAssets)
                {
                    if (asset.isField && asset.fullTypeName == fieldName)
                        return asset;
                }

                return null;
            }

            public override string ToString() => $"UxmlObjectEntry parent:{parentId} ({uxmlObjectAssets?.Count})";
        }

        [Serializable]
        struct AssetEntry
        {
            [SerializeField] string m_Path;
            [SerializeField] string m_TypeFullName;
            [SerializeField] LazyLoadReference<Object> m_AssetReference;
            [SerializeField] int m_InstanceID;

            Type m_CachedType;
            public Type type => m_CachedType ??= Type.GetType(m_TypeFullName);
            public string path => m_Path;

            public Object asset
            {
                get
                {
                    if (m_AssetReference.isSet)
                    {
                        return m_AssetReference.asset == null && m_InstanceID != 0 ? CreateMissingReferenceObject(m_InstanceID) : m_AssetReference.asset;
                    }

                    return m_InstanceID != 0 ? CreateMissingReferenceObject(m_InstanceID) : null;
                }
            }

            public AssetEntry(string path, Type type, Object asset)
            {
                m_Path = path;
                m_TypeFullName = type.AssemblyQualifiedName;
                m_CachedType = type;
                m_AssetReference = asset;
                m_InstanceID = asset is Object ? asset.GetInstanceID() : 0;
            }
        }

        [SerializeField] List<UsingEntry> m_Usings = new List<UsingEntry>();

        internal List<UsingEntry> usings
        {
            [VisibleToOtherModules("UnityEditor.UIBuilderModule")]
            get => m_Usings;
        }

        /// <summary>
        /// The UXML templates used by this VisualTreeAsset.
        /// </summary>
        public IEnumerable<VisualTreeAsset> templateDependencies
        {
            get
            {
                if (m_Usings.Count == 0)
                    yield break;

                HashSet<VisualTreeAsset> sent = new HashSet<VisualTreeAsset>();

                foreach (var entry in m_Usings)
                {
                    if (entry.asset != null && !sent.Contains(entry.asset))
                    {
                        sent.Add(entry.asset);
                        yield return entry.asset;
                    }
                    else if (!string.IsNullOrEmpty(entry.path))
                    {
                        var vta = Panel.LoadResource(entry.path, typeof(VisualTreeAsset),1) as
                            VisualTreeAsset;
                        if (vta != null && !sent.Contains(entry.asset))
                        {
                            sent.Add(entry.asset);
                            yield return vta;
                        }
                    }
                }
            }
        }

        [VisibleToOtherModules("UnityEditor.UIBuilderModule")]
        [SerializeField] internal StyleSheet inlineSheet;

        [SerializeField] internal List<VisualElementAsset> m_VisualElementAssets = new List<VisualElementAsset>();

        /// <summary>
        /// The stylesheets used by this VisualTreeAsset.
        /// </summary>
        public IEnumerable<StyleSheet> stylesheets
        {
            get
            {
                HashSet<StyleSheet> sent = new HashSet<StyleSheet>();

                foreach (var vea in m_VisualElementAssets)
                {
                    if (vea.hasStylesheets)
                    {
                        foreach (var stylesheet in vea.stylesheets)
                        {
                            if (!sent.Contains(stylesheet))
                            {
                                sent.Add(stylesheet);
                                yield return stylesheet;
                            }
                        }
                    }

                    if (vea.hasStylesheetPaths)
                    {
                        foreach (var stylesheetPath in vea.stylesheetPaths)
                        {
                            var stylesheet =
                                Panel.LoadResource(stylesheetPath, typeof(StyleSheet), 1) as StyleSheet;
                            if (stylesheet != null && !sent.Contains(stylesheet))
                            {
                                sent.Add(stylesheet);
                                yield return stylesheet;
                            }
                        }
                    }
                }
            }
        }

        [SerializeField] internal List<TemplateAsset> m_TemplateAssets = new List<TemplateAsset>();
        [SerializeField] private List<UxmlObjectEntry> m_UxmlObjectEntries = new List<UxmlObjectEntry>();
        [SerializeField] private List<int> m_UxmlObjectIds = new List<int>();

        internal List<VisualElementAsset> visualElementAssets
        {
            [VisibleToOtherModules("UnityEditor.UIBuilderModule")]
            get => m_VisualElementAssets;
        }

        internal List<TemplateAsset> templateAssets
        {
            [VisibleToOtherModules("UnityEditor.UIBuilderModule")]
            get => m_TemplateAssets;
        }

        internal List<UxmlObjectEntry> uxmlObjectEntries
        {
            [VisibleToOtherModules("UnityEditor.UIBuilderModule")]
            get => m_UxmlObjectEntries;
        }

        internal List<int> uxmlObjectIds
        {
            [VisibleToOtherModules("UnityEditor.UIBuilderModule")]
            get => m_UxmlObjectIds;
        }

        [VisibleToOtherModules("UnityEditor.UIBuilderModule")]
        internal void RemoveElementAndDependencies(VisualElementAsset asset)
        {
            if (asset == null)
                return;

            m_VisualElementAssets.Remove(asset);
            RemoveUxmlObjectEntryDependencies(asset.id);
        }

        // Called when parsing Uxml
        internal void RegisterUxmlObject(UxmlObjectAsset uxmlObjectAsset)
        {
            var entry = GetUxmlObjectEntry(uxmlObjectAsset.parentId);

            if (entry.uxmlObjectAssets != null)
            {
                entry.uxmlObjectAssets.Add(uxmlObjectAsset);
            }
            else
            {
                m_UxmlObjectEntries.Add(new UxmlObjectEntry(uxmlObjectAsset.parentId, new List<UxmlObjectAsset> { uxmlObjectAsset }));
                m_UxmlObjectIds.Add(uxmlObjectAsset.id);
            }
        }

        [VisibleToOtherModules("UnityEditor.UIBuilderModule")]
        internal UxmlObjectAsset AddUxmlObject(UxmlAsset parent, string fieldUxmlName, string fullTypeName, UxmlNamespaceDefinition xmlNamespace = default)
        {
            var entry = GetUxmlObjectEntry(parent.id);
            if (entry.uxmlObjectAssets == null)
            {
                entry = new UxmlObjectEntry(parent.id, new List<UxmlObjectAsset>());
                m_UxmlObjectEntries.Add(entry);
            }

            if (string.IsNullOrEmpty(fieldUxmlName))
            {
                var newAsset = new UxmlObjectAsset(fullTypeName, false, xmlNamespace);
                newAsset.parentId = parent.id;
<<<<<<< HEAD
                newAsset.id = GetNextUxmlObjectId(parent.id);
=======
                newAsset.id = GetNextUxmlAssetId(parent.id);
                m_UxmlObjectIds.Add(newAsset.id);
>>>>>>> 129a6708
                entry.uxmlObjectAssets.Add(newAsset);
                return newAsset;
            }

            var fieldAsset = entry.GetField(fieldUxmlName);
            if (fieldAsset == null)
            {
                fieldAsset = new UxmlObjectAsset(fieldUxmlName, true, xmlNamespace);
                entry.uxmlObjectAssets.Add(fieldAsset);
                fieldAsset.parentId = parent.id;
<<<<<<< HEAD
                fieldAsset.id = GetNextUxmlObjectId(parent.id);
=======
                fieldAsset.id = GetNextUxmlAssetId(parent.id);
                m_UxmlObjectIds.Add(fieldAsset.id);
>>>>>>> 129a6708
            }

            return AddUxmlObject(fieldAsset, null, fullTypeName, xmlNamespace);
        }

        [VisibleToOtherModules("UnityEditor.UIBuilderModule")]
        internal int GetNextUxmlAssetId(int parentId)
        {
            var guid = Guid.NewGuid().GetHashCode();
            return (GetNextChildSerialNumber() + 585386304) * -1521134295 + parentId + guid;
        }

        [VisibleToOtherModules("UnityEditor.UIBuilderModule")]
        internal void RemoveUxmlObject(int id, bool onlyIfIsField = false)
        {
            for (var i = 0; i < m_UxmlObjectEntries.Count; ++i)
            {
                var entry = m_UxmlObjectEntries[i];
                for (var j = 0; j < entry.uxmlObjectAssets.Count; ++j)
                {
                    var asset = entry.uxmlObjectAssets[j];
                    if (asset.id == id)
                    {
                        if (onlyIfIsField && !asset.isField)
                            return;

                        entry.uxmlObjectAssets.RemoveAt(j);

                        RemoveUxmlObjectEntryDependencies(asset.id);

                        // Remove parent field if empty
                        if (entry.uxmlObjectAssets.Count == 0)
                        {
                            var index = m_UxmlObjectEntries.IndexOf(entry);
                            m_UxmlObjectEntries.RemoveAt(index);
                            m_UxmlObjectIds.RemoveAt(index);

                            RemoveUxmlObject(entry.parentId, true);
                        }
                        return;
                    }
                }
            }
        }

        /// <summary>
        /// Removes UxmlObjectEntry instances with the same parent indicated by the specified parentId.
        /// </summary>
        /// <param name="parentId">The ID of the parent asset.</param>
        void RemoveUxmlObjectEntryDependencies(int parentId)
        {
            if (m_UxmlObjectEntries.Count == 0)
                return;

            // Find direct children
            var uxmlObjectRoots = ListPool<UxmlObjectEntry>.Get();
            foreach (var child in m_UxmlObjectEntries)
            {
                if (parentId == child.parentId)
                {
                    uxmlObjectRoots.Add(child);
                }
            }

            foreach (var entry in uxmlObjectRoots)
            {
                var index = m_UxmlObjectEntries.IndexOf(entry);
                m_UxmlObjectEntries.RemoveAt(index);
                m_UxmlObjectIds.RemoveAt(index);

                foreach (var asset in entry.uxmlObjectAssets)
                {
                    RemoveUxmlObjectEntryDependencies(asset.id);
                }
            }

            ListPool<UxmlObjectEntry>.Release(uxmlObjectRoots);
        }

        [VisibleToOtherModules("UnityEditor.UIBuilderModule")]
        internal void CollectUxmlObjectAssets(UxmlAsset parent, string fieldName, List<UxmlObjectAsset> foundEntries)
        {
            if (parent == null)
                return;

            foreach (var e in m_UxmlObjectEntries)
            {
                if (e.parentId == parent.id)
                {
                    if (!string.IsNullOrEmpty(fieldName))
                    {
                        var fieldAsset = e.GetField(fieldName);
                        if (fieldAsset != null)
                        {
                            CollectUxmlObjectAssets(fieldAsset, null, foundEntries);
                        }
                    }
                    else
                    {
                        foreach (var asset in e.uxmlObjectAssets)
                        {
                            if (!asset.isField)
                                foundEntries.Add(asset);
                        }
                    }
                    return;
                }
            }
        }

        [VisibleToOtherModules("UnityEditor.UIBuilderModule")]
        internal void SetUxmlObjectAssets(UxmlAsset parent, string fieldName, List<UxmlObjectAsset> entries)
        {
            foreach (var e in m_UxmlObjectEntries)
            {
                if (e.parentId == parent.id)
                {
                    if (!string.IsNullOrEmpty(fieldName))
                    {
                        var fieldAsset = e.GetField(fieldName);
                        if (fieldAsset != null)
                        {
                            SetUxmlObjectAssets(fieldAsset, null, entries);
                        }
                    }
                    else
                    {
                        // Remove all non-field assets
                        for (int i = e.uxmlObjectAssets.Count - 1; i >= 0; --i)
                        {
                            if (!e.uxmlObjectAssets[i].isField)
                            {
                                e.uxmlObjectAssets.RemoveAt(i);
                            }
                        }

                        e.uxmlObjectAssets.AddRange(entries);

                        // Remove parent field if empty
                        if (e.uxmlObjectAssets.Count == 0)
                        {
                            var index = m_UxmlObjectEntries.IndexOf(e);
                            m_UxmlObjectEntries.RemoveAt(index);
                            m_UxmlObjectIds.RemoveAt(index);

                            RemoveUxmlObject(e.parentId, true);
                        }
                    }
                    return;
                }
            }
        }

        // Obsolete - Used by UxmlTraits system
        #pragma warning disable CS0618 // Type or member is obsolete
        internal List<T> GetUxmlObjects<T>(IUxmlAttributes asset, CreationContext cc) where T : new()
        {
            if (asset is UxmlAsset ua)
            {
                var entry = GetUxmlObjectEntry(ua.id);

                if (entry.uxmlObjectAssets != null)
                {
                    List<T> uxmlObjects = null;

                    foreach (var uxmlObjectAsset in entry.uxmlObjectAssets)
                    {
                        var factory = GetUxmlObjectFactory(uxmlObjectAsset);

                        if (!(factory is IUxmlObjectFactory<T> typedFactory))
                            continue;

                        var obj = typedFactory.CreateObject(uxmlObjectAsset, cc);

                        if (uxmlObjects == null)
                            uxmlObjects = new List<T>() { obj };
                        else
                            uxmlObjects.Add(obj);
                    }

                    return uxmlObjects;
                }
            }

            return null;
        }
        #pragma warning restore CS0618 // Type or member is obsolete

        [SerializeField]
        List<AssetEntry> m_AssetEntries = new List<AssetEntry>();

        [VisibleToOtherModules("UnityEditor.UIBuilderModule")]
        internal bool AssetEntryExists(string path, Type type)
        {
            foreach (var entry in m_AssetEntries)
            {
                if (entry.path == path && entry.type == type)
                    return true;
            }

            return false;
        }

        [VisibleToOtherModules("UnityEditor.UIBuilderModule")]
        internal void RegisterAssetEntry(string path, Type type, Object asset)
        {
            m_AssetEntries.Add(new AssetEntry(path, type, asset));
        }

        [VisibleToOtherModules("UnityEditor.UIBuilderModule")]
        internal void TransferAssetEntries(VisualTreeAsset otherVta)
        {
            m_AssetEntries.Clear();
            m_AssetEntries.AddRange(otherVta.m_AssetEntries);
        }

        internal T GetAsset<T>(string path) where T : Object => GetAsset(path, typeof(T)) as T;

        [VisibleToOtherModules("UnityEditor.UIBuilderModule")]
        internal Object GetAsset(string path, Type type)
        {
            foreach (var entry in m_AssetEntries)
            {
                if (entry.path == path && type.IsAssignableFrom(entry.type))
                    return entry.asset;
            }

            return null;
        }

        internal Type GetAssetType(string path)
        {
            foreach (var entry in m_AssetEntries)
            {
                if (entry.path == path)
                    return entry.type;
            }

            return null;
        }

        [VisibleToOtherModules("UnityEditor.UIBuilderModule")]
        internal UxmlObjectEntry GetUxmlObjectEntry(int id)
        {
            if (m_UxmlObjectEntries != null)
            {
                foreach (var e in m_UxmlObjectEntries)
                {
                    if (e.parentId == id)
                    {
                        return e;
                    }
                }
            }

            return default;
        }

        #pragma warning disable CS0618 // Type or member is obsolete
        internal IBaseUxmlObjectFactory GetUxmlObjectFactory(UxmlObjectAsset uxmlObjectAsset)
        {
            if (!UxmlObjectFactoryRegistry.factories.TryGetValue(uxmlObjectAsset.fullTypeName, out var factories))
            {
                Debug.LogErrorFormat("Element '{0}' has no registered factory method.", uxmlObjectAsset.fullTypeName);
                return null;
            }

            IBaseUxmlObjectFactory factory = null;
            var ctx = new CreationContext(this);
            foreach (var f in factories)
            {
                if (f.AcceptsAttributeBag(uxmlObjectAsset, ctx))
                {
                    factory = f;
                    break;
                }
            }

            if (factory == null)
            {
                Debug.LogErrorFormat("Element '{0}' has a no factory that accept the set of XML attributes specified.", uxmlObjectAsset.fullTypeName);
                return null;
            }

            return factory;
        }
        #pragma warning restore CS0618 // Type or member is obsolete

        [SerializeField] private List<SlotDefinition> m_Slots = new List<SlotDefinition>();

        internal List<SlotDefinition> slots => m_Slots;

        [SerializeField] private int m_ContentContainerId;
        [SerializeField] private int m_ContentHash;

        internal int contentContainerId
        {
            [VisibleToOtherModules("UnityEditor.UIBuilderModule")]
            get { return m_ContentContainerId; }
            set { m_ContentContainerId = value; }
        }

        /// <summary>
        /// Build a tree of VisualElements from the asset.
        /// </summary>
        /// <returns>The root of the tree of VisualElements that was just cloned.</returns>
        public TemplateContainer Instantiate()
        {
            TemplateContainer target = new TemplateContainer(name, this);
            try
            {
                var cc = new CreationContext(s_TemporarySlotInsertionPoints, null, null, null, null, s_VeaIdsPath, null);
                CloneTree(target, cc);
            }
            finally
            {
                s_TemporarySlotInsertionPoints.Clear();
                s_VeaIdsPath.Clear();
            }

            return target;
        }

        /// <summary>
        /// Build a tree of VisualElements from the asset.
        /// </summary>
        /// <param name="bindingPath">The path to the property that you want to bind to the root of the cloned tree.</param>
        /// <returns>The root of the tree of VisualElements that was just cloned.</returns>
        public TemplateContainer Instantiate(string bindingPath)
        {
            var tc = Instantiate();
            tc.bindingPath = bindingPath;
            return tc;
        }

        /* Will be deprecated. Use Instantiate() instead. */
        /// <summary>
        /// Build a tree of VisualElements from the asset.
        /// </summary>
        /// <remarks>
        /// This function will be deprecated. Use <see cref="VisualTreeAsset.Instantiate"/> instead.
        /// </remarks>
        /// <returns>The root of the tree of VisualElements that was just cloned.</returns>
        public TemplateContainer CloneTree()
        {
            return Instantiate();
        }

        /* Will be deprecated. Use Instantiate(string bindingPath) instead. */
        /// <summary>
        /// Build a tree of VisualElements from the asset.
        /// </summary>
        /// <param name="bindingPath">The path to the property that you want to bind to the root of the cloned tree.</param>
        /// <remarks>
        /// This function will be deprecated. Use <see cref="VisualTreeAsset.Instantiate"/> instead.
        /// </remarks>
        /// <returns>The root of the tree of VisualElements that was just cloned.</returns>
        public TemplateContainer CloneTree(string bindingPath)
        {
            return Instantiate(bindingPath);
        }

        /// <summary>
        /// Builds a tree of VisualElements from the asset.
        /// </summary>
        /// <param name="target">A VisualElement that will act as the root of the cloned tree.</param>
        public void CloneTree(VisualElement target)
        {
            CloneTree(target, out _, out _);
        }

        public void CloneTree(VisualElement target, out int firstElementIndex, out int elementAddedCount)
        {
            if (target == null)
                throw new ArgumentNullException(nameof(target));

            firstElementIndex = target.childCount;
            try
            {
                var cc = new CreationContext(s_TemporarySlotInsertionPoints, null, null, null, null, s_VeaIdsPath, null);
                CloneTree(target, cc);
            }
            finally
            {
                elementAddedCount = target.childCount - firstElementIndex;
                s_TemporarySlotInsertionPoints.Clear();
                s_VeaIdsPath.Clear();
            }
        }

        internal void CloneTree(VisualElement target, CreationContext cc)
        {
            if (target == null)
                throw new ArgumentNullException(nameof(target));

            if ((visualElementAssets == null || visualElementAssets.Count <= 0) &&
                (templateAssets == null || templateAssets.Count <= 0))
                return;

            Dictionary<int, List<VisualElementAsset>> idToChildren = new Dictionary<int, List<VisualElementAsset>>();
            int eltcount = visualElementAssets == null ? 0 : visualElementAssets.Count;
            int tplcount = templateAssets == null ? 0 : templateAssets.Count;
            for (int i = 0; i < eltcount + tplcount; i++)
            {
                VisualElementAsset asset = i < eltcount ? visualElementAssets[i] : templateAssets[i - eltcount];
                List<VisualElementAsset> children;
                if (!idToChildren.TryGetValue(asset.parentId, out children))
                {
                    children = new List<VisualElementAsset>();
                    idToChildren[asset.parentId] = children;
                }

                children.Add(asset);
            }

            List<VisualElementAsset> rootAssets;

            // Tree root have a parentId == 0
            idToChildren.TryGetValue(0, out rootAssets);
            if (rootAssets == null || rootAssets.Count == 0)
            {
                return;
            }

            Debug.Assert(rootAssets.Count == 1);

            var root = rootAssets[0];
            AssignClassListFromAssetToElement(root, target);
            AssignStyleSheetFromAssetToElement(root, target);

            // Get the first-level elements. These will be instantiated and added to target.
            rootAssets.Clear();
            idToChildren.TryGetValue(root.id, out rootAssets);

            if (rootAssets == null || rootAssets.Count == 0)
            {
                return;
            }

            rootAssets.Sort(CompareForOrder);
            foreach (var rootElement in rootAssets)
            {
                Assert.IsNotNull(rootElement);

<<<<<<< HEAD
                var isNamedTemplate = false;
                if (rootElement is TemplateAsset && rootElement.TryGetAttributeValue("name", out _))
                {
                    cc.veaIdsPath.Add(rootElement.id);
                    isNamedTemplate = true;
=======
                var isTemplate = false;
                if (rootElement is TemplateAsset)
                {
                    cc.veaIdsPath.Add(rootElement.id);
                    isTemplate = true;
>>>>>>> 129a6708
                }

                var newCc = new CreationContext(cc.slotInsertionPoints, cc.attributeOverrides, cc.serializedDataOverrides,
                    this, target, cc.veaIdsPath, null);
                var rootVe = CloneSetupRecursively(rootElement, idToChildren,
                    newCc);

<<<<<<< HEAD
                if (isNamedTemplate)
=======
                if (isTemplate)
>>>>>>> 129a6708
                {
                    cc.veaIdsPath.Remove(rootElement.id);
                }

                if (rootVe == null)
                    continue;
                // Save reference to the visualElementAsset so elements can be reinitialized when
                // we set their attributes in the editor
                rootVe.SetProperty(LinkedVEAInTemplatePropertyName, rootElement);

                // Save reference to the VisualTreeAsset itself on the containing VisualElement so it can be
                // tracked for live reloading on changes, and also accessible for users that need to keep track
                // of their cloned VisualTreeAssets.
                rootVe.visualTreeAssetSource = this;

                // if contentContainer == this, the shadow and the logical hierarchy are identical
                // otherwise, if there is a CC, we want to insert in the shadow
                target.hierarchy.Add(rootVe);
            }
        }

        private VisualElement CloneSetupRecursively(VisualElementAsset root,
            Dictionary<int, List<VisualElementAsset>> idToChildren, CreationContext context)
        {
            if (root.skipClone)
                return null;

            var ve = Create(root, context);

            if (ve == null)
            {
                return null;
            }

            // context.target is the created templateContainer
            if (root.id == context.visualTreeAsset.contentContainerId)
            {
                if (context.target is TemplateContainer tc)
                    tc.SetContentContainer(ve);
                else
                    Debug.LogError(
                        "Trying to clone a VisualTreeAsset with a custom content container into a element which is not a template container");
            }

            // if the current element had a slot-name attribute, put it in the resulting slot mapping
            string slotName;
            if (context.slotInsertionPoints != null && TryGetSlotInsertionPoint(root.id, out slotName))
            {
                context.slotInsertionPoints.Add(slotName, ve);
            }

            if (root.ruleIndex != -1)
            {
                if (inlineSheet == null)
                    Debug.LogWarning("VisualElementAsset has a RuleIndex but no inlineStyleSheet");
                else
                {
                    StyleRule r = inlineSheet.rules[root.ruleIndex];
                    ve.SetInlineRule(inlineSheet, r);
                }
            }

            var templateAsset = root as TemplateAsset;
            List<VisualElementAsset> children;
            if (idToChildren.TryGetValue(root.id, out children))
            {
                children.Sort(CompareForOrder);

                foreach (VisualElementAsset childVea in children)
                {
<<<<<<< HEAD
                    var isNamedTemplate = false;
                    if (childVea is TemplateAsset && childVea.TryGetAttributeValue("name", out _))
                    {
                        context.veaIdsPath.Add(childVea.id);
                        isNamedTemplate = true;
=======
                    var isTemplate = false;
                    if (childVea is TemplateAsset)
                    {
                        context.veaIdsPath.Add(childVea.id);
                        isTemplate = true;
>>>>>>> 129a6708
                    }

                    // this will fill the slotInsertionPoints mapping
                    var childVe = CloneSetupRecursively(childVea, idToChildren, context);

<<<<<<< HEAD
                    if (isNamedTemplate)
=======
                    if (isTemplate)
>>>>>>> 129a6708
                    {
                        context.veaIdsPath.Remove(childVea.id);
                    }

                    if (childVe == null)
                        continue;
                    // Save reference to the visualElementAsset so elements can be reinitialized when
                    // we set their attributes in the editor
                    childVe.SetProperty(LinkedVEAInTemplatePropertyName, childVea);

                    // if the parent is not a template asset, just add the child to whatever hierarchy we currently have
                    // if ve is a scrollView (with contentViewport as contentContainer), this will go to the right place
                    if (templateAsset == null)
                    {
                        ve.Add(childVe);
                        continue;
                    }

                    int index = templateAsset.slotUsages == null
                        ? -1
                        : templateAsset.slotUsages.FindIndex(u => u.assetId == childVea.id);
                    if (index != -1)
                    {
                        VisualElement parentSlot;
                        string key = templateAsset.slotUsages[index].slotName;
                        Assert.IsFalse(String.IsNullOrEmpty(key),
                            "a lost name should not be null or empty, this probably points to an importer or serialization bug");
                        if (context.slotInsertionPoints == null ||
                            !context.slotInsertionPoints.TryGetValue(key, out parentSlot))
                        {
                            Debug.LogErrorFormat("Slot '{0}' was not found. Existing slots: {1}", key,
                                context.slotInsertionPoints == null
                                ? String.Empty
                                : String.Join(", ",
                                    System.Linq.Enumerable.ToArray(context.slotInsertionPoints.Keys)));
                            ve.Add(childVe);
                        }
                        else
                            parentSlot.Add(childVe);
                    }
                    else
                        ve.Add(childVe);
                }
            }

            if (templateAsset != null && context.slotInsertionPoints != null)
                context.slotInsertionPoints.Clear();

            return ve;
        }

        internal static int CompareForOrder(VisualElementAsset a, VisualElementAsset b) => a.orderInDocument.CompareTo(b.orderInDocument);

        internal bool SlotDefinitionExists(string slotName)
        {
            if (m_Slots.Count == 0)
                return false;

            return m_Slots.Exists(s => s.name == slotName);
        }

        internal bool AddSlotDefinition(string slotName, int resId)
        {
            if (SlotDefinitionExists(slotName))
                return false;

            m_Slots.Add(new SlotDefinition {insertionPointId = resId, name = slotName});
            return true;
        }

        internal bool TemplateIsAssetReference(TemplateAsset templateAsset)
        {
            if (TryGetUsingEntry(templateAsset.templateAlias, out UsingEntry usingEntry))
            {
                return usingEntry.asset != null;
            }
            throw new ArgumentException($"Template {templateAsset.templateAlias} isn't registered in this VisualTreeAsset ");
        }

        internal void FindElementsByNameInTemplate(TemplateAsset templateAsset, string visualElementName, List<VisualElementAsset> results)
        {
            if (TryGetUsingEntry(templateAsset.templateAlias, out UsingEntry usingEntry))
            {
                if (usingEntry.asset)
                {
                    usingEntry.asset.FindElementsByName(visualElementName, results);
                }
            }
        }

        void FindElementsByName(string visualElementName, List<VisualElementAsset> results)
        {
            foreach (var visualElementAsset in visualElementAssets)
            {
                if (visualElementAsset.TryGetAttributeValue("name", out string value))
                {
                    if (value == visualElementName)
                    {
                        results.Add(visualElementAsset);
                    }
                }
            }

            foreach (var templateAsset in templateAssets)
            {
                FindElementsByNameInTemplate(templateAsset, visualElementName, results);
            }
        }

        [VisibleToOtherModules("UnityEditor.UIBuilderModule")]
        internal bool TryGetSlotInsertionPoint(int insertionPointId, out string slotName)
        {
            for (var index = 0; index < m_Slots.Count; index++)
            {
                var slotDefinition = m_Slots[index];
                if (slotDefinition.insertionPointId == insertionPointId)
                {
                    slotName = slotDefinition.name;
                    return true;
                }
            }

            slotName = null;
            return false;
        }

        internal bool TryGetUsingEntry(string templateName, out UsingEntry entry)
        {
            entry = default;

            if (m_Usings.Count == 0)
                return false;
            int index = m_Usings.BinarySearch(new UsingEntry(templateName, string.Empty), UsingEntry.comparer);
            if (index < 0)
                return false;

            entry = m_Usings[index];
            return true;
        }

        [VisibleToOtherModules("UnityEditor.UIBuilderModule")]
        internal VisualTreeAsset ResolveTemplate(string templateName)
        {
            if (!TryGetUsingEntry(templateName, out UsingEntry entry))
                return null;

            if (entry.asset)
                return entry.asset;

            string path = entry.path;
            return Panel.LoadResource(path, typeof(VisualTreeAsset),1) as VisualTreeAsset;
        }

        [VisibleToOtherModules("UnityEditor.UIBuilderModule")]
        internal bool TemplateExists(string templateName)
        {
            if (m_Usings.Count == 0)
                return false;
            var index = m_Usings.BinarySearch(new UsingEntry(templateName, string.Empty), UsingEntry.comparer);
            return index >= 0;
        }

        [VisibleToOtherModules("UnityEditor.UIBuilderModule")]
        internal void RegisterTemplate(string templateName, string path)
        {
            InsertUsingEntry(new UsingEntry(templateName, path));
        }

        [VisibleToOtherModules("UnityEditor.UIBuilderModule")]
        internal void RegisterTemplate(string templateName, VisualTreeAsset asset)
        {
            InsertUsingEntry(new UsingEntry(templateName, asset));
        }

        private void InsertUsingEntry(UsingEntry entry)
        {
            // find insertion index so usings are sorted by alias
            int i = 0;
            while (i < m_Usings.Count && String.CompareOrdinal(entry.alias, m_Usings[i].alias) > 0)
                i++;

            m_Usings.Insert(i, entry);
        }


        #pragma warning disable CS0618 // Type or member is obsolete
        [VisibleToOtherModules("UnityEditor.UIBuilderModule")]
        internal static VisualElement Create(VisualElementAsset asset, CreationContext ctx)
        {
            VisualElement CreateError()
            {
                Debug.LogErrorFormat(NoRegisteredFactoryErrorMessage, asset.fullTypeName);
                return new Label(string.Format("Unknown type: '{0}'", asset.fullTypeName));
            }

            // The type is known by UxmlSerializedData system use that instead to create the element.
            if (asset.serializedData != null)
                return asset.Instantiate(ctx);

            if (!VisualElementFactoryRegistry.TryGetValue(asset.fullTypeName, out var factoryList))
            {
                if (asset.fullTypeName.StartsWith("UnityEngine.Experimental.UIElements.") || asset.fullTypeName.StartsWith("UnityEditor.Experimental.UIElements."))
                {
                    string experimentalTypeName = asset.fullTypeName.Replace(".Experimental.UIElements", ".UIElements");
                    if (!VisualElementFactoryRegistry.TryGetValue(experimentalTypeName, out factoryList))
                    {
                        return CreateError();
                    }
                }
                else if (asset.fullTypeName == UxmlRootElementFactory.k_ElementName)
                {
                    // Support UXML without namespace for backward compatibility.
                    VisualElementFactoryRegistry.TryGetValue(typeof(UxmlRootElementFactory).Namespace + "." + asset.fullTypeName, out factoryList);
                }
                else
                {
                    return CreateError();
                }
            }

            IUxmlFactory factory = null;
            foreach (var f in factoryList)
            {
                if (f.AcceptsAttributeBag(asset, ctx))
                {
                    factory = f;
                    break;
                }
            }

            if (factory == null)
            {
                Debug.LogErrorFormat("Element '{0}' has a no factory that accept the set of XML attributes specified.", asset.fullTypeName);
                return new Label(string.Format("Type with no factory: '{0}'", asset.fullTypeName));
            }

            var ve = factory.Create(asset, ctx);
            if (ve != null)
            {
                AssignClassListFromAssetToElement(asset, ve);
                AssignStyleSheetFromAssetToElement(asset, ve);
            }

            return ve;
        }
        #pragma warning restore CS0618 // Type or member is obsolete

        static void AssignClassListFromAssetToElement(VisualElementAsset asset, VisualElement element)
        {
            if (asset.classes != null)
            {
                for (int i = 0; i < asset.classes.Length; i++)
                {
                    element.AddToClassList(asset.classes[i]);
                }
            }
        }

        static void AssignStyleSheetFromAssetToElement(VisualElementAsset asset, VisualElement element)
        {
            if (asset.hasStylesheetPaths)
            {
                for (int i = 0; i < asset.stylesheetPaths.Count; i++)
                {
                    element.AddStyleSheetPath(asset.stylesheetPaths[i]);
                }
            }

            if (asset.hasStylesheets)
            {
                for (int i = 0; i < asset.stylesheets.Count; ++i)
                {
                    if (asset.stylesheets[i] != null)
                    {
                        element.styleSheets.Add(asset.stylesheets[i]);
                    }
                }
            }
        }

        /// <summary>
        /// A hash value computed from the template content.
        /// </summary>
        public int contentHash
        {
            get { return m_ContentHash; }
            set { m_ContentHash = value; }
        }

        // Used for Live Reload.
        internal int GetAttributePropertiesDirtyCount()
        {
            var dirtyCount = 0;
            foreach (var vea in visualElementAssets)
            {
                dirtyCount += vea.GetPropertiesDirtyCount();
            }

            return dirtyCount;
        }

        internal void ExtractUsedUxmlQualifiedNames(HashSet<string> names)
        {
            foreach (var asset in m_VisualElementAssets)
            {
                names.Add(asset.fullTypeName);
            }
        }

        [VisibleToOtherModules("UnityEditor.UIBuilderModule")]
        internal VisualElementAsset GetRootUxmlElement()
        {
            return visualElementAssets?.Count > 0 ? visualElementAssets[0] : null;
        }
    }

    /// <summary>
    /// This structure holds information used during UXML template instantiation.
    /// </summary>
    public struct CreationContext : IEquatable<CreationContext>
    {
        [VisibleToOtherModules("UnityEditor.UIBuilderModule")]
        internal struct AttributeOverrideRange
        {
            internal readonly VisualTreeAsset sourceAsset;
            internal readonly List<TemplateAsset.AttributeOverride> attributeOverrides;

            public AttributeOverrideRange(VisualTreeAsset sourceAsset, List<TemplateAsset.AttributeOverride> attributeOverrides)
            {
                this.sourceAsset = sourceAsset;
                this.attributeOverrides = attributeOverrides;
            }
        }

        [VisibleToOtherModules("UnityEditor.UIBuilderModule")]
        internal struct SerializedDataOverrideRange
        {
            internal readonly VisualTreeAsset sourceAsset;
            internal readonly int templateId;
            internal readonly List<TemplateAsset.UxmlSerializedDataOverride> attributeOverrides;

            public SerializedDataOverrideRange(VisualTreeAsset sourceAsset, List<TemplateAsset.UxmlSerializedDataOverride> attributeOverrides, int templateId)
            {
                this.sourceAsset = sourceAsset;
                this.attributeOverrides = attributeOverrides;
                this.templateId = templateId;
            }
        }

        /// <undoc/>
        // TODO why is this public? It's not used internally and could be obtained by default(CreationContext)
        public static readonly CreationContext Default = new CreationContext();

        /// <summary>
        /// The element into which the <see cref="visualTreeAsset"/> is being cloned or instantiated.
        /// <see cref="VisualTreeAsset.CloneTree()"/>
        /// <see cref="VisualTreeAsset.Instantiate()"/>
        /// </summary>
        public VisualElement target { get; private set; }

        [VisibleToOtherModules("UnityEditor.UIBuilderModule")]
        internal List<int> veaIdsPath
        {
            [VisibleToOtherModules("UnityEditor.UIBuilderModule")]
            get;
            private set;
        }

        /// <summary>
        /// The target UXML file to clone or instantiate.
        /// </summary>
        public VisualTreeAsset visualTreeAsset { get; private set; }

        /// <undoc/>
        // TODO This feature leaks in the API but isn't usable
        public Dictionary<string, VisualElement> slotInsertionPoints { get; private set; }

        internal List<AttributeOverrideRange> attributeOverrides { get; private set; }

        internal List<SerializedDataOverrideRange> serializedDataOverrides { get; private set; }

        internal List<string> namesPath { get; private set; }

        internal bool hasOverrides => attributeOverrides?.Count > 0 || serializedDataOverrides?.Count > 0;

        [VisibleToOtherModules("UnityEditor.UIBuilderModule")]
        internal CreationContext(VisualTreeAsset vta)
            : this((Dictionary<string, VisualElement>) null, vta, null)
        { }

        internal CreationContext(Dictionary<string, VisualElement> slotInsertionPoints)
            : this(slotInsertionPoints, null, null, null)
        { }

        internal CreationContext(
            Dictionary<string, VisualElement> slotInsertionPoints,
            List<AttributeOverrideRange> attributeOverrides)
            : this(slotInsertionPoints, attributeOverrides, null, null)
        { }

        internal CreationContext(
            Dictionary<string, VisualElement> slotInsertionPoints,
            VisualTreeAsset vta, VisualElement target)
            : this(slotInsertionPoints, null, vta, target)
        { }

        [VisibleToOtherModules("UnityEditor.UIBuilderModule")]
        internal CreationContext(
            Dictionary<string, VisualElement> slotInsertionPoints,
            List<AttributeOverrideRange> attributeOverrides,
            VisualTreeAsset vta, VisualElement target)
            : this(slotInsertionPoints, attributeOverrides, null, vta, target, null, null)
        { }

        [VisibleToOtherModules("UnityEditor.UIBuilderModule")]
        internal CreationContext(
            Dictionary<string, VisualElement> slotInsertionPoints,
            List<AttributeOverrideRange> attributeOverrides,
            List<SerializedDataOverrideRange> serializedDataOverrides,
            VisualTreeAsset vta, VisualElement target, List<int> veaIdsPath, List<string> namesPath)
        {
            this.target = target;
            this.slotInsertionPoints = slotInsertionPoints;
            this.attributeOverrides = attributeOverrides;
            this.serializedDataOverrides = serializedDataOverrides;
            visualTreeAsset = vta;
            this.namesPath = namesPath;
            this.veaIdsPath = veaIdsPath;
        }

        public override bool Equals(object obj)
        {
            return obj is CreationContext && Equals((CreationContext)obj);
        }

        /// <undoc/>
        public bool Equals(CreationContext other)
        {
            return EqualityComparer<VisualElement>.Default.Equals(target, other.target) &&
                EqualityComparer<VisualTreeAsset>.Default.Equals(visualTreeAsset, other.visualTreeAsset) &&
                EqualityComparer<Dictionary<string, VisualElement>>.Default.Equals(slotInsertionPoints, other.slotInsertionPoints);
        }

        public override int GetHashCode()
        {
            var hashCode = -2123482148;
            hashCode = hashCode * -1521134295 + EqualityComparer<VisualElement>.Default.GetHashCode(target);
            hashCode = hashCode * -1521134295 + EqualityComparer<VisualTreeAsset>.Default.GetHashCode(visualTreeAsset);
            hashCode = hashCode * -1521134295 + EqualityComparer<Dictionary<string, VisualElement>>.Default.GetHashCode(slotInsertionPoints);
            return hashCode;
        }

        /// <undoc/>
        public static bool operator==(CreationContext context1, CreationContext context2)
        {
            return context1.Equals(context2);
        }

        /// <undoc/>
        public static bool operator!=(CreationContext context1, CreationContext context2)
        {
            return !(context1 == context2);
        }
    }
}<|MERGE_RESOLUTION|>--- conflicted
+++ resolved
@@ -355,12 +355,8 @@
             {
                 var newAsset = new UxmlObjectAsset(fullTypeName, false, xmlNamespace);
                 newAsset.parentId = parent.id;
-<<<<<<< HEAD
-                newAsset.id = GetNextUxmlObjectId(parent.id);
-=======
                 newAsset.id = GetNextUxmlAssetId(parent.id);
                 m_UxmlObjectIds.Add(newAsset.id);
->>>>>>> 129a6708
                 entry.uxmlObjectAssets.Add(newAsset);
                 return newAsset;
             }
@@ -371,12 +367,8 @@
                 fieldAsset = new UxmlObjectAsset(fieldUxmlName, true, xmlNamespace);
                 entry.uxmlObjectAssets.Add(fieldAsset);
                 fieldAsset.parentId = parent.id;
-<<<<<<< HEAD
-                fieldAsset.id = GetNextUxmlObjectId(parent.id);
-=======
                 fieldAsset.id = GetNextUxmlAssetId(parent.id);
                 m_UxmlObjectIds.Add(fieldAsset.id);
->>>>>>> 129a6708
             }
 
             return AddUxmlObject(fieldAsset, null, fullTypeName, xmlNamespace);
@@ -821,19 +813,11 @@
             {
                 Assert.IsNotNull(rootElement);
 
-<<<<<<< HEAD
-                var isNamedTemplate = false;
-                if (rootElement is TemplateAsset && rootElement.TryGetAttributeValue("name", out _))
-                {
-                    cc.veaIdsPath.Add(rootElement.id);
-                    isNamedTemplate = true;
-=======
                 var isTemplate = false;
                 if (rootElement is TemplateAsset)
                 {
                     cc.veaIdsPath.Add(rootElement.id);
                     isTemplate = true;
->>>>>>> 129a6708
                 }
 
                 var newCc = new CreationContext(cc.slotInsertionPoints, cc.attributeOverrides, cc.serializedDataOverrides,
@@ -841,11 +825,7 @@
                 var rootVe = CloneSetupRecursively(rootElement, idToChildren,
                     newCc);
 
-<<<<<<< HEAD
-                if (isNamedTemplate)
-=======
                 if (isTemplate)
->>>>>>> 129a6708
                 {
                     cc.veaIdsPath.Remove(rootElement.id);
                 }
@@ -916,29 +896,17 @@
 
                 foreach (VisualElementAsset childVea in children)
                 {
-<<<<<<< HEAD
-                    var isNamedTemplate = false;
-                    if (childVea is TemplateAsset && childVea.TryGetAttributeValue("name", out _))
-                    {
-                        context.veaIdsPath.Add(childVea.id);
-                        isNamedTemplate = true;
-=======
                     var isTemplate = false;
                     if (childVea is TemplateAsset)
                     {
                         context.veaIdsPath.Add(childVea.id);
                         isTemplate = true;
->>>>>>> 129a6708
                     }
 
                     // this will fill the slotInsertionPoints mapping
                     var childVe = CloneSetupRecursively(childVea, idToChildren, context);
 
-<<<<<<< HEAD
-                    if (isNamedTemplate)
-=======
                     if (isTemplate)
->>>>>>> 129a6708
                     {
                         context.veaIdsPath.Remove(childVea.id);
                     }
