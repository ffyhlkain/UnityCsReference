// Unity C# reference source
// Copyright (c) Unity Technologies. For terms of use, see
// https://unity3d.com/legal/licenses/Unity_Reference_Only_License

using System;

namespace UnityEngine.UIElements
{
    /// <summary>
    /// Declares a custom control.
    /// </summary>
    /// <remarks>
    /// To create a custom control, you must add the UxmlElement attribute to the custom control class definition.
    /// You must declare the custom control class as a partial class and inherit it from <see cref="VisualElement"/>
    /// or one of its derived classes.
    /// When an element is marked with the UxmlElement attribute, a corresponding <see cref="UxmlSerializedData"/>
    /// class is generated in the partial class.
    /// This data class contains a <see cref="SerializeField"/> for each field or property that was marked with the
    /// <see cref="UxmlAttributeAttribute"/> attribute.
    /// This serialized data allows for the element to be serialized from UXML and supports editing in the Attributes field of the
    /// Inspector window in  the UI Builder.
    /// By default, the custom control appears in the Library tab in UI Builder.
    /// To hide it from the Library tab, provide the <see cref="HideInInspector"/> attribute.
    ///
    /// For an example of migrating a custom control from `UxmlFactory` and `UxmlTraits` to the `UxmlElement` and `UxmlAttributes` system,
    /// refer to [[wiki:UpgradeGuideUnity6#enhanced-custom-controls-creation-with-uxml|Enhanced custom controls creation with UXML]].
    /// </remarks>
    /// <example>
    /// The following example creates a custom control with multiple attributes:
    /// <code source="../../../../Modules/UIElements/Tests/UIElementsExamples/Assets/Examples/UxmlElement_ExampleElement.cs"/>
    /// </example>
    /// <example>
    /// The following UXML document uses the custom control:
    /// <code source="../../../../Modules/UIElements/Tests/UIElementsExamples/Assets/Examples/UxmlElement_ExampleElement.uxml"/>
    /// </example>
    /// <example>
    /// When you create a custom control, the default name used in UXML and UI Builder is the element type name (C# class name).
    /// However, you can customize the name to make it easier to refer to the element.
    ///\\
    ///\\
    ///__Note__: You are still required to reference the classes' namespace in UXML.
    /// To create a custom name for an element, provide a value to the @@name@@ property.
    /// For example, if you create the following custom button:
    /// <code source="../../../../Modules/UIElements/Tests/UIElementsExamples/Assets/Examples/UxmlElement_CustomButtonElement.cs"/>
    /// </example>
    /// <example>
    /// You can then reference the custom button in UXML with the custom name or its type:
    /// <code source="../../../../Modules/UIElements/Tests/UIElementsExamples/Assets/Examples/UxmlElement_CustomButtonElement.uxml"/>
    /// </example>
    [AttributeUsage(AttributeTargets.Class, Inherited = false)]
    public class UxmlElementAttribute : Attribute
    {
        /// <summary>
        /// Provides a custom name for an element.
        /// </summary>
        public readonly string name;

        /// <summary>
        /// Exposes a type of VisualElement to UXML and UI Builder
        /// </summary>
        public UxmlElementAttribute() : this(null)
        { }

        /// <summary>
        /// Declares a custom control with a custom element name.
        /// </summary>
        /// <param name="uxmlName">Provides a custom name for the element.</param>
        public UxmlElementAttribute(string uxmlName)
        {
            name = uxmlName;
        }
    }

    /// <summary>
    /// Declares that a field or property is associated with a UXML attribute.
    /// Convenience overload, shorthand for `Query&lt;T&gt;.Build().First().`
    /// </summary>
    /// <remarks>
    /// You can use the UxmlAttribute attribute to declare that a property or field is associated with a UXML attribute.
    /// When an element is marked with the UxmlElement attribute, a corresponding <see cref="UxmlSerializedData"/> class is
    /// generated in the partial class.
    /// This data class contains a <see cref="SerializeField"/> for each field or property that's marked with the UxmlAttribute attribute.
    /// When a field or property is associated with a UXML attribute, all of its attributes are transferred over to the serialized version.
    /// This allows for the support of custom property drawers and decorator attributes, such as <see cref="HeaderAttribute"/>, <see cref="TextAreaAttribute"/>,
    /// <see cref="RangeAttribute"/>, <see cref="TooltipAttribute"/>, and so on.
    /// </remarks>
    /// <example>
    /// The following example creates a custom control with custom attributes:
    /// <code source="../../../../Modules/UIElements/Tests/UIElementsExamples/Assets/Examples/UxmlAttribute_MyElement.cs"/>
    /// </example>
    /// <example>
    /// Unity objects can also be UxmlAttributes and will contain a reference to the asset file when serialized as UXML.
    /// The following example creates a custom control with custom attributes.
    /// The types of attributes are UXML template and texture:
    /// <code source="../../../../Modules/UIElements/Tests/UIElementsExamples/Assets/Examples/UxmlAttribute_CustomElement.cs"/>
    /// </example>
    /// <example>
    /// By default, when resolving the attribute name, the field or property name splits into lowercase words connected by hyphens.
    /// The original uppercase characters in the name are used to denote where the name should be split. For example, if the property name
    /// is @@myIntValue@@, the corresponding attribute name would be @@my-int-value@@.
    /// You can customize the attribute name through the UxmlAttribute name argument.
    /// The following example creates a custom control with customized attribute names:
    /// <code source="../../../../Modules/UIElements/Tests/UIElementsExamples/Assets/Examples/UxmlAttribute_CustomAttributeNameExample.cs"/>
    /// </example>
    /// <example>
    /// Example UXML:
    /// <code source="../../../../Modules/UIElements/Tests/UIElementsExamples/Assets/Examples/UxmlAttribute_CustomAttributeNameExample.uxml"/>
    /// </example>
    /// <example>
    /// If you've changed the name of an attribute and want to ensure that UXML files with the previous attribute name can still
    /// be loaded by UI Builder, use the @@obsoleteNames@@ argument.
    /// This argument matches attributes in the UXML to be applied to the attribute during serialization.
    /// UI Builder uses the new name when loading the UXML file.
    /// The following example creates a custom control with custom attributes that uses obsolete attribute names:
    /// <code source="../../../../Modules/UIElements/Tests/UIElementsExamples/Assets/Examples/UxmlAttribute_CharacterDetails.cs"/>
    /// </example>
    /// <example>
    /// The following example UXML uses the obsolete names:
    /// <code source="../../../../Modules/UIElements/Tests/UIElementsExamples/Assets/Examples/UxmlAttribute_CharacterDetails.uxml"/>
    /// </example>
    /// <example>
    /// When you create each SerializeField, all attributes are copied across.
    /// This allows you to use decorators and custom property drawers on fields in the UI Builder.
    /// The following example uses a custom control with decorators on its attribute fields:
    /// <code source="../../../../Modules/UIElements/Tests/UIElementsExamples/Assets/Examples/UxmlAttribute_ExampleText.cs"/>
    /// </example>
    /// <example>
    /// The UI Builder displays the attributes with the decorators:
    ///
    ///
    ///{img UIB-decorators.png}
    ///
    /// The following example creates a custom control with a custom property drawer:
    /// <code source="../../../../Modules/UIElements/Tests/UIElementsExamples/Assets/Examples/UxmlAttribute_MyDrawerExample.cs"/>
    /// </example>
    /// <example>
    /// <code source="../../../../Modules/UIElements/Tests/UIElementsExamples/Assets/Examples/UxmlAttribute_MyDrawerAttributePropertyDrawer.cs"/>
    /// </example>
    /// <example>
    ///{img UIB-propertydrawer.gif}
    ///
    /// You can use struct or class instances as attributes and even lists of struct or class instances in UXML.
    /// However, they must be convertible to and from a string and you must declare a [[UIElements.UxmlAttributeConverter_1]] to support this conversion.
    /// For an example of a field that supports more complex data, refer to [[UIElements.UxmlObjectReferenceAttribute]].
    /// The following example shows how a class instance can support a property and list:
    /// <code source="../../../../Modules/UIElements/Tests/UIElementsExamples/Assets/Examples/UxmlAttribute_MyClassWithData.cs"/>
    /// </example>
    /// <example>
    /// <code source="../../../../Modules/UIElements/Tests/UIElementsExamples/Assets/Examples/UxmlAttribute_MyClassWithDataConverter.cs"/>
    /// </example>
    /// <example>
    /// <code source="../../../../Modules/UIElements/Tests/UIElementsExamples/Assets/Examples/UxmlAttribute_MyClassWithDataConverter.uxml"/>
    /// </example>
    /// <example>
    /// Strings can contain commas, encoded as @@%2C@@ in the UXML.
    /// When you authoring UXML directly, use the encoded form @@%2C@@ to ensure commas are not mistaken for list separators.
    /// The following C# code defines a custom control, MyStringListElement, with a @@my-string@@ attribute which represents a List of strings.
    /// <code source="../../../../Modules/UIElements/Tests/UIElementsExamples/Assets/Examples/UxmlAttribute_StringList.cs"/>
    /// </example>
    /// <example>
    /// The following UXML example uses @@%2C@@ to separate words in the string list:
    /// <code source="../../../../Modules/UIElements/Tests/UIElementsExamples/Assets/Examples/UxmlAttribute_StringList.uxml"/>
    /// </example>
    /// <example>
    /// When an attribute shares the same UXML name as an attribute from a child class,
    /// it takes precedence and overrides that field, appearing in the inspector instead.
    /// With this feature, you can substitute a field with a different type or a custom property.
    /// The following example demonstrates how to replace the IntegerField value with a SliderField.
    /// <code source="../../../../Modules/UIElements/Tests/UIElementsExamples/Assets/Examples/UxmlAttribute_OverrideExample.cs"/>
    /// </example>
    /// <example>
    /// <code source="../../../../Modules/UIElements/Tests/UIElementsExamples/Assets/Examples/UxmlAttribute_OverrideExampleEditor.cs"/>
    /// </example>
    [AttributeUsage(AttributeTargets.Field | AttributeTargets.Property)]
    public class UxmlAttributeAttribute : Attribute
    {
        /// <summary>
        /// Provides a custom UXML name to the attribute.
        /// </summary>
        public string name;

        /// <summary>
        /// Provides support for obsolete UXML attribute names.
        /// </summary>
        public string[] obsoleteNames;

        /// <summary>
        /// Declares that a field or property is associated with a UXML attribute.
        /// </summary>
        public UxmlAttributeAttribute() : this(null, null)
        { }

        /// <summary>
        /// Declares that a field or property is associated with a UXML attribute.
        /// </summary>
        /// <param name="name">The name of the UXML attribute.</param>
        public UxmlAttributeAttribute(string name) : this(name, null)
        { }

        /// <summary>
        /// Declares that a field or property is associated with a UXML attribute.
        /// </summary>
        /// <param name="name">The name of the UXML attribute.</param>
        /// <param name="obsoleteNames">The Obsolete UXML attribute names.</param>
        public UxmlAttributeAttribute(string name, params string[] obsoleteNames)
        {
            this.name = name;
            this.obsoleteNames = obsoleteNames;
        }
    }

    /// <summary>
    /// Used to indicate the data binding path for an attribute, used by UI Builder.
    /// </summary>
    internal class UxmlAttributeBindingPathAttribute : Attribute
    {
        public string path { get; private set; }

<<<<<<< HEAD
        public UxmlAttributeBindingPathAttribute(string bindingPath) 
=======
        public UxmlAttributeBindingPathAttribute(string bindingPath)
>>>>>>> 129a6708
        {
            path = bindingPath;
        }
    }

    /// <summary>
    /// Provides information about the expected type when applied to a Type field or property that has the <see cref="UxmlAttributeAttribute"/> attribute.
    /// </summary>
    /// <remarks>
    /// When defining a Type field or property with the <see cref="UxmlAttributeAttribute"/> in Unity, you can use the UxmlTypeReference
    /// attribute to specify the base type that the value should inherit from.
    /// This allows you to provide additional information about the expected type of the value and helps Unity ensure that the
    /// correct type is assigned to the attribute.
    /// </remarks>
    /// <example>
    /// The following example creates a custom control and restricts the attribute type to only accept values that are derived from [[VisualElement]]:
    /// <code source="../../../../Modules/UIElements/Tests/UIElementsExamples/Assets/Examples/UxmlTypeReferenceAttribute_TypeRestrictionExample.cs"/>
    /// </example>
    [AttributeUsage(AttributeTargets.Field | AttributeTargets.Property)]
    public class UxmlTypeReferenceAttribute : PropertyAttribute
    {
        /// <summary>
        /// The base type that the value inherits from.
        /// </summary>
        public Type baseType;

        /// <summary>
        /// Provides information about the expected type when applied to a Type field or property that has the <see cref="UxmlAttributeAttribute"/> attribute.
        /// </summary>
        public UxmlTypeReferenceAttribute() : this(null)
        { }

        /// <summary>
        /// Provides information about the expected type when applied to a Type field or property that has the <see cref="UxmlAttributeAttribute"/> attribute.
        /// </summary>
        /// <param name="baseType">The base type that the value inherits from.</param>
        public UxmlTypeReferenceAttribute(Type baseType)
        {
            this.baseType = baseType;
        }
    }

    /// <summary>
    /// Used for fields that are serialized but do not come from UXML data, such as <see cref="UxmlSerializedData.uxmlAssetId"/>.
    /// </summary>
    [AttributeUsage(AttributeTargets.Field, Inherited = false)]
    public class UxmlIgnoreAttribute : Attribute
    {
    }

    /// <summary>
    /// Declares that a class can be instantiated from UXML and contain UXML attributes.
    /// </summary>
    /// <remarks>
    /// A UXML object is a class that can be instantiated from UXML and contain UXML attributes.
    ///  By utilizing the <see cref="UxmlObjectReferenceAttribute"/> attribute, you can use a UXML object to associate complex data with a field, surpassing the capabilities of a single <see cref="UxmlAttributeAttribute"/>.
    /// </remarks>
    [AttributeUsage(AttributeTargets.Class, Inherited = false)]
    public class UxmlObjectAttribute : Attribute
    {
    }

    /// <summary>
    /// Declares that a field or property is associated with nested UXML objects.
    /// </summary>
    /// <remarks>
    /// You can utilize the UxmlObjectReferenceAttribute to indicate that a property or field is
    /// linked to one or multiple UXML objects.
    /// By adding the <see cref="UxmlObjectAttribute"/> attribute to a class, you can declare a UXML object.
    /// You can use these UXML objects to associate complex data with a field,
    /// surpassing the capabilities of a single <see cref="UxmlAttributeAttribute"/>.
    /// The field type must be a UXML object or an interface. When using an interface, only UXML Object types are valid for UXML serialization.
    /// </remarks>
    /// <example>
    /// The following example shows a common use case for the UxmlObjectReferenceAttribute. It uses the attribute to associate a list of UXML objects with a field or property:
    /// <code source="../../../../Modules/UIElements/Tests/UIElementsExamples/Assets/Examples/UxmlObject_MyColoredListField.cs"/>
    /// </example>
    /// <example>
    /// Example UXML:
    /// <code source="../../../../Modules/UIElements/Tests/UIElementsExamples/Assets/Examples/UxmlObject_MyColoredListField.uxml"/>
    /// </example>
    /// <example>
    /// You can employ a base type and incorporate derived types as UXML objects.
    /// The following example customizes a button to exhibit different behaviors when clicked,
    /// such as displaying a label or playing a sound effect.
    /// <code source="../../../../Modules/UIElements/Tests/UIElementsExamples/Assets/Examples/UxmlObject_InheritanceExample.cs"/>
    /// </example>
    /// <example>
    /// Example UXML:
    /// <code source="../../../../Modules/UIElements/Tests/UIElementsExamples/Assets/Examples/UxmlObject_InheritanceExample.uxml"/>
    /// </example>
    /// <example>
    /// You can also use an interface with UXML objects that implement it.
    /// <code source="../../../../Modules/UIElements/Tests/UIElementsExamples/Assets/Examples/UxmlObject_InterfaceExample.cs"/>
    /// </example>
    /// <example>
    /// The following example creates multiple UxmlObjects types with custom property drawers.
    /// It uses UxmlObjects to describe schools, teachers, and students:
    /// <code source="../../../../Modules/UIElements/Tests/UIElementsExamples/Assets/Examples/UxmlObject_SchoolDistrict.cs"/>
    /// </example>
    /// <example>
    /// You can use a custom property drawer to display the UXML objects in the Inspector.
    /// The property drawer must be for the UxmlObject's UxmlSerializedData type.
    /// For example, to create a property drawer for the UxmlObject Student, the drawer must be for the type Studen.UxmlSerializedData.
    /// <code source="../../../../Modules/UIElements/Tests/UIElementsExamples/Assets/Examples/UxmlObject_SchoolDistrictPropertyDrawers.cs"/>
    /// </example>
    /// <example>
    /// Example UXML:
    /// <code source="../../../../Modules/UIElements/Tests/UIElementsExamples/Assets/Examples/UxmlObject_SchoolDistrict.uxml"/>
    /// </example>
    [AttributeUsage(AttributeTargets.Field | AttributeTargets.Property, Inherited = false)]
    public class UxmlObjectReferenceAttribute : Attribute
    {
        /// <summary>
        /// The name of the nested UXML element that the UXML Objects are serialized to. __Note__: A null or empty value will result in the objects being serialized into the root.
        /// </summary>
        public string name;

        /// <summary>
        /// In UI Builder, when adding a UXML Object to a field that has multiple derived types,
        /// a dropdown list appears with a selection of available types that can be added to the field. By default,
        /// this list comprises all types that inherit from the UXML object type. You can use a parameter
        /// to specify a list of accepted types to be displayed, rather than showing all available types
        /// </summary>
        public Type[] types;

        /// <summary>
        /// Declares that a field or property is associated with nested UXML objects.
        /// </summary>
        public UxmlObjectReferenceAttribute() : this(null, null)
        {
        }

        /// <summary>
        /// Declares that a field or property is associated with nested UXML objects.
        /// </summary>
        /// <param name="uxmlName">The name of the nested UXML element that the UXML Objects are serialized to. __Note__: This field can not be null or empty.</param>
        public UxmlObjectReferenceAttribute(string uxmlName) : this(uxmlName, null)
        {
            if (uxmlName == "null")
                throw new ArgumentException("UxmlObjectReferenceAttribute name cannot be \"null\".");
        }

        /// <summary>
        /// Declares that a field or property is associated with nested UXML objects.
        /// </summary>
        /// <param name="uxmlName">The name of the nested UXML element that the UXML Objects are serialized to. __Note__: A null or empty value will result in the objects being serialized into the root.</param>
        /// <param name="acceptedTypes">In UI Builder, when adding a UXML Object to a field that has multiple derived types,
        /// a dropdown list appears with a selection of available types that can be added to the field. By default,
        /// this list comprises all types that inherit from the UXML object type. You can use a parameter
        /// to specify a list of accepted types to be displayed, rather than showing all available types.</param>
        public UxmlObjectReferenceAttribute(string uxmlName, params Type[] acceptedTypes)
        {
            name = uxmlName;
            types = acceptedTypes;
        }
    }
}<|MERGE_RESOLUTION|>--- conflicted
+++ resolved
@@ -216,11 +216,7 @@
     {
         public string path { get; private set; }
 
-<<<<<<< HEAD
-        public UxmlAttributeBindingPathAttribute(string bindingPath) 
-=======
         public UxmlAttributeBindingPathAttribute(string bindingPath)
->>>>>>> 129a6708
         {
             path = bindingPath;
         }
