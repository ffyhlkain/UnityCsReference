--- conflicted
+++ resolved
@@ -172,11 +172,7 @@
 
             if (UxmlDescriptionCache.TryGetCachedDescription(t, out var attributes))
             {
-<<<<<<< HEAD
-                if (fieldInfo.GetCustomAttribute<UxmlIgnoreAttribute>() != null)
-=======
                 foreach (var attribute in attributes)
->>>>>>> 129a6708
                 {
                     var fieldInfo = t.GetField(attribute.fieldName, BindingFlags.Instance | BindingFlags.NonPublic);
                     if (null == fieldInfo)
@@ -184,29 +180,6 @@
                         Debug.Log($"{t.DeclaringType.Name}: {attribute.fieldName} not found.");
                     }
 
-<<<<<<< HEAD
-                var cSharpName = fieldInfo.Name;
-                var uxmlNames = GetUxmlNames(fieldInfo);
-                if (!uxmlNames.valid)
-                {
-                    continue;
-                }
-
-                var attributeName = uxmlNames.uxmlName;
-                var attributeIsOverridden = uxmlNameToIndex.TryGetValue(attributeName, out var index);
-                string overriddenCSharpName = null;
-                if (attributeIsOverridden)
-                {
-                    overriddenCSharpName = attributeDescriptions[index].overriddenCSharpName ?? attributeDescriptions[index].cSharpName;
-                }
-
-                var description = new UxmlDescription(uxmlNames.uxmlName, cSharpName, overriddenCSharpName, fieldInfo, uxmlNames.obsoleteNames);
-
-                if (attributeIsOverridden)
-                {
-                    // Override base class attribute
-                    attributeDescriptions[index] = description;
-=======
                     var nameValidationError = UxmlUtility.ValidateUxmlName(attribute.uxmlName);
                     if (nameValidationError != null)
                     {
@@ -237,7 +210,6 @@
                     }
 
                     cSharpNameToIndex[fieldInfo.Name] = index;
->>>>>>> 129a6708
                 }
             }
             else
@@ -261,8 +233,6 @@
                         continue;
                     }
 
-<<<<<<< HEAD
-=======
                     var attributeName = uxmlNames.uxmlName;
                     var attributeIsOverridden = uxmlNameToIndex.TryGetValue(attributeName, out var index);
                     string overriddenCSharpName = null;
@@ -292,7 +262,6 @@
             }
         }
 
->>>>>>> 129a6708
         internal static (bool valid, string uxmlName, string[] obsoleteNames) GetUxmlNames(FieldInfo fieldInfo)
         {
             using var pooledListHandle = ListPool<string>.Get(out var obsoleteNamesList);
