--- conflicted
+++ resolved
@@ -1344,11 +1344,7 @@
             if (string.IsNullOrEmpty(query))
                 return OpenDefaultQuickSearch();
 
-<<<<<<< HEAD
-            return OpenWithProviders(query,
-=======
             return OpenWithContextualProviders(query,
->>>>>>> 129a6708
                 new [] { Providers.AssetProvider.type, Providers.BuiltInSceneObjectsProvider.type },
                 contextualFlags: OpenWithContextualProvidersFlags.UseExplicitProvidersAsNormalProviders | OpenWithContextualProvidersFlags.AddActiveProvidersToContext,
                 eventContext: "FindReferences");
@@ -1397,12 +1393,8 @@
             if (query == null)
                 return OpenDefaultQuickSearch();
 
-<<<<<<< HEAD
-            return OpenWithProviders(query, isAssetQuery ? kAsset_PropertyQueryProviders : kScene_PropertyQueryProviders);
-=======
             return OpenWithContextualProviders(query, isAssetQuery ? kAsset_PropertyQueryProviders : kScene_PropertyQueryProviders,
                 contextualFlags: OpenWithContextualProvidersFlags.UseExplicitProvidersAsNormalProviders | OpenWithContextualProvidersFlags.AddActiveProvidersToContext);
->>>>>>> 129a6708
         }
 
         internal static string GetPropertyValueForQuery(SerializedProperty prop)
@@ -1479,7 +1471,6 @@
                 // Format Hierarchy Query:
                 return $"{BuiltInSceneObjectsProvider.filterId}#{propertyQuery}";
             }
-<<<<<<< HEAD
             return null;
         }
 
@@ -1498,46 +1489,6 @@
             return window;
         }
 
-        internal static ISearchView OpenDefaultQuickSearch()
-        {
-            var window = SearchWindow.Open(flags: SearchFlags.OpenGlobal);
-            SearchAnalytics.SendEvent(window.state.sessionId, SearchAnalytics.GenericEventType.QuickSearchOpen, "Default");
-            return window;
-        }
-
-        const SearchFlags kWithProviderDefaultFlags = SearchFlags.Multiselect | SearchFlags.Dockable;
-
-        internal static ISearchView OpenWithProviders(params string[] providerIds)
-        {
-            return OpenWithProviders(null, providerIds);
-        }
-
-        [Obsolete("Use OpenWithProviders")]
-        internal static ISearchView OpenWithContextualProvider(string searchQuery, string[] providerIds, SearchFlags flags = kWithProviderDefaultFlags, string topic = null, bool useExplicitProvidersAsNormalProviders = false)
-        {
-            return OpenWithProviders(searchQuery, providerIds, flags, topic, useExplicitProvidersAsNormalProviders);
-        }
-
-        internal static ISearchView OpenWithProviders(string searchQuery, string[] providerIds, SearchFlags flags = kWithProviderDefaultFlags, string topic = null, bool useExplicitProvidersAsNormalProviders = false)
-=======
-            return null;
-        }
-
-        internal static SearchProvider[] GetProviderForContextualSearch(IEnumerable<SearchProvider> providers)
-        {
-            return providers.Where(p => p.isEnabledForContextualSearch?.Invoke() ?? false).ToArray();
-        }
-
-        internal static ISearchView OpenNewWindow()
-        {
-            var newContext = SearchService.CreateContext("", SearchFlags.OpenDefault);
-            var viewState = new SearchViewState(newContext, SearchViewFlags.IgnoreSavedSearches);
-            viewState.LoadDefaults();
-            var window = SearchService.ShowWindow(viewState) as SearchWindow;
-            SearchAnalytics.SendEvent(window.state.sessionId, SearchAnalytics.GenericEventType.QuickSearchOpen, "NewWindow");
-            return window;
-        }
-
         internal static ISearchView OpenTransientWindow()
         {
             var newContext = SearchService.CreateContext("", SearchFlags.GeneralSearchWindow | SearchFlags.Multiselect);
@@ -1576,7 +1527,6 @@
 
         [Flags]
         internal enum OpenWithContextualProvidersFlags
->>>>>>> 129a6708
         {
             None = 0,
             UseExplicitProvidersAsNormalProviders = 1 << 0,
@@ -1587,15 +1537,6 @@
             Default = UseExplicitProvidersAsNormalProviders | AddContextualFilterIdToQuery | AddActiveProvidersToContext
         }
 
-<<<<<<< HEAD
-            if (providers.Length == 0)
-                return OpenDefaultQuickSearch();
-
-            var context = SearchService.CreateContext(providers, searchQuery, flags);
-            context.useExplicitProvidersAsNormalProviders = useExplicitProvidersAsNormalProviders;
-            topic = topic ?? string.Join(", ", providers.Select(p => p.name.ToLower()));
-            var qsWindow = SearchWindow.Create<SearchWindow>(context, topic, flags);
-=======
         internal static ISearchView OpenWithContextualProviders(string query, string[] providerIds,
             SearchFlags flags = kWithProviderDefaultFlags,
             OpenWithContextualProvidersFlags contextualFlags = OpenWithContextualProvidersFlags.Default,
@@ -1630,7 +1571,6 @@
             {
                 providers = providers.Concat(SearchService.GetActiveProviders()).Distinct();
             }
->>>>>>> 129a6708
 
             var context = SearchService.CreateContext(providers, query);
             context.useExplicitProvidersAsNormalProviders = contextualFlags.HasFlag(OpenWithContextualProvidersFlags.UseExplicitProvidersAsNormalProviders);
@@ -1727,44 +1667,5 @@
                 }
             }
         }
-
-        internal static ISearchView OpenFromContextWindow(EditorWindow window = null)
-        {
-            var query = "";
-            var focusWindow = window ?? EditorWindow.focusedWindow;
-            if (window != null)
-            {
-                window.Focus();
-            }
-            if (focusWindow is SearchableEditorWindow searchableWindow)
-            {
-                query = searchableWindow.m_SearchFilter;
-            }
-            else if (focusWindow is ISearchableContainer searchable)
-            {
-                query = searchable.searchText;
-            }
-            return OpenFromContextWindow(query, "Help/Search Contextual", ignoreSaveSearches: true, syncSearch: false);
-        }
-
-        internal static ISearchView OpenFromContextWindow(string query, string sourceContext, bool ignoreSaveSearches, bool syncSearch)
-        {
-            var contextualProviders = GetProviderForContextualSearch(SearchService.Providers);
-            if (contextualProviders.Length == 0)
-            {
-                return OpenDefaultQuickSearch();
-            }
-            var flags = SearchFlags.OpenContextual | SearchFlags.ReuseExistingWindow;
-            var context = SearchService.CreateContext(contextualProviders, query);
-            context.options |= flags;
-            var viewState = new SearchViewState(context) { title = null };
-            viewState.LoadDefaults();
-            viewState.ignoreSaveSearches = ignoreSaveSearches;
-            var searchWindow = SearchWindow.Create(viewState) as SearchWindow;
-            searchWindow.ShowWindow(flags: flags);
-            searchWindow.SendEvent(SearchAnalytics.GenericEventType.QuickSearchJumpToSearch, searchWindow.currentGroup, sourceContext);
-            ((ISearchView)searchWindow).syncSearch = syncSearch;
-            return searchWindow;
-        }
     }
 }
