--- conflicted
+++ resolved
@@ -193,13 +193,8 @@
             };
         }
 
-<<<<<<< HEAD
-        [MenuItem("Window/Search/Asset Database", priority = 1271)] static void OpenProvider() => SearchUtils.OpenWithProviders(type);
-        [ShortcutManagement.Shortcut("Help/Search/Asset Database")] static void OpenShortcut() => SearchUtils.OpenWithProviders(type);
-=======
         [MenuItem("Window/Search/Asset Database", priority = 1271)] static void OpenProvider() => SearchUtils.OpenWithContextualProviders(type);
         [ShortcutManagement.Shortcut("Help/Search/Asset Database")] static void OpenShortcut() => SearchUtils.OpenWithContextualProviders(type);
->>>>>>> 129a6708
     }
 
     [QueryListBlock(null, "area", "a", ":")]
