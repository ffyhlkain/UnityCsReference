// Unity C# reference source
// Copyright (c) Unity Technologies. For terms of use, see
// https://unity3d.com/legal/licenses/Unity_Reference_Only_License

using System;
using System.Collections;
using System.Collections.Generic;
using System.IO;
using System.Linq;
using UnityEditor.ShortcutManagement;
using UnityEngine;
using Object = UnityEngine.Object;

namespace UnityEditor.Search.Providers
{
    static class AssetProvider
    {
        enum IdentifierType { kNullIdentifier = 0, kImportedAsset = 1, kSceneObject = 2, kSourceAsset = 3, kBuiltInAsset = 4 };

        internal struct AssetMetaInfo
        {
            public readonly string path;
            private readonly string gidString;
            public readonly SearchDocumentFlags flags;

            private GlobalObjectId m_GID;
            public GlobalObjectId gid
            {
                get
                {
                    if (m_GID.assetGUID == default)
                    {
                        if (gidString != null && GlobalObjectId.TryParse(gidString, out m_GID))
                            return m_GID;

                        if (!string.IsNullOrEmpty(path))
                        {
                            m_GID = GetGID(path);
                            return m_GID;
                        }

                        throw new Exception($"Failed to resolve GID for {path}, {gidString}");
                    }

                    return m_GID;
                }
            }

            private string m_Source;
            public string source
            {
                get
                {
                    if (m_Source == null)
                        m_Source = AssetDatabase.GUIDToAssetPath(guid);
                    return m_Source;
                }
            }

            public string guid => gid.assetGUID.ToString();

            private bool m_HasType;
            private Type m_Type;
            public Type type
            {
                get
                {
                    if (!m_HasType)
                    {
                        if (source.EndsWith(".prefab", StringComparison.OrdinalIgnoreCase))
                            m_Type = AssetDatabase.GetTypeFromPathAndFileID(source, (long)gid.targetObjectId);
                        else if (flags.HasAll(SearchDocumentFlags.Nested | SearchDocumentFlags.Asset))
                        {
                            m_Type = AssetDatabase.GetTypeFromVisibleGUIDAndLocalFileIdentifier(gid.assetGUID, (long)gid.targetObjectId);
                            if (m_Type == null)
                                m_Type = obj?.GetType();
                        }

                        if (m_Type == null)
                            m_Type = AssetDatabase.GetMainAssetTypeAtPath(source);
                        m_HasType = true;
                    }
                    return m_Type;
                }
            }

            private Object m_Object;
            public Object obj
            {
                get
                {
                    if (!m_Object)
                    {
                        if (gid.identifierType == (int)IdentifierType.kBuiltInAsset || flags.HasAll(SearchDocumentFlags.Nested | SearchDocumentFlags.Asset))
                        {
                            m_Object = GlobalObjectId.GlobalObjectIdentifierToObjectSlow(gid);
                        }
                        else
                        {
                            m_Object = AssetDatabase.LoadMainAssetAtGUID(gid.assetGUID);
                        }
                    }
                    return m_Object;
                }
            }

            public AssetMetaInfo(string path, GlobalObjectId gid, SearchDocumentFlags flags)
                : this(path, gid, flags, type: null)
            {
            }

            public AssetMetaInfo(string path, GlobalObjectId gid, SearchDocumentFlags flags, in Type type)
            {
                this.path = path;
                gidString = null;
                m_GID = gid;
                m_Source = null;
                m_Type = type;
                m_HasType = m_Type != null;
                m_Object = null;
                this.flags = flags;
            }

            public AssetMetaInfo(string path, string gid, SearchDocumentFlags flags)
                : this(path, gid, flags, type: null)
            {
            }

            public AssetMetaInfo(string path, string gid, SearchDocumentFlags flags, in Type type)
            {
                this.path = path;
                this.gidString = gid;
                m_GID = default;
                m_Source = null;
                m_Type = type;
                m_HasType = m_Type != null;
                m_Object = null;
                this.flags = flags;
            }

            public override string ToString()
            {
                return $"{path} ({m_GID})";
            }
        }

        internal const string filterId = "p:";
        internal const string type = "asset";
        private const string displayName = "Project";
        private static QueryEngine<string> m_QueryEngine;
        private static QueryEngine<string> queryEngine
        {
            get
            {
                if (m_QueryEngine == null)
                {
                    m_QueryEngine = new QueryEngine<string>(validateFilters: false);
                }
                return m_QueryEngine;
            }
        }

        private const string k_NoResultsLimitToggle = "noResultsLimit";

        [SearchItemProvider]
        internal static SearchProvider CreateProvider()
        {
            return new SearchProvider(type, displayName)
            {
                priority = 25,
                filterId = filterId,
                showDetails = true,
                showDetailsOptions = ShowDetailsOptions.Default | ShowDetailsOptions.Inspector | ShowDetailsOptions.DefaultGroup,
                supportsSyncViewSearch = true,
                isEnabledForContextualSearch = () => Utils.IsFocusedWindowTypeName("ProjectBrowser"),
                toObject = (item, type) => GetObject(item, type),
                toType = (item, constrainedType) => GetItemAssetType(item, constrainedType),
                toKey = (item) => GetDocumentKey(item),
                toInstanceId = (item) => GetItemInstanceId(item),
                fetchItems = (context, items, provider) => SearchAssets(context, provider),
                fetchLabel = (item, context) => FetchLabel(item),
                fetchDescription = (item, context) => FetchDescription(item),
                fetchThumbnail = (item, context) => FetchThumbnail(item),
                fetchPreview = (item, context, size, options) => FetchPreview(item, context, size, options),
                startDrag = (item, context) => StartDrag(item, context),
                trackSelection = (item, context) => EditorGUIUtility.PingObject(GetInstanceId(item)),
                fetchPropositions = (context, options) => FetchPropositions(context, options),
                fetchColumns = (context, items) => AssetSelectors.Enumerate(items)
            };
        }

        private static int GetItemInstanceId(in SearchItem item)
        {
            var info = GetInfo(item);
            if (info.gid.targetObjectId == 0)
                return AssetDatabase.GetMainAssetInstanceID(GetInfo(item).source);
            return GlobalObjectId.GlobalObjectIdentifierToInstanceIDSlow(info.gid);
        }

        private static ulong GetDocumentKey(SearchItem item)
        {
            return GetInfo(item).guid.GetHashCode64();
        }

        private static Texture2D FetchPreview(SearchItem item, SearchContext context, Vector2 size, FetchPreviewOptions options)
        {
            var info = GetInfo(item);
            if (info.gid.assetGUID == default)
                return null;

            if (item.preview && item.preview.width >= size.x && item.preview.height >= size.y)
                return item.preview;

            if (info.gid.identifierType == (int)IdentifierType.kSceneObject)
                return AssetDatabase.GetCachedIcon(info.source) as Texture2D;

            var objInstanceId = info.obj ? info.obj.GetInstanceID() : 0;
            var clientId = context.searchView != null ? context.searchView.GetViewId() : 0;

            if (info.gid.identifierType == (int)IdentifierType.kBuiltInAsset)
                return AssetPreview.GetAssetPreview(objInstanceId, clientId) ?? AssetPreview.GetMiniThumbnail(info.obj);

            var obj = GlobalObjectId.GlobalObjectIdentifierToObjectSlow(info.gid);
            if (obj is GameObject go)
                return Utils.GetSceneObjectPreview(context, go, size, options, item.thumbnail);
            else if (obj && options.HasAny(FetchPreviewOptions.Normal))
            {
                var p = AssetPreview.GetAssetPreview(obj.GetInstanceID(), clientId);
                if (p)
                    return p;

                if (AssetPreview.IsLoadingAssetPreview(obj.GetInstanceID(), clientId))
                    return null;
            }

            if (obj && AssetDatabase.IsSubAsset(obj))
            {
                var p = Utils.GetAssetPreviewFromPath(context, obj, info.source, size, options);
                if (p) return p;

                if (info.type != null)
                {
                    p = SearchUtils.GetTypeIcon(info.type);
                    if (p) return p;
                }
            }

            return Utils.GetAssetPreviewFromPath(context, info.source, size, options);
        }

        private static Texture2D FetchThumbnail(in SearchItem item)
        {
            var info = GetInfo(item);

            if (item.thumbnail)
                return item.thumbnail;

            if (info.gid.identifierType == (int)IdentifierType.kBuiltInAsset)
                return AssetPreview.GetMiniThumbnail(info.obj);

            return SearchUtils.GetTypeIcon(info.type ?? typeof(GameObject));
        }

        private static string TrimLabel(in string label, in bool trim)
        {
            if (!trim)
                return label;
            var dp = label.LastIndexOfAny(Path.GetInvalidFileNameChars());
            if (dp > 0)
                return label.Substring(dp);
            return label;
        }

        private static string FetchLabel(SearchItem item)
        {
            var info = GetInfo(item);
            var displayCompact = IsDisplayCompact(item);

            if (!string.IsNullOrEmpty(item.label))
                return item.label;

            if (info.gid.identifierType == (int)IdentifierType.kBuiltInAsset && info.obj != null)
            {
                if (displayCompact)
                    return info.obj.name;
                return (item.label = $"{info.obj.name} ({info.obj.GetType()})");
            }

            if (info.flags.HasAny(SearchDocumentFlags.Object))
                return TrimLabel((item.label = info.path), displayCompact);
            item.label = Path.GetFileName(info.path);
            if (string.IsNullOrEmpty(item.label) && info.obj != null)
            {
                item.label = info.obj.name;
            }
            return item.label;
        }

        private static string FetchDescription(SearchItem item)
        {
            var info = GetInfo(item);

            if (info.gid.identifierType == (int)IdentifierType.kBuiltInAsset)
            {
                var desc = info.obj.ToString();
                if (string.IsNullOrEmpty(desc))
                    desc = info.obj.name;
                return desc;
            }

            if (IsDisplayCompact(item))
                return info.path;

            if (!string.IsNullOrEmpty(item.description))
                return item.description;

            if (info.flags.HasAny(SearchDocumentFlags.Asset))
                return (item.description = GetAssetDescription(info.source) ?? info.path);
            return (item.description = $"Source: {GetAssetDescription(info.source) ?? info.path}");
        }

        static bool IsDisplayCompact(in SearchItem item)
        {
            if (item.options.HasAny(SearchItemOptions.Compacted))
                return true;
            return item.context?.searchView?.displayMode == DisplayMode.Grid;
        }

        private static AssetMetaInfo GetInfo(in SearchItem item)
        {
            return (AssetMetaInfo)item.data;
        }

        private static GlobalObjectId GetGID(SearchItem item)
        {
            return GetInfo(item).gid;
        }

        private static int GetInstanceId(SearchItem item)
        {
            var gid = GetGID(item);
            return GlobalObjectId.GlobalObjectIdentifierToInstanceIDSlow(gid);
        }

        private static Type GetItemAssetType(in SearchItem item, in Type constrainedType)
        {
            var info = GetInfo(item);

            return info.type;
        }

        private static Object GetObject(SearchItem item)
        {
            return GetObject(item, typeof(UnityEngine.Object));
        }

        private static Object GetObject(SearchItem item, Type type)
        {
            var info = GetInfo(item);

            if (info.gid.identifierType == (int)IdentifierType.kBuiltInAsset)
                return info.obj;

            if (typeof(AssetImporter).IsAssignableFrom(type))
            {
                var importer = AssetImporter.GetAtPath(info.source);
                if (importer)
                    return importer;
            }

            if (info.flags.HasAny(SearchDocumentFlags.Asset))
            {
                if (info.flags.HasAny(SearchDocumentFlags.Nested))
                    return info.obj;
                var assetType = info.type;
                if (!type.IsAssignableFrom(assetType) && !(typeof(Component).IsAssignableFrom(type) && assetType == typeof(GameObject)))
                    return null;
                return AssetDatabase.LoadAssetAtPath(info.source, type);
            }

            return ToObjectType(GlobalObjectId.GlobalObjectIdentifierToObjectSlow(info.gid), type);
        }

        private static Object ToObjectType(Object obj, Type type)
        {
            if (!obj)
                return null;

            if (type == null)
                return obj;
            var objType = obj.GetType();
            if (type.IsAssignableFrom(objType))
                return obj;

            if (obj is GameObject go && typeof(Component).IsAssignableFrom(type))
                return go.GetComponent(type);

            return null;
        }

        private static IEnumerable<SearchProposition> FetchPropositions(SearchContext context, SearchPropositionOptions options)
        {
            if (context.options.HasAny(SearchFlags.NoIndexing))
                return null;

            if (options.flags.HasAny(SearchPropositionFlags.QueryBuilder))
                return FetchQueryBuilderPropositions();

            // TODO: FIXME, should we show boxcollider.enabled AND enabled when we type "e"?
            var token = options.tokens[0];
            var ft = token.LastIndexOfAny(SearchUtils.KeywordsValueDelimiters);
            if (ft >= 0)
                token = token.Substring(0, ft);
            var dbs = SearchDatabase.EnumerateAll();
            return dbs.Where(db => !db.settings.options.disabled).SelectMany(db => db.index.GetKeywords()
                .Where(kw => kw.StartsWith(token, StringComparison.OrdinalIgnoreCase)))
                .Select(kw => new SearchProposition(category: null, label: kw));
        }

        static string[] s_DefaultFilters = new[] { "t", "a", "l", "prefab", "b", "is", "tag", "dir", "size", "ext", "age", "name", "ref", "tagstring" };
        private static IEnumerable<string> PopulateDefaultFilters()
        {
            return s_DefaultFilters;
        }

        private static IEnumerable<SearchProposition> FetchQueryBuilderPropositions()
        {
            foreach (var p in QueryAndOrBlock.BuiltInQueryBuilderPropositions())
                yield return p;
            foreach (var p in SearchUtils.FetchTypePropositions<Object>())
                yield return p;
            foreach (var p in FetchIndexPropositions())
                yield return p;

            foreach (var l in QueryListBlockAttribute.GetPropositions(typeof(QueryLabelBlock)))
                yield return l;
            foreach (var l in QueryListBlockAttribute.GetPropositions(typeof(QueryPrefabFilterBlock)))
                yield return l;
            foreach (var f in QueryListBlockAttribute.GetPropositions(typeof(QueryBundleFilterBlock)))
                yield return f;

            if (SearchDatabase.EnumerateAll().Any(db => db.index?.settings?.options.extended ?? false))
            {
                foreach (var f in QueryListBlockAttribute.GetPropositions(typeof(QueryIsFilterBlock)))
                    yield return f;
                foreach (var t in QueryListBlockAttribute.GetPropositions(typeof(QueryTagBlock)))
                    yield return t;
            }

            yield return new SearchProposition(category: "Options", "Fuzzy Matches", "+fuzzy",
                "Use fuzzy search to match object names", priority: 0, moveCursor: TextCursorPlacement.MoveAutoComplete, icon: Icons.toggles,
                color: QueryColors.toggle);
            yield return new SearchProposition(category: "Options", "No Results Limit", $"+{k_NoResultsLimitToggle}",
                "Do not cap asset provider results limit", priority: 0, moveCursor: TextCursorPlacement.MoveAutoComplete, icon: Icons.toggles,
                color: QueryColors.toggle);

            yield return new SearchProposition(category: "Filters", label: "Directory (Name)", replacement: "dir=\"folder name\"", help:"Assets in a specific folder",icon: Icons.quicksearch, color: QueryColors.filter);
            yield return new SearchProposition(category: "Filters", label: "File Size", replacement: "size>=8096", help: "Assets with a specific size in bytes", icon: Icons.quicksearch, color: QueryColors.filter);
            yield return new SearchProposition(category: "Filters", label: "File Extension", replacement: "ext:png", help:"Assets with a specific extension", icon: Icons.quicksearch, color: QueryColors.filter);
            yield return new SearchProposition(category: "Filters", label: "Age", replacement: "age>=1.5", help: "In days, when was the file last modified?", icon: Icons.quicksearch, color: QueryColors.filter);
            yield return new SearchProposition(category: "Filters", label: "Sub Asset", replacement: "is:subasset", help: "Yield nested assets (i.e. media from FBX files)", icon: Icons.quicksearch, color: QueryColors.filter);
            yield return new SearchProposition(category: "Filters", label: "Name", replacement: "name=", help: "Search asset by object name", icon: Icons.quicksearch, color: QueryColors.filter);

            var sceneIcon = Utils.LoadIcon("SceneAsset Icon");
            yield return new SearchProposition(category: null, "Reference", "ref=<$object:none,UnityEngine.Object$>", "Find all assets referencing a specific asset.", icon: sceneIcon, color: QueryColors.filter);
        }

        private static IEnumerable<SearchProposition> FetchIndexPropositions()
        {
            var dbs = SearchDatabase.EnumerateAll();
            foreach (var db in dbs.Where(db => !db.settings.options.disabled))
            {
                if (!db.loaded)
                    continue;

                yield return new SearchProposition(
                    category: "Area (Index)",
                    label: db.name,
                    replacement: $"a:{db.name}",
                    help: $"Search assets index by {db.name}.index",
                    color: QueryColors.type,
                    icon: Icons.quicksearch);

                foreach (var kw in db.index.GetKeywords())
                    yield return SearchUtils.CreateKeywordProposition(kw);
            }
        }

        private static void StartDrag(SearchItem item, SearchContext context)
        {
            if (context.selection.Count > 1)
            {
                var selectedObjects = context.selection.Select(i => GetObject(i));
                var paths = context.selection.Select(i => GetAssetPath(i)).ToArray();
                Utils.StartDrag(selectedObjects.ToArray(), paths, item.GetLabel(context, true));
            }
            else
                Utils.StartDrag(new[] { GetObject(item) }, new[] { GetAssetPath(item) }, item.GetLabel(context, true));
        }

        private static IEnumerator SearchAssets(SearchContext context, SearchProvider provider)
        {
            var searchQuery = context.searchQuery;
            if (string.IsNullOrEmpty(searchQuery))
                yield break;

            // Search by GUID
            var guidPath = AssetDatabase.GUIDToAssetPath(searchQuery);
            if (!string.IsNullOrEmpty(guidPath))
            {
                var info = new AssetMetaInfo(guidPath, GetGID(guidPath), SearchDocumentFlags.Asset);
                yield return provider.CreateItem(context, info.gid.ToString(), -1, $"{Path.GetFileName(guidPath)} ({searchQuery})", null, null, info);
            }

            if (searchQuery.StartsWith("GlobalObjectId", StringComparison.Ordinal))
            {
                if (GlobalObjectId.TryParse(searchQuery, out var gid))
                {
                    var obj = GlobalObjectId.GlobalObjectIdentifierToObjectSlow(gid);
                    var objPath = SearchUtils.GetObjectPath(obj, false);
                    var info = new AssetMetaInfo(objPath, gid,
                        gid.identifierType == (int)IdentifierType.kImportedAsset ? SearchDocumentFlags.Asset : SearchDocumentFlags.Nested | SearchDocumentFlags.Object);
                    yield return provider.CreateItem(context, gid.ToString(), -1, objPath, null, null, info);
                }
            }

            // Search indexes that are ready
            var useIndexing = !context.options.HasAny(SearchFlags.NoIndexing);
            if (!useIndexing || context.wantsMore)
            {
                // Perform a quick search on asset paths
                var findOptions = FindOptions.Words | FindOptions.Regex | FindOptions.Glob;
                if (context.options.HasAny(SearchFlags.Packages))
                    findOptions |= FindOptions.Packages;
                foreach (var e in FindProvider.Search(context, provider, findOptions))
                {
                    if (!e.valid)
                        yield return null;
                    else
                    {
                        yield return CreateItem("Files", context, SearchUtils.CreateGroupProvider(provider, "Files", 0, true),
                            null, e.source, 998 + e.score, SearchDocumentFlags.Asset);
                    }
                }
            }

            // Finally wait for indexes that are being built to end the search.
            if (useIndexing)
            {
                var dbs = SearchDatabase.EnumerateAll();
                foreach (var db in dbs)
                    yield return SearchIndexes(context.searchQuery, context, provider, db);
            }
        }

        public static GlobalObjectId GetGID(string assetPath)
        {
            return TaskEvaluatorManager.EvaluateMainThread(() =>
            {
                var assetInstanceId = Utils.GetMainAssetInstanceID(assetPath);
                return GlobalObjectId.GetGlobalObjectIdSlow(assetInstanceId);
            });
        }

        public static int GetResultLimit(string query)
        {
            var parsedQuery = queryEngine.ParseQuery(query);
            var resultsLimit = parsedQuery.toggles.Any(t => t.value.Equals(k_NoResultsLimitToggle, StringComparison.InvariantCultureIgnoreCase)) ? int.MaxValue : 2999;
            return resultsLimit;
        }

        private static IEnumerator SearchIndexes(string searchQuery, SearchContext context, SearchProvider provider, SearchDatabase db)
        {
            var cancelToken = context.sessions.cancelToken;
            if (!db.ready)
            {
                if (!Utils.IsRunningTests())
                {
                    var findOptions = FindOptions.Words | FindOptions.Regex | FindOptions.Glob;
                    foreach (var e in FindProvider.Search(searchQuery, db.settings.roots, context, provider, findOptions))
                    {
                        if (!e.valid)
                            yield return null;
                        else
                            yield return CreateItem("Files", context, SearchUtils.CreateGroupProvider(provider, "Files", 0, true),
                                null, e.source, 998 + e.score, SearchDocumentFlags.Asset);
                    }
                }

                while (!db.ready)
                {
                    if (!db || cancelToken.IsCancellationRequested || db.LoadingState == SearchDatabase.LoadState.Error || db.LoadingState == SearchDatabase.LoadState.Canceled)
                        yield break;
                    if (context.options.HasAny(SearchFlags.Synchronous))
                    {
                        Dispatcher.ProcessOne();
                    }
                    else
                    {
                        yield return null;
                    }
                }
            }

            var query = searchQuery.ToLowerInvariant();
            var index = db.index;
            index.fetchDefaultFiler = PopulateDefaultFilters;
            var resultsLimit = GetResultLimit(query);

            var results = new System.Collections.Concurrent.ConcurrentBag<SearchResult>();
            var searchTask = System.Threading.Tasks.Task.Run(() =>
            {
                // Search index
                using var immutableScope = db.GetImmutableScope();
                foreach (var r in index.Search(query, context, provider, patternMatchLimit: resultsLimit))
                    results.Add(r);
            }, context.sessions.cancelToken);

            while (results.Count > 0 || !searchTask.IsCompleted || results.Count > 0)
            {
                while (results.TryTake(out var e))
                    yield return CreateItem(context, provider, db, e);

                if (!searchTask.Wait(0))
                    yield return null;
            }
        }

        private static SearchItem CreateItem(in SearchContext context, in SearchProvider provider, in SearchDatabase db, in SearchResult e)
        {
            var doc = db.index.GetDocument(e.index);
            if (string.IsNullOrEmpty(doc.id))
                return null;
            var score = ComputeSearchDocumentScore(context, doc, e.score);

            var flags = doc.flags;
            if (!IsProjectIndex(db))
                flags |= SearchDocumentFlags.Grouped;
            return CreateItem(db.name, context, provider, doc.id, doc.name, score, flags);
        }

        static int ComputeSearchDocumentScore(in SearchContext context, in SearchDocument doc, int score)
        {
            var docPath = doc.m_Name ?? (string.IsNullOrEmpty(doc.m_Source) ? null : Path.GetFileName(Utils.RemoveInvalidCharsFromPath(doc.m_Source, '_')));
            if (doc.m_Name != null)
                score <<= 2;
            if (!string.IsNullOrEmpty(docPath))
            {
                if (context.searchWords.Length == 0)
                {
                    score = docPath[0];
                }
                else
                {
                    foreach (var w in context.searchWords)
                    {
                        if (docPath.LastIndexOf(w, StringComparison.OrdinalIgnoreCase) != -1)
                            score = (score >> 1) + docPath.Length - w.Length;
                    }
                }
            }
            return score;
        }

        static bool IsProjectIndex(in SearchDatabase db)
        {
            if (string.IsNullOrEmpty(db.name))
                return true;
            return db.name.IndexOf("assets", StringComparison.OrdinalIgnoreCase) != -1 ||
                db.name.IndexOf("project", StringComparison.OrdinalIgnoreCase) != -1;
        }

        public static SearchItem CreateItem(
            in string tag, in SearchContext context, SearchProvider provider,
            in string gid, in string path, in int itemScore,
            in SearchDocumentFlags flags)
        {
            return CreateItem(tag, context, provider, null, gid, path, itemScore, flags);
        }

        public static SearchItem CreateItem(
            in string tag, in SearchContext context, SearchProvider provider,
            in Type type, in string gid, in string path, in int itemScore,
            in SearchDocumentFlags flags)
        {
            string filename = null;
            if (context.options.HasAny(SearchFlags.Debug) && !string.IsNullOrEmpty(tag))
            {
                filename = Path.GetFileName(path);
                filename += $" ({tag}, {itemScore})";
            }

            if (flags.HasAny(SearchDocumentFlags.Grouped))
                provider = SearchUtils.CreateGroupProvider(provider, GetProviderGroupName(tag, path), provider.priority, cacheProvider: true);
            else if (flags.HasAny(SearchDocumentFlags.Object))
                provider = SearchUtils.CreateGroupProvider(provider, "Objects", provider.priority, cacheProvider: true);
            var info = new AssetMetaInfo(path, gid, flags, type);
            return provider.CreateItem(context, gid ?? info.gid.ToString(), itemScore, filename, null, null, info);
        }

        private static string GetProviderGroupName(string dbName, string path)
        {
            if (string.IsNullOrEmpty(path))
                return dbName;
            if (path.StartsWith("Packages/", StringComparison.Ordinal))
                return "Packages";
            return dbName;
        }

        [SearchSelector("path", provider: type)]
        public static string GetAssetPath(SearchItem item)
        {
            var info = GetInfo(item);
            return info.source;
        }

        public static string GetAssetPath(string id)
        {
            if (GlobalObjectId.TryParse(id, out var gid))
                return AssetDatabase.GUIDToAssetPath(gid.assetGUID);
            return AssetDatabase.GUIDToAssetPath(id);
        }

        public static string GetAssetPath(SearchResult result)
        {
            return GetAssetPath(result.id);
        }

        public static string GetAssetPath(SearchDocument doc)
        {
            return GetAssetPath(doc.id);
        }

        private static string GetAssetDescription(string assetPath)
        {
            if (AssetDatabase.IsValidFolder(assetPath))
                return assetPath;
            try
            {
                var fi = new FileInfo(assetPath);
                if (!fi.Exists)
                    return $"File <i>{assetPath}</i> does not exist anymore.";
                return $"{assetPath} ({EditorUtility.FormatBytes(fi.Length)})";
            }
            catch
            {
                return null;
            }
        }

        private static void ReimportAssets(IEnumerable<SearchItem> items)
        {
            const ImportAssetOptions reimportAssetOptions =
                ImportAssetOptions.ForceUpdate |
                ImportAssetOptions.ImportRecursive |
                ImportAssetOptions.DontDownloadFromCacheServer |
                (ImportAssetOptions)(1 << 7); // AssetDatabase::kMayCancelImport

            foreach (var searchItem in items)
                AssetDatabase.ImportAsset(GetAssetPath(searchItem), reimportAssetOptions);
        }

        #region DocumentationDeleteAssets
        private static void DeleteAssets(IEnumerable<SearchItem> items)
        {
            var oldSelection = Selection.objects;
            SearchUtils.SelectMultipleItems(items, pingSelection: false);
            // We call ProjectBrowser.DeleteSelectedAssets for the confirmation popup.
            ProjectBrowser.DeleteSelectedAssets(true);
            Selection.objects = oldSelection;
        }

        #endregion

        // We have our own OpenPropertyEditorsOnSelection so we don't have to worry about global selection
        private static void OpenPropertyEditorsOnSelection(IEnumerable<SearchItem> items)
        {
            var objs = items.Select(i => i.ToObject()).Where(o => o).ToArray();
            if (objs.Length == 0)
                return;
            if (objs.Length == 1)
            {
                Utils.OpenPropertyEditor(objs[0]);
            }
            else if (objs.Length > 0)
            {
                var firstPropertyEditor = PropertyEditor.OpenPropertyEditor(objs[0]);
                EditorApplication.delayCall += () =>
                {
                    var dock = firstPropertyEditor.m_Parent as DockArea;
                    if (dock == null)
                        return;
                    for (var i = 1; i < objs.Length; ++i)
                        dock.AddTab(PropertyEditor.OpenPropertyEditor(objs[i], false));
                };
            }
        }

        [SearchActionsProvider]
        internal static IEnumerable<SearchAction> CreateActionHandlers()
        {
            return new[]
            {
                new SearchAction(type, "select", null, "Select")
                {
                    handler = (item) => SelectItem(item),
                    execute = (items) => SearchUtils.SelectMultipleItems(items, focusProjectBrowser: true)
                },
                new SearchAction(type, "open", null, "Open", OpenItem) { enabled = items => items.Count == 1 },
                new SearchAction(type, "reimport", null, "Reimport", ReimportAssets) { enabled = items => items.Count == 1 },
                new SearchAction(type, "add_scene", null, "Add scene")
                {
                    // Only works in single selection and adds a scene to the current hierarchy.
                    enabled = (items) => CanAddScene(items),
                    handler = (item) => SceneManagement.EditorSceneManager.OpenScene(GetAssetPath(item), SceneManagement.OpenSceneMode.Additive)
                },
                new SearchAction(type, "reveal", null, Utils.GetRevealInFinderLabel(), item => EditorUtility.RevealInFinder(GetAssetPath(item))),
                new SearchAction(type, "delete", null, "Delete", DeleteAssets),
                new SearchAction(type, "copy_path", null, "Copy Path")
                {
                    enabled = items => items.Count >= 1,
                    execute = items =>
                    {
                        var paths = items.Select(GetAssetPath).Where(path => !string.IsNullOrEmpty(path)).ToArray();
                        if (paths.Length == 1)
                        {
                            EditorGUIUtility.systemCopyBuffer = paths[0];
                            Debug.LogFormat(LogType.Log, LogOption.NoStacktrace, items[0].ToObject(), paths[0]);
                        }
                        else if (paths.Length > 1)
                        {
                            var pathsStr = string.Join(",", paths);
                            EditorGUIUtility.systemCopyBuffer = pathsStr;
                            Debug.LogFormat(LogType.Log, LogOption.NoStacktrace, null, pathsStr);
                        }
                    }
                },
                new SearchAction(type, "copy_guid", null, "Copy GUID")
                {
                    enabled = items => items.Count >= 1,
                    execute = items =>
                    {
                        var guids = items.Select(item => AssetDatabase.AssetPathToGUID(GetAssetPath(item))).Where(path => !string.IsNullOrEmpty(path)).ToArray();
                        if (guids.Length == 1)
                        {
                            EditorGUIUtility.systemCopyBuffer = guids[0];
                            Debug.LogFormat(LogType.Log, LogOption.NoStacktrace, items[0].ToObject(), guids[0]);
                        }
                        else if (guids.Length > 1)
                        {
                            var guidsStr = string.Join(",", guids);
                            EditorGUIUtility.systemCopyBuffer = guidsStr;
                            Debug.LogFormat(LogType.Log, LogOption.NoStacktrace, null, guidsStr);
                        }
                    }
                },
                new SearchAction(type, "properties", null, "Properties", OpenPropertyEditorsOnSelection)
                {
                }
            };
        }

        private static void SelectItem(SearchItem item)
        {
            var info = GetInfo(item);
            var obj = GlobalObjectId.GlobalObjectIdentifierToObjectSlow(info.gid);
            if (obj)
            {
                EditorApplication.delayCall += () =>
                {
                    if (!SelectObjectbyId(info.gid))
                    {
                        if (EditorUtility.DisplayDialog("Container scene is not opened", $"Do you want to open container scene {info.source}?", "Yes", "No"))
                            OpenItem(item);
                    }
                };
            }
            else
                Utils.FrameAssetFromPath(GetAssetPath(item));
            item.preview = null;
        }

        private static void OpenItem(SearchItem item)
        {
            var info = GetInfo(item);
            if (info.gid.identifierType == (int)IdentifierType.kSceneObject)
            {
                var containerAsset = AssetDatabase.LoadAssetAtPath<Object>(info.source);
                if (containerAsset != null)
                {
                    AssetDatabase.OpenAsset(containerAsset);
                    EditorApplication.delayCall += () => SelectObjectbyId(info.gid);
                }
            }

            var asset = GetObject(item);
            if (asset == null || !AssetDatabase.OpenAsset(asset))
                EditorUtility.OpenWithDefaultApp(GetAssetPath(item));
        }

        private static bool SelectObjectbyId(GlobalObjectId gid)
        {
            var obj = GlobalObjectId.GlobalObjectIdentifierToObjectSlow(gid);
            if (obj)
            {
                Utils.SelectObject(obj);
                return true;
            }
            return false;
        }

        private static bool CanAddScene(IReadOnlyCollection<SearchItem> items)
        {
            if (items.Count != 1)
                return false;
            var singleItem = items.Last();
            var info = GetInfo(singleItem);
            if (info.gid.identifierType != (int)IdentifierType.kImportedAsset)
                return false;
            return info.path.EndsWith(".unity", StringComparison.OrdinalIgnoreCase);
        }

        [Shortcut("Help/Search/Assets")]
        internal static void PopQuickSearch()
        {
<<<<<<< HEAD
            SearchUtils.OpenWithProviders(type, FindProvider.providerId);
=======
            SearchUtils.OpenWithContextualProviders(type, FindProvider.providerId);
>>>>>>> 129a6708
        }

        [SearchTemplate(description = "Find all textures", providerId = type)] internal static string ST1() => @"t:texture";
        [SearchTemplate(description = "Search current folder", providerId = type)] internal static string ST2() => $"dir=\"{Path.GetFileName(ProjectWindowUtil.GetActiveFolderPath())}\" ";
    }
}<|MERGE_RESOLUTION|>--- conflicted
+++ resolved
@@ -923,11 +923,7 @@
         [Shortcut("Help/Search/Assets")]
         internal static void PopQuickSearch()
         {
-<<<<<<< HEAD
-            SearchUtils.OpenWithProviders(type, FindProvider.providerId);
-=======
             SearchUtils.OpenWithContextualProviders(type, FindProvider.providerId);
->>>>>>> 129a6708
         }
 
         [SearchTemplate(description = "Find all textures", providerId = type)] internal static string ST1() => @"t:texture";
