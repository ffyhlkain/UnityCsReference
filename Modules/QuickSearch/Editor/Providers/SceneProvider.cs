// Unity C# reference source
// Copyright (c) Unity Technologies. For terms of use, see
// https://unity3d.com/legal/licenses/Unity_Reference_Only_License

using System;
using System.Collections;
using System.Collections.Generic;
using System.Linq;
using UnityEditor.ShortcutManagement;
using UnityEngine;

namespace UnityEditor.Search.Providers
{
    class SceneProvider : SearchProvider
    {
        private bool m_HierarchyChanged = true;
        private SceneQueryEngine m_SceneQueryEngine;

        readonly struct GameObjectData
        {
            public readonly GameObject go;
            public readonly ulong key;

            public GameObjectData(GameObject go)
            {
                this.go = go;
                this.key = SearchUtils.GetDocumentKey(go);
            }
        }

        public SceneProvider(string providerId, string filterId, string displayName)
            : base(providerId, displayName)
        {
            priority = 50;
            this.filterId = filterId;
            showDetails = true;
            showDetailsOptions = ShowDetailsOptions.Inspector | ShowDetailsOptions.Actions | ShowDetailsOptions.Preview | ShowDetailsOptions.DefaultGroup;

            isEnabledForContextualSearch = () =>
                Utils.IsFocusedWindowTypeName("SceneView") ||
                Utils.IsFocusedWindowTypeName("SceneHierarchyWindow");

            SearchMonitor.sceneChanged += InvalidateScene;
            SearchMonitor.documentsInvalidated += Refresh;

            SearchMonitor.objectChanged += OnObjectChanged;

            supportsSyncViewSearch = true;

            toObject = (item, type) => ObjectFromItem(item, type);
            toKey = (item) => ToKey(item);
            toInstanceId = (item) => GetItemInstanceId(item);

            fetchItems = (context, items, provider) => SearchItems(context, provider);

            fetchLabel = (item, context) =>
            {
                if (item.label != null)
                    return item.label;

                var go = ObjectFromItem(item);
                if (!go)
                    return item.id;

                if (context == null || context.searchView == null || context.searchView.displayMode == DisplayMode.List)
                {
                    var transformPath = SearchUtils.GetTransformPath(go.transform);
                    if (item.options.HasAny(SearchItemOptions.Compacted))
                        item.label = transformPath;
                    else
                    {
                        var components = go.GetComponents<Component>();
                        if (components.Length > 2 && components[1] && components[components.Length - 1])
                            item.label = $"{transformPath} ({components[1].GetType().Name}..{components[components.Length - 1].GetType().Name})";
                        else if (components.Length > 1 && components[1])
                            item.label = $"{transformPath} ({components[1].GetType().Name})";
                        else
                            item.label = $"{transformPath} ({item.id})";
                    }

                    if (context != null)
                    {
                        long score = 1;
                        List<int> matches = new List<int>();
                        var sq = Utils.CleanString(context.searchQuery);
                        if (FuzzySearch.FuzzyMatch(sq, Utils.CleanString(item.label), ref score, matches))
                            item.label = RichTextFormatter.FormatSuggestionTitle(item.label, matches);
                    }
                }
                else
                {
                    item.label = go.name;
                }

                return item.label;
            };

            fetchDescription = (item, context) =>
            {
                var go = ObjectFromItem(item);
                if (item.options.HasAny(SearchItemOptions.Compacted))
                    return go.name;
                return (item.description = SearchUtils.GetHierarchyPath(go));
            };

            fetchThumbnail = (item, context) =>
            {
                var obj = ObjectFromItem(item);
                if (obj == null)
                    return null;

                return (item.thumbnail = Utils.GetThumbnailForGameObject(obj));
            };

            fetchPreview = (item, context, size, options) =>
            {
                var obj = ObjectFromItem(item);
                if (obj == null)
                    return item.thumbnail;
                return Utils.GetSceneObjectPreview(context, obj, size, options, item.thumbnail);
            };

            startDrag = (item, context) =>
            {
                if (context.selection.Count > 1)
                    Utils.StartDrag(context.selection.Select(i => ObjectFromItem(i)).ToArray(), item.GetLabel(context, true));
                else
                    Utils.StartDrag(new[] { ObjectFromItem(item) }, item.GetLabel(context, true));
            };

            fetchPropositions = (context, options) =>
            {
                if (options.HasAny(SearchPropositionFlags.QueryBuilder))
                    return FetchQueryBuilderPropositions(context);
                return m_SceneQueryEngine == null ? new SearchProposition[0] : m_SceneQueryEngine.FindPropositions(context, options);
            };

            trackSelection = (item, context) => PingItem(item);

            fetchColumns = (context, items) => SceneSelectors.Enumerate(items);
        }

        internal SceneQueryEngine queryEngine
        {
            get
            {
                if (m_SceneQueryEngine == null)
                {
                    m_SceneQueryEngine = new SceneQueryEngine(SearchUtils.FetchGameObjects());
                    m_SceneQueryEngine.SetupQueryEnginePropositions();
                }
                return m_SceneQueryEngine;
            }
        }

        private void Refresh()
        {
            EditorApplication.delayCall -= SearchService.RefreshWindows;
            EditorApplication.delayCall += SearchService.RefreshWindows;
        }

        private ulong ToKey(SearchItem item)
        {
            if (item.data is GameObjectData data)
                return data.key;
            return ulong.MaxValue;
        }

        private void InvalidateScene()
        {
            m_HierarchyChanged = true;
            Refresh();
        }

        private void InvalidateObject(int instanceId)
        {
            if (UnityEngine.Object.FindObjectFromInstanceID(instanceId) is Component c)
                queryEngine.InvalidateObject(c.gameObject.GetInstanceID());
            else
                queryEngine.InvalidateObject(instanceId);
        }

        private void InvalidateObjectAndRefs(int instanceId)
        {
            if (UnityEngine.Object.FindObjectFromInstanceID(instanceId) is Component c)
                queryEngine.InvalidateObjectAndRefs(c.gameObject.GetInstanceID());
            else
                queryEngine.InvalidateObjectAndRefs(instanceId);
        }

        private void OnObjectChanged(ref ObjectChangeEventStream stream)
        {
            if (m_SceneQueryEngine == null)
                return;

            for (int i = 0; i < stream.length; ++i)
            {
                var eventType = stream.GetEventType(i);
                switch (eventType)
                {
                    case ObjectChangeKind.None:
                    case ObjectChangeKind.CreateAssetObject:
                    case ObjectChangeKind.DestroyAssetObject:
                    case ObjectChangeKind.ChangeAssetObjectProperties:
                        break;

                    case ObjectChangeKind.ChangeScene:
                    case ObjectChangeKind.CreateGameObjectHierarchy:
                    case ObjectChangeKind.DestroyGameObjectHierarchy:
                        InvalidateScene();
                        break;

                    case ObjectChangeKind.ChangeGameObjectStructureHierarchy:
                    {
                        stream.GetChangeGameObjectStructureHierarchyEvent(i, out var e);
                        InvalidateObjectAndRefs(e.instanceId);
                    }
                    break;
                    case ObjectChangeKind.ChangeGameObjectStructure:
                    {
                        stream.GetChangeGameObjectStructureEvent(i, out var e);
                        InvalidateObjectAndRefs(e.instanceId);
                    }
                    break;
                    case ObjectChangeKind.ChangeGameObjectParent:
                    {
                        stream.GetChangeGameObjectParentEvent(i, out var e);
                        InvalidateObjectAndRefs(e.instanceId);
                    }
                    break;
                    case ObjectChangeKind.ChangeGameObjectOrComponentProperties:
                    {
                        stream.GetChangeGameObjectOrComponentPropertiesEvent(i, out var e);
                        InvalidateObject(e.instanceId);
                    }
                    break;
                    case ObjectChangeKind.UpdatePrefabInstances:
                    {
                        stream.GetUpdatePrefabInstancesEvent(i, out var e);
                        for (int idIndex = 0; idIndex < e.instanceIds.Length; ++idIndex)
                            InvalidateObject(e.instanceIds[idIndex]);
                    }
                    break;
                }
            }
        }


        public static IEnumerable<SearchAction> CreateActionHandlers(string providerId)
        {
            return new SearchAction[]
            {
                new SearchAction(providerId, "select", null, "Select object(s) in scene...")
                {
                    execute = (items) =>
                    {
                        FrameObjects(items.Select(i => i.provider.toObject(i, typeof(GameObject))).Where(i => i).ToArray());
                    }
                },

                new SearchAction(providerId, "open", null, "Select containing asset")
                {
                    handler = (item) =>
                    {
                        var pingedObject = PingItem(item);
                        if (pingedObject != null)
                        {
                            var go = pingedObject as GameObject;
                            var assetPath = SearchUtils.GetHierarchyAssetPath(go);
                            if (!String.IsNullOrEmpty(assetPath))
                                Utils.FrameAssetFromPath(assetPath);
                            else
                                FrameObject(go);
                        }
                    }
                },

                new SearchAction(providerId, "show", null, "Show selected object(s)")
                {
                    enabled = (items) => IsHidden(items),
                    execute = (items) => SceneVisibilityManager.instance.Show(items.Select(i => i.ToObject<GameObject>()).Where(i => i).ToArray(), true)
                },

                new SearchAction(providerId, "hide", null, "Hide selected object(s)")
                {
                    enabled = (items) => !IsHidden(items),
                    execute = (items) => SceneVisibilityManager.instance.Hide(items.Select(i => i.ToObject<GameObject>()).Where(i => i).ToArray(), true)
                },
            };
        }

        private static bool IsHidden(IReadOnlyCollection<SearchItem> items)
        {
            var go = items.First().ToObject<GameObject>();
            if (!go)
                return false;
            return SceneVisibilityManager.instance.IsHidden(go);
        }

        private IEnumerator SearchItems(SearchContext context, SearchProvider provider)
        {
            if (!string.IsNullOrEmpty(context.searchQuery))
            {
                if (m_HierarchyChanged)
                {
                    m_SceneQueryEngine = new SceneQueryEngine(SearchUtils.FetchGameObjects());
                    m_SceneQueryEngine.SetupQueryEnginePropositions();
                    m_HierarchyChanged = false;
                }

                using (SearchMonitor.GetView())
                {
                    yield return queryEngine.Search(context, provider, null)
                        .Select(go => AddResult(context, provider, go));
                }
            }
            else if (context.filterType != null && string.IsNullOrEmpty(context.searchQuery))
            {
                yield return UnityEngine.Object.FindObjectsByType(context.filterType, UnityEngine.FindObjectsSortMode.None)
                    .Select(obj =>
                    {
                        if (obj is Component c)
                            return c.gameObject;
                        return obj as GameObject;
                    })
                    .Select(go => AddResult(context, provider, go));
            }
        }

        public static SearchItem AddResult(SearchContext context, SearchProvider provider, GameObject go)
        {
            if (!go)
                return null;

            var instanceId = go.GetHashCode();
            var item = provider.CreateItem(context, instanceId.ToString(), ~instanceId, null, null, null, new GameObjectData(go));
            return SetItemDescriptionFormat(item, useFuzzySearch: false);
        }

        private static SearchItem SetItemDescriptionFormat(SearchItem item, bool useFuzzySearch)
        {
            item.options = SearchItemOptions.Ellipsis
                | SearchItemOptions.RightToLeft
                | (useFuzzySearch ? SearchItemOptions.FuzzyHighlight : SearchItemOptions.Highlight);
            return item;
        }

        private static UnityEngine.Object PingItem(SearchItem item)
        {
            var obj = ObjectFromItem(item);
            if (obj == null)
                return null;
            EditorGUIUtility.PingObject(obj);
            return obj;
        }

        private static void FrameObject(object obj)
        {
            Selection.activeGameObject = obj as GameObject ?? Selection.activeGameObject;
            if (SceneView.lastActiveSceneView != null)
                SceneView.lastActiveSceneView.FrameSelected();
        }

        private static void FrameObjects(UnityEngine.Object[] objects)
        {
            Selection.instanceIDs = objects.Select(o => o.GetHashCode()).ToArray();
            if (SceneView.lastActiveSceneView != null)
                SceneView.lastActiveSceneView.FrameSelected();
        }

        private int GetItemInstanceId(SearchItem item)
        {
            var obj = ObjectFromItem(item);
            return obj.GetInstanceID();
        }

        private static GameObject ObjectFromItem(in SearchItem item)
        {
            if (item.data is GameObjectData data)
                return data.go;
            return null;
        }

        private static UnityEngine.Object ObjectFromItem(in SearchItem item, Type type)
        {
            var go = ObjectFromItem(item);
            if (!go)
                return null;

            if (typeof(Component).IsAssignableFrom(type))
                return go.GetComponent(type);

            return ObjectFromItem(item);
        }

        private IEnumerable<SearchProposition> FetchQueryBuilderPropositions(SearchContext context)
        {
            foreach (var p in QueryAndOrBlock.BuiltInQueryBuilderPropositions())
                yield return p;

            foreach (var t in QueryListBlockAttribute.GetPropositions(typeof(QueryComponentBlock)))
                yield return t;

            foreach (var f in QueryListBlockAttribute.GetPropositions(typeof(QueryIsFilterBlock)))
                yield return f;

            foreach (var f in QueryListBlockAttribute.GetPropositions(typeof(QueryMissingBlock)))
                yield return f;

            foreach (var f in QueryListBlockAttribute.GetPropositions(typeof(QueryRenderingLayerBlock)))
                yield return f;

            foreach (var p in queryEngine.engine.GetPropositions())
                yield return p;

            yield return new SearchProposition(category: "Options", "Fuzzy Matches", "+fuzzy",
                "Use fuzzy search to match object names", priority: 0, moveCursor: TextCursorPlacement.MoveAutoComplete, icon: Icons.toggles,
                color: QueryColors.toggle);

            var sceneObjects = context.searchView?.results.Count > 0 && !context.searchInProgress ?
                context.searchView.results.Select(r => r.ToObject()).Where(o => o) : SearchUtils.FetchGameObjects();
            foreach (var p in SearchUtils.EnumeratePropertyPropositions(sceneObjects, IterateNonVisibleProperties))
                yield return p;
        }

        static IEnumerable<SerializedProperty> IterateNonVisibleProperties(SerializedObject so)
        {
            if (so.targetObject is Transform)
                yield break;

            var sp = so.FindProperty("m_Enabled");
            if (sp is { isValid: true })
                yield return sp;
        }
    }

    static class BuiltInSceneObjectsProvider
    {
        public const string type = "scene";
        public const string filterId = "h:";

        [SearchItemProvider]
        internal static SearchProvider CreateProvider()
        {
            return new SceneProvider(type, filterId, "Hierarchy");
        }

        [SearchActionsProvider]
        internal static IEnumerable<SearchAction> ActionHandlers()
        {
            return SceneProvider.CreateActionHandlers(type);
        }

        [Shortcut("Help/Search/Hierarchy")]
        internal static void OpenQuickSearch()
        {
<<<<<<< HEAD
            SearchUtils.OpenWithProviders(type);
=======
            SearchUtils.OpenWithContextualProviders(type);
>>>>>>> 129a6708
        }

        [SearchTemplate(description = "Find mesh object", providerId = type)] internal static string ST1() => @"t=MeshFilter vertices>=1024";
        [SearchTemplate(description = "Find objects that refers to asset", providerId = type)]
        internal static string ST2()
        {
            if (Selection.activeObject && AssetDatabase.GetAssetPath(Selection.activeObject) is string assetPath && !string.IsNullOrEmpty(assetPath))
                return $"ref=\"{assetPath}\"";
            return "ref=<$object:none$>";
        }
    }
}<|MERGE_RESOLUTION|>--- conflicted
+++ resolved
@@ -454,11 +454,7 @@
         [Shortcut("Help/Search/Hierarchy")]
         internal static void OpenQuickSearch()
         {
-<<<<<<< HEAD
-            SearchUtils.OpenWithProviders(type);
-=======
             SearchUtils.OpenWithContextualProviders(type);
->>>>>>> 129a6708
         }
 
         [SearchTemplate(description = "Find mesh object", providerId = type)] internal static string ST1() => @"t=MeshFilter vertices>=1024";
