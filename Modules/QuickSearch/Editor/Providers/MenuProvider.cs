--- conflicted
+++ resolved
@@ -192,11 +192,7 @@
         [Shortcut("Help/Search/Menu")]
         internal static void OpenQuickSearch()
         {
-<<<<<<< HEAD
-            var qs = SearchUtils.OpenWithProviders(type, Settings.type);
-=======
             var qs = SearchUtils.OpenWithContextualProviders(type, Settings.type);
->>>>>>> 129a6708
             qs.itemIconSize = 1; // Open in list view by default.
         }
 
