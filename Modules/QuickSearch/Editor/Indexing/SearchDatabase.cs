--- conflicted
+++ resolved
@@ -571,34 +571,6 @@
             Log(status, args);
         }
 
-<<<<<<< HEAD
-        private void Load()
-        {
-            if (!this || bytes == null || bytes.Length == 0)
-            {
-                LoadingState = LoadState.Error;
-                return;
-            }
-
-            LoadingState = LoadState.Loading;
-            loaded = false;
-            var loadTask = new Task("Load", $"Reading {name.ToLowerInvariant()} search index", (task, data) => WaitForReadComplete(task, data, AssignNewIndexAndSetup), this);
-            loadTask.RunThread(() =>
-            {
-                var step = 0;
-                loadTask.Report($"Reading {bytes.Length} bytes...");
-                var newIndex = new SearchIndexer();
-                if (!newIndex.LoadBytes(bytes))
-                    Debug.LogError($"Failed to load {name} index. Please re-import it.", this);
-
-                loadTask.Report(++step, step + 1);
-
-                Dispatcher.Enqueue(() => loadTask.Resolve(new TaskData(bytes, newIndex, true)));
-            });
-        }
-
-=======
->>>>>>> 129a6708
         private void IncrementalLoad(string indexPath)
         {
             LoadingState = LoadState.Loading;
@@ -619,15 +591,6 @@
             if (!indexer.LoadBytes(indexerBytes))
                 throw new Exception(loadFailedMessage);
 
-<<<<<<< HEAD
-                    loadTask.Report($"Checking for changes...", -1);
-                    var diff = SearchMonitor.GetDiff(newIndex.timestamp, deletedAssets, path => KeepChangesetPredicate(path, newIndex));
-                    if (!diff.empty)
-                        IncrementalUpdate(diff);
-
-                    loadTask.Resolve(new TaskData(fileBytes, newIndex, diff.empty));
-                });
-=======
             var deletedAssets = new HashSet<string>();
             foreach (var d in indexer.GetDocuments())
             {
@@ -649,7 +612,6 @@
                     IncrementalUpdate(diff);
 
                 loadTask.Resolve(new TaskData(indexerBytes, indexer, diff.empty));
->>>>>>> 129a6708
             });
         }
 
@@ -810,13 +772,10 @@
 
             combineIndexer.Start();
             combineIndexer.CombineIndexes(artifactDbs, settings.baseScore, indexName, task);
-<<<<<<< HEAD
-=======
             foreach (var searchIndexer in artifactDbs)
             {
                 searchIndexer.Dispose();
             }
->>>>>>> 129a6708
 
             if (task.Canceled())
                 return;
@@ -879,18 +838,9 @@
 
             // Do not dispose of data.combinedIndex, since we are using its data into index
             index.ApplyFrom(data.combinedIndex);
-<<<<<<< HEAD
-            bytes = data.bytes;
-            // Do not cache indexes while running tests
-            if (!Utils.IsRunningTests())
-                SaveIndex(data.bytes, Setup);
-            else
-                Setup();
-=======
             GC.SuppressFinalize(data.combinedIndex);
             indexSize = data.bytes.Length;
             SaveIndex(data.bytes, Setup);
->>>>>>> 129a6708
             EmitDatabaseReady(this);
         }
 
@@ -1109,10 +1059,7 @@
 
                 index.Merge(changeset.removed, data.combinedIndex, baseScore,
                     (di, indexer, count) => OnDocumentMerged(indexer, indexName, di), task);
-<<<<<<< HEAD
-=======
                 data.combinedIndex.Dispose();
->>>>>>> 129a6708
                 if (saveIndexCache)
                     SaveIndex(savePath);
             }, () => ResolveIncrementalUpdate(task));
