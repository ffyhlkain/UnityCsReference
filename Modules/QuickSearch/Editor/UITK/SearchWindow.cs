--- conflicted
+++ resolved
@@ -65,10 +65,7 @@
         private VisualElement m_SearchQueryPanelContainer;
         private VisualElement m_DetailsPanelContainer;
         private List<SearchProvider> m_AvailableProviders;
-<<<<<<< HEAD
-=======
         Dictionary<string, (ShortcutBinding, Action)> m_ShortcutBindings;
->>>>>>> 129a6708
 
         [SerializeField] protected int m_ContextHash;
         [SerializeField] private float m_PreviousItemSize = -1;
@@ -155,14 +152,11 @@
             return context.options.HasFlag(SearchFlags.GeneralSearchWindow);
         }
 
-<<<<<<< HEAD
-=======
         internal static SearchFlags GetAdditionalGeneralSearchWindowFlags()
         {
             return SearchFlags.AllProvidersAvailable | SearchFlags.UseSessionSettings;
         }
 
->>>>>>> 129a6708
         internal bool HasSessionSettings()
         {
             return m_ContextHash != 0;
@@ -520,13 +514,6 @@
                     Dispatcher.On(SearchEvent.RefreshContent, RefreshContent)
                 };
 
-<<<<<<< HEAD
-                var contextProviders = context.GetProviders();
-                m_AvailableProviders = SearchUtils.SortProvider(IsGeneralSearchWindow()
-                    ? contextProviders.Concat(SearchService.Providers).Distinct()
-                    : contextProviders).ToList();
-=======
->>>>>>> 129a6708
                 s_GlobalViewState = null;
             }
         }
@@ -653,11 +640,7 @@
         {
             var toggledEnabled = !context.IsEnabled(providerId);
             var provider = SearchService.GetProvider(providerId);
-<<<<<<< HEAD
-            if (provider != null && HasSessionSettings())
-=======
             if (provider != null)
->>>>>>> 129a6708
             {
                 SearchService.SetActive(providerId, toggledEnabled);
                 SearchSettings.Save();
@@ -1080,13 +1063,10 @@
             {
                 m_ContextHash = generalWindowContextHash;
             }
-<<<<<<< HEAD
-=======
             else if (context.options.HasFlag(SearchFlags.UseSessionSettings) && !string.IsNullOrEmpty(viewState.sessionName))
             {
                 m_ContextHash = viewState.sessionName.GetHashCode();
             }
->>>>>>> 129a6708
             else
             {
                 m_ContextHash = 0;
@@ -1131,12 +1111,9 @@
                 loadGroup = context.providers.First().id;
             }
 
-<<<<<<< HEAD
-=======
             // Apply Package and WantsMore visbility global flags.
             SearchSettings.ApplyContextOptions(m_ViewState.context);
 
->>>>>>> 129a6708
             m_ViewState.group = m_ViewState.hideTabs ? null : (loadGroup ?? m_ViewState.group);
             UpdateViewState(m_ViewState);
         }
@@ -1152,10 +1129,6 @@
                 if (m_ViewState.context != null)
                 {
                     m_ViewState.context.searchText = m_ViewState.searchText;
-<<<<<<< HEAD
-                    SearchSettings.ApplyContextOptions(m_ViewState.context);
-=======
->>>>>>> 129a6708
                 }
             }
         }
@@ -1224,11 +1197,7 @@
 
         public static SearchWindow Create<T>(SearchContext context, string topic = "Unity", SearchFlags flags = SearchFlags.OpenDefault) where T : SearchWindow
         {
-<<<<<<< HEAD
-            context = context ?? SearchService.CreateContext("", SearchFlags.GeneralSearchWindow);
-=======
             context = context ?? SearchService.CreateContext("", flags);
->>>>>>> 129a6708
             context.options |= flags;
             var viewState = new SearchViewState(context) { title = topic };
             return Create<T>(viewState.LoadDefaults());
@@ -1353,16 +1322,6 @@
         public static void OpenNewWindow()
         {
             SearchUtils.OpenNewWindow();
-<<<<<<< HEAD
-        }
-
-        [Shortcut("Help/Search Transient Window")]
-        public static void OpenPopupWindow()
-        {
-            if (SearchService.ShowWindow(defaultWidth: 600, defaultHeight: 400, dockable: false) is SearchWindow window)
-                SearchAnalytics.SendEvent(window.windowId, SearchAnalytics.GenericEventType.QuickSearchOpen, "PopupWindow");
-=======
->>>>>>> 129a6708
         }
 
         [CommandHandler("OpenQuickSearchInContext")]
@@ -1371,12 +1330,7 @@
             // Called by the Jump Button in Hierarchy and Project Browser
             var query = c.GetArgument<string>(0);
             var sourceContext = c.GetArgument<string>(1);
-<<<<<<< HEAD
-            var ignoreRestoreContext = c.GetArgument(2, false);
-            SearchUtils.OpenFromContextWindow(query, sourceContext, ignoreRestoreContext, true);
-=======
             SearchUtils.OpenFromContextWindow(query, sourceContext);
->>>>>>> 129a6708
             c.result = true;
         }
 
@@ -1390,8 +1344,6 @@
         internal static void OpenFromContextWindow(ShortcutArguments args)
         {
             SearchUtils.OpenFromContextWindow();
-<<<<<<< HEAD
-=======
         }
 
         [Shortcut(refreshShortcutId, typeof(SearchWindow), KeyCode.F5)]
@@ -1506,7 +1458,6 @@
                 }
             }
             return false;
->>>>>>> 129a6708
         }
 
         internal void ForceTrackSelection()
