// Unity C# reference source
// Copyright (c) Unity Technologies. For terms of use, see
// https://unity3d.com/legal/licenses/Unity_Reference_Only_License

using System;
using System.Collections.Generic;
using System.Linq;
using UnityEditor.Search.Providers;
using UnityEditorInternal;
using UnityEngine;
using UnityEngine.UIElements;

namespace UnityEditor.Search
{
    public abstract class QueryListBlock : QueryBlock
    {
        public readonly string id;
        public readonly string category;
        protected string label;
        public Texture2D icon { get; protected set; }

        protected bool alwaysDrawLabel;

        public abstract IEnumerable<SearchProposition> GetPropositions(SearchPropositionFlags flags = SearchPropositionFlags.None);

        protected QueryListBlock(IQuerySource source, string id, string value, QueryListBlockAttribute attr)
            : base(source)
        {
            this.id = id ?? attr.id;
            this.op = attr.op;
            this.name = attr.name;
            this.value = value;
            this.category = attr.category;
        }

        internal QueryListBlock(IQuerySource source, string id, string op, string value, string category = null)
            : base(source)
        {
            this.id = id;
            this.op = op;
            this.value = value;
            this.category = category;
        }

        internal string GetCategory(SearchPropositionFlags flags)
        {
            return flags.HasAny(SearchPropositionFlags.NoCategory) ? null : category;
        }

        internal override IBlockEditor OpenEditor(in Rect rect)
        {
            return QuerySelector.Open(rect, this);
        }

        internal override IEnumerable<SearchProposition> FetchPropositions()
        {
            return GetPropositions(SearchPropositionFlags.NoCategory);
        }

        public override void Apply(in SearchProposition searchProposition)
        {
            value = searchProposition.data?.ToString() ?? searchProposition.replacement;
            ApplyChanges();
        }

        internal override Color GetBackgroundColor()
        {
            return icon == null ? QueryColors.type : QueryColors.typeIcon;
        }

        internal IEnumerable<SearchProposition> GetEnumPropositions<TEnum>(SearchPropositionFlags flags, string helpTemplate) where TEnum : System.Enum
        {
            foreach (var obj in Enum.GetValues(typeof(TEnum)))
            {
                var e = (TEnum)obj;
                yield return new SearchProposition(category: GetCategory(flags), label: e.ToString(), help: $"{helpTemplate} {e}",
                        data: e, priority: 0, icon: null, type: GetType(), color: GetBackgroundColor());
            }
        }

        internal SearchProposition CreateProposition(SearchPropositionFlags flags, string label, object data, string help = "", int score = 0)
        {
            return new SearchProposition(category: GetCategory(flags), label: label, help: help,
                    data: data, priority: score, icon: icon, type: GetType(), color: GetBackgroundColor());
        }

        internal SearchProposition CreateProposition(SearchPropositionFlags flags, string label, object data, string help, Texture2D icon, int score = 0)
        {
            return new SearchProposition(category: GetCategory(flags), label: label, help: help,
                    data: data, priority: score, icon: icon, type: GetType(), color: GetBackgroundColor());
        }

        internal override void CreateBlockElement(VisualElement container)
        {
            if ((label == null && label != value) || alwaysDrawLabel)
            {
                base.CreateBlockElement(container);
                return;
            }

            if (icon != null)
                AddIcon(container, icon);
            AddLabel(container, label ?? value);
            AddOpenEditorArrow(container);
        }

        public override string ToString()
        {
            return $"{id}{op}{value}";
        }

        internal override void AddContextualMenuItems(GenericMenu menu)
        {
            menu.AddItem(EditorGUIUtility.TrTextContent($"Operator/Equal (=)"), string.Equals(op, "=", StringComparison.Ordinal), () => SetOperator("="));
            menu.AddItem(EditorGUIUtility.TrTextContent($"Operator/Contains (:)"), string.Equals(op, ":", StringComparison.Ordinal), () => SetOperator(":"));
        }

        internal virtual bool TryGetReplacement(string id, string type, ref Type blockType, out string replacement)
        {
            replacement = string.Empty;
            return false;
        }
    }

    class QueryListMarkerBlock : QueryListBlock
    {
        private QueryMarker m_Marker;
        Color? m_BackgroundColor;
        string m_IconName;
        string[] m_Choices;

        public QueryListMarkerBlock(IQuerySource source, string id, string name, string op, QueryMarker value)
            : base(source, id, op, value.value as string)
        {
            m_Marker = value;
            this.name = name ?? id;
            ExtractArguments(m_Marker);
        }

        public QueryListMarkerBlock(IQuerySource source, string id, QueryMarker value, QueryListBlockAttribute attr)
            : base(source, id, value.value as string, attr)
        {
            m_Marker = value;
            ExtractArguments(m_Marker);
        }

        internal override Color GetBackgroundColor()
        {
            return m_BackgroundColor ?? base.GetBackgroundColor();
        }

        public override IEnumerable<SearchProposition> GetPropositions(SearchPropositionFlags flags = SearchPropositionFlags.None)
        {
            var args = m_Marker.args;
            if (m_Choices == null || m_Choices.Length == 0)
                yield break;

            foreach (var choice in m_Choices)
            {
                yield return new SearchProposition(category: null, label: ObjectNames.NicifyVariableName(choice), replacement: choice, icon: icon, color: m_BackgroundColor ?? default);
            }
        }

        public override string ToString()
        {
            var markerReplacement = SearchUtils.GetListMarkerReplacementText(value, m_Choices, m_IconName, m_BackgroundColor);
            return $"{id}{op}{markerReplacement}";
        }

        void ExtractArguments(QueryMarker marker)
        {
            var args = m_Marker.EvaluateArgsNoSpread().ToList();
            if (args.Count < 2)
            {
                m_Choices = new string[]{};
                return;
            }

            m_Choices = ExtractChoices(args[1]).ToArray();

            foreach (var arg in args.Skip(2))
            {
                if (!(arg is IEnumerable<object> enumerable))
                    continue;

                var array = enumerable.ToArray();
                if (array.Length == 0)
                    continue;

                var argStr = (string)array[0];
                if (argStr.StartsWith("#"))
                {
                    m_BackgroundColor = ExtractBackgroundColor(argStr);
                }
                else
                {
                    icon = ExtractIcon(argStr);
                    if (icon)
                        m_IconName = argStr;
                }
            }
        }

        static Color? ExtractBackgroundColor(string colorArg)
        {
            if (!ColorUtility.TryParseHtmlString(colorArg, out var color))
                return null;
            return color;
        }

        static Texture2D ExtractIcon(string iconArg)
        {
            return Utils.LoadIcon(iconArg);
        }

        static IEnumerable<string> ExtractChoices(object choiceArg)
        {
            if (choiceArg == null || !(choiceArg is IEnumerable<object> enumerable))
                return Enumerable.Empty<string>();

            return enumerable.Cast<string>();
        }
    }

    [QueryListBlock("Types", "type", "t", ":")]
    class QueryTypeBlock : QueryListBlock
    {
        private Type type;

        public QueryTypeBlock(IQuerySource source, string id, string value, QueryListBlockAttribute attr)
            : base(source, id, value, attr)
        {
            SetType(GetValueType(value));
        }

        private void SetType(in Type type)
        {
            this.type = type;
            if (this.type != null)
            {
                value = type.Name;
                label = ObjectNames.NicifyVariableName(type.Name);
                icon = SearchUtils.GetTypeIcon(type);
            }
        }

        private static Type GetValueType(string value)
        {
            return TypeCache.GetTypesDerivedFrom<UnityEngine.Object>().FirstOrDefault(t => string.Equals(t.Name, value, StringComparison.OrdinalIgnoreCase) || string.Equals(t.ToString(), value, StringComparison.OrdinalIgnoreCase));
        }

        public override void Apply(in SearchProposition searchProposition)
        {
            if (searchProposition.data is Type t)
            {
                SetType(t);
                ApplyChanges();
            }
        }

        public override IEnumerable<SearchProposition> GetPropositions(SearchPropositionFlags flags)
        {
            yield return new SearchProposition(
                category: null,
                label: "Components",
                icon: EditorGUIUtility.LoadIcon("GameObject Icon"));

            var componentType = typeof(Component);
            var assetTypes = SearchUtils.FetchTypePropositions<UnityEngine.Object>().Where(p => !componentType.IsAssignableFrom((Type)p.data));
            var propositions = SearchUtils.FetchTypePropositions<Component>("Components").Concat(assetTypes);
            foreach (var p in propositions)
                yield return p;
        }
    }

    [QueryListBlock("Components", "component", "t", ":", 1)]
    class QueryComponentBlock : QueryTypeBlock
    {
        public QueryComponentBlock(IQuerySource source, string id, string value, QueryListBlockAttribute attr)
             : base(source, id, value, attr)
        {
        }

        public override IEnumerable<SearchProposition> GetPropositions(SearchPropositionFlags flags)
        {
            return SearchUtils.FetchTypePropositions<Component>("Components", GetType());
        }
    }

    [QueryListBlock("Labels", "label", "l", ":")]
    class QueryLabelBlock : QueryListBlock
    {
        static readonly Texture2D kLabelIcon = Utils.LoadIcon("QuickSearch/AssetLabelIconSquare");
        public static Texture2D GetLabelIcon()
        {
            return kLabelIcon;
        }

        public QueryLabelBlock(IQuerySource source, string id, string value, QueryListBlockAttribute attr)
            : base(source, id, value, attr)
        {
            icon = GetLabelIcon();
        }

        public override IEnumerable<SearchProposition> GetPropositions(SearchPropositionFlags flags)
        {
            foreach (var l in AssetDatabase.GetAllLabels())
            {
                yield return CreateProposition(flags, ObjectNames.NicifyVariableName(l.Key), l.Key, $"Assets with label: {l.Key}");
            }
        }
    }

    [QueryListBlock("Tags", "tag", "tag")]
    class QueryTagBlock : QueryListBlock
    {
        public QueryTagBlock(IQuerySource source, string id, string value, QueryListBlockAttribute attr)
            : base(source, id, value, attr)
        {
            icon = QueryLabelBlock.GetLabelIcon();
        }

        public override IEnumerable<SearchProposition> GetPropositions(SearchPropositionFlags flags)
        {
            foreach (var t in InternalEditorUtility.tags)
            {
                yield return CreateProposition(flags, ObjectNames.NicifyVariableName(t), t, $"Assets with tag: {t}");
            }
        }
    }

    [QueryListBlock("Layers", "layer", new[] { "layer", "#m_layer" })]
    class QueryLayerBlock : QueryListBlock
    {
        const int k_MaxLayerCount = 32;

        public QueryLayerBlock(IQuerySource source, string id, string value, QueryListBlockAttribute attr)
            : base(source, id, value, attr)
        {
            icon = Utils.LoadIcon("GUILayer Icon");

            if (QueryMarker.TryParse(value, out var marker) && marker.valid && marker.args.Length >= 2)
                this.value = marker.args[1].rawText.ToString();
        }

        public override IEnumerable<SearchProposition> GetPropositions(SearchPropositionFlags flags)
        {
            for (var i = 0; i < k_MaxLayerCount; i++)
            {
                var layerName = InternalEditorUtility.GetLayerName(i);
                if (!string.IsNullOrEmpty(layerName))
                {
                    yield return CreateProposition(flags, ObjectNames.NicifyVariableName(layerName), layerName, $"Assets with layer: {layerName}");
                }
            }
        }

        public override string ToString()
        {
            for (var i = 0; i < k_MaxLayerCount; i++)
            {
                var layerName = InternalEditorUtility.GetLayerName(i);
                if (layerName == value)
                    return $"{id}{op}{FormatValue(i, layerName)}";
            }

            return base.ToString();
        }

        internal override bool TryGetReplacement(string id, string type, ref Type blockType, out string replacement)
        {
            replacement = $"{id}{op}{GetDefaultMarker()}";
            return true;
        }

        static string FormatValue(int layerIndex, string layerName)
        {
            return $"<$layer:{layerIndex}, {layerName}$>";
        }

        public static string GetDefaultMarker()
        {
            var layerName = InternalEditorUtility.GetLayerName(0);
            return FormatValue(0, layerName);
        }
    }

    [QueryListBlock("Rendering Layers", "renderinglayer", "renderinglayer", ":")]
    class QueryRenderingLayerBlock : QueryListBlock
    {
        public QueryRenderingLayerBlock(IQuerySource source, string id, string value, QueryListBlockAttribute attr)
            : base(source, id, value, attr)
        {
            icon = Utils.LoadIcon("GUILayer Icon");
<<<<<<< HEAD

            if (QueryMarker.TryParse(value, out var marker) && marker.valid && marker.args.Length >= 2)
                this.value = marker.args[1].rawText.ToString();
=======
>>>>>>> 129a6708
        }

        public override IEnumerable<SearchProposition> GetPropositions(SearchPropositionFlags flags)
        {
            var names = RenderingLayerMask.GetDefinedRenderingLayerNames();
            var values = RenderingLayerMask.GetDefinedRenderingLayerValues();

            for (var i = 0; i < names.Length; i++)
            {
                var layerName = names[i];
                if (!string.IsNullOrEmpty(layerName))
                {
                    yield return CreateProposition(flags, ObjectNames.NicifyVariableName(layerName), layerName, $"Objects with layer: {layerName}");
                }
            }
        }

        public static int GetValueForLayerName(string name)
        {
            var names = RenderingLayerMask.GetDefinedRenderingLayerNames();
            var values = RenderingLayerMask.GetDefinedRenderingLayerValues();
            for (var i = 0; i < names.Length; i++)
            {
                var layerName = names[i];
                if (layerName == name)
                    return values[i];
            }
            return -1;
        }
    }

    [QueryListBlock("Prefabs", "prefab", "prefab", ":")]
    class QueryPrefabFilterBlock : QueryListBlock
    {
        public QueryPrefabFilterBlock(IQuerySource source, string id, string value, QueryListBlockAttribute attr)
            : base(source, id, value, attr)
        {
            icon = Utils.LoadIcon("Prefab Icon");
        }

        public override IEnumerable<SearchProposition> GetPropositions(SearchPropositionFlags flags)
        {
            yield return CreateProposition(flags, "Any", "any", "Search prefabs");
            yield return CreateProposition(flags, "Base", "base", "Search base prefabs");
            yield return CreateProposition(flags, "Root", "root", "Search prefab roots");
            yield return CreateProposition(flags, "Top", "top", "Search top-level prefab root instances");
            yield return CreateProposition(flags, "Instance", "instance", "Search objects that are part of a prefab instance");
            yield return CreateProposition(flags, "Non asset", "nonasset", "Search prefab objects that are not part of an asset");
            yield return CreateProposition(flags, "Asset", "asset", "Search prefab objects that are part of an asset");
            yield return CreateProposition(flags, "Model", "model", "Search prefab objects that are part of a model");
            yield return CreateProposition(flags, "Regular", "regular", "Search regular prefab objects");
            yield return CreateProposition(flags, "Variant", "variant", "Search variant prefab objects");
            yield return CreateProposition(flags, "Modified", "modified", "Search modified prefab assets");
            yield return CreateProposition(flags, "Altered", "altered", "Search modified prefab instances");
        }
    }

    [QueryListBlock("Scene Filters", "is", "is", ":")]
    class QueryIsFilterBlock : QueryListBlock
    {
        public QueryIsFilterBlock(IQuerySource source, string id, string value, QueryListBlockAttribute attr)
            : base(source, id, value, attr)
        {
            icon = Utils.LoadIcon("Filter Icon");
            alwaysDrawLabel = false;
        }

        public override IEnumerable<SearchProposition> GetPropositions(SearchPropositionFlags flags)
        {
            yield return CreateProposition(flags, "Child", "child", "Search object with a parent");
            yield return CreateProposition(flags, "Leaf", "leaf", "Search object without children");
            yield return CreateProposition(flags,  "Root", "root", "Search root objects");
            yield return CreateProposition(flags, "Visible", "visible", "Search view visible objects");
            yield return CreateProposition(flags, "Hidden", "hidden", "Search hierarchically hidden objects");
            yield return CreateProposition(flags, "Static", "static", "Search static objects");
            yield return CreateProposition(flags, "Prefab", "prefab", "Search prefab objects");
            yield return CreateProposition(flags, "Main", "main", "Search main asset representation");
        }
    }

    [QueryListBlock("Missing", "missing", "missing", ":")]
    class QueryMissingBlock : QueryListBlock
    {
        public QueryMissingBlock(IQuerySource source, string id, string value, QueryListBlockAttribute attr)
            : base(source, id, value, attr)
        {
            icon = Utils.LoadIcon("Filter Icon");
            alwaysDrawLabel = false;
        }

        public override IEnumerable<SearchProposition> GetPropositions(SearchPropositionFlags flags)
        {
            foreach(var e in Enum.GetValues(typeof(MissingReferenceFilter)))
            {
                yield return CreateProposition(flags, e.ToString(), e, $"Missing {e}");
            }
        }
    }
}<|MERGE_RESOLUTION|>--- conflicted
+++ resolved
@@ -392,12 +392,6 @@
             : base(source, id, value, attr)
         {
             icon = Utils.LoadIcon("GUILayer Icon");
-<<<<<<< HEAD
-
-            if (QueryMarker.TryParse(value, out var marker) && marker.valid && marker.args.Length >= 2)
-                this.value = marker.args[1].rawText.ToString();
-=======
->>>>>>> 129a6708
         }
 
         public override IEnumerable<SearchProposition> GetPropositions(SearchPropositionFlags flags)
