--- conflicted
+++ resolved
@@ -246,11 +246,7 @@
             minIndexVariations = ReadSetting(settings, nameof(minIndexVariations), 2);
             findProviderIndexHelper = ReadSetting(settings, nameof(findProviderIndexHelper), true);
 
-<<<<<<< HEAD
-            itemIconSize = EditorPrefs.GetFloat(itemIconSizePrefKey, (float)DisplayMode.List);
-=======
             itemIconSize = ReadSetting(settings, nameof(itemIconSize), (float)DisplayMode.List);
->>>>>>> 129a6708
 
 
             var searches = ReadSetting<object[]>(settings, nameof(recentSearches));
@@ -1040,14 +1036,11 @@
                         trackSelection = Toggle(Content.trackSelectionContent, nameof(trackSelection), trackSelection);
                         fetchPreview = Toggle(Content.fetchPreviewContent, nameof(fetchPreview), fetchPreview);
                         refreshSearchWindowsInPlayMode = Toggle(Content.refreshSearchWindowsInPlayModeContent, nameof(refreshSearchWindowsInPlayMode), refreshSearchWindowsInPlayMode);
-<<<<<<< HEAD
-=======
                         if (Utils.isDeveloperBuild)
                         {
                             pickerAdvancedUI = Toggle(Content.pickerAdvancedUIContent, nameof(pickerAdvancedUI), pickerAdvancedUI);
                         }
                         
->>>>>>> 129a6708
                         var newDebounceMs = EditorGUILayout.IntSlider(Content.debounceThreshold, debounceMs, 0, 1000);
                         if (newDebounceMs != debounceMs)
                             debounceMs = newDebounceMs;
