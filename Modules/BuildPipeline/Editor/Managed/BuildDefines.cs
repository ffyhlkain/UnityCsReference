--- conflicted
+++ resolved
@@ -7,10 +7,7 @@
 using UnityEngine.Scripting;
 using System.Collections.Generic;
 using UnityEditor.Build.Profile;
-<<<<<<< HEAD
-=======
 using UnityEditor.Modules;
->>>>>>> 129a6708
 using System;
 
 namespace UnityEditor.Build
@@ -36,15 +33,6 @@
         [RequiredByNativeCode]
         public static string[] GetBuildProfileScriptDefines()
         {
-<<<<<<< HEAD
-            if (!EditorUserBuildSettings.isBuildProfileAvailable)
-                return EditorUserBuildSettings.GetActiveProfileYamlScriptingDefines();
-
-            if (BuildProfileContext.instance.activeProfile == null)
-                return Array.Empty<string>();
-
-            var profile = BuildProfileContext.instance.activeProfile;
-=======
             // Profile scripting defines are cached when profile is first activated
             // and when the domain is unloaded. Workaround for active build profile
             // not reachable when AssetDatabase.IsReadOnly() is true.
@@ -55,7 +43,6 @@
             if (profile == null)
                 return EditorUserBuildSettings.GetActiveProfileScriptingDefines();
 
->>>>>>> 129a6708
             return profile.scriptingDefines;
         }
     }
