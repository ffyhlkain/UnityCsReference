// Unity C# reference source
// Copyright (c) Unity Technologies. For terms of use, see
// https://unity3d.com/legal/licenses/Unity_Reference_Only_License

using Object = UnityEngine.Object;
using Debug = UnityEngine.Debug;
using UnityEngine.Bindings;
using System;
using System.ComponentModel;
using System.Runtime.InteropServices;
using UnityEditor.Build;
using UnityEditor.Build.Profile;
using UnityEngine;
using UnityEditor.Modules;

namespace UnityEditor
{
    [NativeType(Header = "Runtime/Serialize/BuildTarget.h")]
    public enum StandaloneBuildSubtarget
    {
        // *undocumented*
        [System.ComponentModel.EditorBrowsable(EditorBrowsableState.Never)]
        Default = 0,
        Player = 2,
        Server = 1
    }

    namespace Build
    {
        [NativeType(Header = "Editor/Src/EditorUserBuildSettings.h")]
        public enum OverrideTextureCompression
        {
            NoOverride = 0,
            ForceUncompressed = 1,
            ForceFastCompressor = 2,
            ForceNoCrunchCompression = 3,
        }

        [NativeType(Header = "Editor/Src/EditorUserBuildSettings.h")]
        public enum Il2CppCodeGeneration
        {
            OptimizeSpeed = 0,
            OptimizeSize = 1
        }
    }

    /// Target PS4 build platform.
    ///
    /// SA: EditorUserBuildSettings.ps4BuildSubtarget.
    [NativeType(Header = "Editor/Src/EditorUserBuildSettings.h")]
    public enum PS4BuildSubtarget
    {
        /// Build package that it's hosted on the PC
        /// SA: EditorUserBuildSettings.ps4BuildSubtarget.
        PCHosted = 0,
        /// Build a package suited for TestKit testing
        /// SA: EditorUserBuildSettings.ps4BuildSubtarget.
        Package = 1,
        Iso = 2,
        GP4Project = 3,
    }


    /// Target PS4 build Hardware Target.
    [NativeType(Header = "Editor/Src/EditorUserBuildSettings.h")]
    public enum PS4HardwareTarget
    {
        /// Target only Base hardware (works identically on Neo hardware)
        BaseOnly = 0,

        /// Obsolete.  Use PS4ProAndBase instead.
        [System.ComponentModel.EditorBrowsable(System.ComponentModel.EditorBrowsableState.Never)]
        [Obsolete("Enum member PS4HardwareTarget.NeoAndBase has been deprecated. Use PS4HardwareTarget.ProAndBase instead (UnityUpgradable) -> ProAndBase", true)]
        NeoAndBase = 1,

        /// Target PS4 Pro hardware, also must work on Base hardware
        ProAndBase = 1,
    }


    // Target Xbox build type.
    [NativeType(Header = "Runtime/Serialize/BuildTarget.h")]
    public enum XboxBuildSubtarget
    {
        // Development player
        Development = 0,
        // Master player (submission-proof)
        Master = 1,
        // Debug player (for building with source code)
        Debug = 2,
    }

    [NativeType(Header = "Runtime/Serialize/BuildTarget.h")]
    [Obsolete("The XDK Xbox One platform was removed in 2021.1", true)]
    public enum XboxOneDeployMethod
    {
        // copies files to the kit
        Push = 0,
        // PC network share loose files to the kit
        RunFromPC = 2,
        // Build Xbox One Package
        Package = 3,
        // Build Xbox One Package - if installed only install launch chunk for testing
        PackageStreaming = 4,
    }

    [NativeType(Header = "Runtime/Serialize/BuildTarget.h")]
    [Obsolete("The XDK Xbox One platform was removed in 2021.1", false)]
    public enum XboxOneDeployDrive
    {
        Default = 0,
        Retail = 1,
        Development = 2,
        Ext1 = 3,
        Ext2 = 4,
        Ext3 = 5,
        Ext4 = 6,
        Ext5 = 7,
        Ext6 = 8,
        Ext7 = 9
    }

    [EditorBrowsable(EditorBrowsableState.Never)]
    [Obsolete("UnityEditor.AndroidBuildSubtarget has been deprecated. Use UnityEditor.MobileTextureSubtarget instead (UnityUpgradable)", true)]
    [NativeType(Header = "Editor/Src/EditorUserBuildSettings.h")]
    public enum AndroidBuildSubtarget
    {
        Generic = -1,
        DXT = -1,
        PVRTC = -1,
        ATC = -1,
        ETC = -1,
        ETC2 = -1,
        ASTC = -1,
    }

    public enum AndroidCreateSymbols
    {
        Disabled,
        Public,
        Debugging
    }

    // Target texture build platform.
    [NativeType(Header = "Runtime/Serialize/BuildTarget.h")]
    public enum MobileTextureSubtarget
    {
        // Don't override texture compression.
        Generic = 0,
        // S3 texture compression, nonspecific to DXT variant. Supported on devices running Nvidia Tegra2 platform, including Motorala Xoom, Motorola Atrix, Droid Bionic, and others.
        DXT = 1,
        // PowerVR texture compression. Available in devices running PowerVR SGX530/540 GPU, such as Motorola DROID series; Samsung Galaxy S, Nexus S, and Galaxy Tab; and others.
        [System.Obsolete("Texture compression format PVRTC has been deprecated and will be removed in a future release")]
        [EditorBrowsable(EditorBrowsableState.Never)]
        PVRTC = 2,
        [System.Obsolete("UnityEditor.MobileTextureSubtarget.ATC has been deprecated. Use UnityEditor.MobileTextureSubtarget.ETC instead (UnityUpgradable) -> UnityEditor.MobileTextureSubtarget.ETC", true)]
        ATC = 3,
        // ETC1 texture compression (or RGBA16 for textures with alpha), supported by all devices.
        ETC = 4,
        // ETC2/EAC texture compression, supported by GLES 3.0 devices
        ETC2 = 5,
        // Adaptive Scalable Texture Compression
        ASTC = 6,
    }

    [Obsolete("AndroidETC2Fallback is obsolete and has no effect. It will be removed in a subsequent Unity release.")]
    public enum AndroidETC2Fallback
    {
        // 32-bit uncompressed
        Quality32Bit = 0,
        // 16-bit uncompressed
        Quality16Bit = 1,
        // 32-bit uncompressed, downscaled 2x
        Quality32BitDownscaled = 2,
    }

    // Target texture build platform.
    [NativeType(Header = "Runtime/Serialize/BuildTarget.h")]
    public enum WebGLTextureSubtarget
    {
        // Don't override texture compression.
        Generic = 0,
        // S3 texture compression, nonspecific to DXT variant, supported by desktop browsers
        DXT = 1,
        // ETC2/EAC texture compression, supported by mobile devices
        ETC2 = 3,
        // Adaptive Scalable Texture Compression, supported by mobile devices
        ASTC = 4,
    }

    // Client browser type
    [NativeType(Header = "Runtime/Serialize/BuildTarget.h")]
    public enum WebGLClientBrowserType
    {
        Default = 0,
        Edge = 1,
        Safari = 2,
        Firefox = 3,
        Chrome = 4,
        Chromium = 5
    }

     // Client browser type
     [NativeType(Header = "Runtime/Serialize/BuildTarget.h")]
     internal enum WebGLClientPlatform
     {
         Desktop = 0,
         Android = 1,
         iOS = 2
     }

    [NativeType(Header = "Runtime/Serialize/BuildTarget.h")]
    [Obsolete("WSASubtarget is obsolete and has no effect. It will be removed in a subsequent Unity release.")]
    public enum WSASubtarget
    {
        AnyDevice = 0,
        PC = 1,
        Mobile = 2,
        HoloLens = 3
    }

    // *undocumented*
    [NativeType(Header = "Editor/Src/EditorUserBuildSettings.h")]
    public enum WSASDK
    {
        // *undocumented*
        SDK80 = 0,
        // *undocumented*
        SDK81 = 1,
        // *undocumented*
        PhoneSDK81 = 2,
        // *undocumented*
        UniversalSDK81 = 3,
        // *undocumented*
        UWP = 4,
    }

    // *undocumented*
    [NativeType(Header = "Editor/Src/EditorUserBuildSettings.h")]
    public enum WSAUWPBuildType
    {
        XAML = 0,
        D3D = 1,
        ExecutableOnly = 2,
    }

    // *undocumented*
    [NativeType(Header = "Editor/Src/EditorUserBuildSettings.h")]
    public enum WSABuildAndRunDeployTarget
    {
        /// *undocumented*
        LocalMachine = 0,
        /// *undocumented*
        [System.Obsolete("UnityEditor.WSABuildAndRunDeployTarget.WindowsPhone is obsolete.", true)]
        WindowsPhone = 1,
        /// *undocumented*
        DevicePortal = 2
    }

    [NativeType(Header = "Editor/Src/EditorUserBuildSettings.h")]
    public enum WindowsBuildAndRunDeployTarget
    {
        LocalMachine = 0,
        DevicePortal = 2
    }

    [NativeType(Header = "Editor/Src/EditorUserBuildSettings.h")]
    public enum WSABuildType
    {
        Debug = 0,
        Release = 1,
        Master = 2
    }

    [NativeType(Header = "Editor/Src/EditorUserBuildSettings.h")]
    public enum XcodeBuildConfig
    {
        Debug = 0,
        Release = 1,
    }

    [Obsolete("iOSBuildType is obsolete. Use XcodeBuildConfig instead (UnityUpgradable) -> XcodeBuildConfig", true)]
    public enum iOSBuildType
    {
        Debug = 0,
        Release = 1,
    }

    [NativeType(Header = "Runtime/Serialize/BuildTarget.h")]
    internal enum Compression
    {
        None = 0,
        Lz4 = 2,
        Lz4HC = 3,
    }

    [NativeType(Header = "Editor/Src/EditorUserBuildSettings.h")]
    public enum AndroidBuildSystem
    {
        [System.ComponentModel.EditorBrowsable(EditorBrowsableState.Never)]
        [Obsolete("Internal build system has been deprecated. Use Gradle instead (UnityUpgradable) -> UnityEditor.AndroidBuildSystem.Gradle", true)]
        Internal = 0,
        Gradle = 1,
        [System.ComponentModel.EditorBrowsable(EditorBrowsableState.Never)]
        [Obsolete("ADT/eclipse project export for Android is no longer supported - please use Gradle export instead", true)]
        ADT = 2,
        /// *undocumented*
        VisualStudio = 3,
    }

    [NativeType(Header = "Editor/Src/EditorUserBuildSettings.h")]
    public enum AndroidBuildType
    {
        Debug = 0,
        Development = 1,
        Release = 2,
    }

    // *undocumented*
    [NativeType(Header = "Editor/Src/EditorUserBuildSettings.h")]
    internal enum AppleBuildAndRunType
    {
        Xcode = 0,
        Xcodebuild = 1,
        iOSDeploy = 2,
    }

    // We used this value to control if minification is enabled and what tool to use separately for release and debug builds.
    // With the Android Gradle Plugin changes in 3.4 the tool which will be used is the same for release and debug now
    [Obsolete("AndroidMinification enum is obsolete.", true)]
    public enum AndroidMinification
    {
        None = 0,
        Proguard = 1,
        Gradle = 2,
    }

    // *undocumented*
    [NativeType(Header = "Editor/Src/EditorOnlyPlayerSettings.h")]
    internal struct SwitchShaderCompilerConfig
    {
        internal int glslcDebugLevel;
        internal string debugInfoOutputPath;
        internal bool triggerGraphicsDebuggersConfigUpdate;
    }

    // *undocumented*
    [NativeType(Header = "Editor/Src/EditorUserBuildSettings.h")]
    public enum SwitchRomCompressionType
    {
        None = 0,
        Lz4 = 1,
    }

    [NativeHeader("Editor/Src/EditorUserBuildSettings.h")]
    [StaticAccessor("GetEditorUserBuildSettings()", StaticAccessorType.Dot)]
    public partial class EditorUserBuildSettings : Object
    {
        internal const string kSettingArchitecture = "Architecture";
        private EditorUserBuildSettings() {}

        internal static extern AppleBuildAndRunType appleBuildAndRunType { get; set; }
        internal static extern string appleDeviceId { get; set; }

        // The currently selected build target group.
        public static extern BuildTargetGroup selectedBuildTargetGroup { get; set; }

        [NativeMethod("GetSelectedSubTargetFor")]
        internal static extern int GetSelectedSubtargetFor(BuildTarget target);

        [NativeMethod("SetSelectedSubTargetFor")]
        internal static extern void SetSelectedSubtargetFor(BuildTarget target, int subtarget);

        [NativeMethod("GetActiveSubTargetFor")]
        internal static extern int GetActiveSubtargetFor(BuildTarget target);

        public static BuildTarget selectedStandaloneTarget
        {
            get { return internal_SelectedStandaloneTarget; }
            set
            {
                string platformName = BuildPipeline.GetBuildTargetName(value);
                var architecture = GetPlatformSettings(platformName, kSettingArchitecture).ToLower();
                switch (value)
                {
                    case BuildTarget.StandaloneWindows:
                        if (architecture != "x86")
                            SetPlatformSettings(platformName, kSettingArchitecture, OSArchitecture.x86.ToString());
                        break;
                    case BuildTarget.StandaloneWindows64:
                        if (architecture != "x64" && architecture != "arm64")
                            SetPlatformSettings(platformName, kSettingArchitecture, OSArchitecture.x64.ToString());
                        break;
                }

                internal_SelectedStandaloneTarget = value;
            }
        }

        private static extern BuildTarget internal_SelectedStandaloneTarget
        {
            [NativeMethod("GetSelectedStandaloneTarget")]
            get;
            [NativeMethod("SetSelectedStandaloneTargetFromBindings")]
            set;
        }

        internal static extern StandaloneBuildSubtarget selectedStandaloneBuildSubtarget
        {
            [NativeMethod("GetSelectedStandaloneBuildSubtarget")]
            get;
            [NativeMethod("SetSelectedStandaloneBuildSubtarget")]
            set;
        }

        public static extern StandaloneBuildSubtarget standaloneBuildSubtarget
        {
            [NativeMethod("GetActiveStandaloneBuildSubtarget")]
            get;
            [NativeMethod("SetActiveStandaloneBuildSubtarget")]
            set;
        }

        ///PS4 Build Subtarget
        public static extern PS4BuildSubtarget ps4BuildSubtarget
        {
            [NativeMethod("GetSelectedPS4BuildSubtarget")]
            get;
            [NativeMethod("SetSelectedPS4BuildSubtarget")]
            set;
        }


        ///PS4 Build Hardware Target
        public static extern PS4HardwareTarget ps4HardwareTarget
        {
            [NativeMethod("GetPS4HardwareTarget")]
            get;
            [NativeMethod("SetPS4HardwareTarget")]
            set;
        }


        // Are null references actively checked?
        public static extern bool explicitNullChecks { get; set; }

        // Are divide by zeros actively checked?
        public static extern bool explicitDivideByZeroChecks { get; set; }

        public static extern bool explicitArrayBoundsChecks { get; set; }

        // Should we write out submission materials when building?
        public static extern bool needSubmissionMaterials { get; set; }

        [Obsolete("EditorUserBuildSettings.compressWithPsArc is obsolete and has no effect. It will be removed in a subsequent Unity release.")]
        public static bool compressWithPsArc { get => false; set {} }

        // Should we force an install on the build package, even if there are validation errors
        public static extern bool forceInstallation { get; set; }

        // Should we move the package to the Bluray disc outer edge (larger ISO, but faster loading)
        public static extern bool movePackageToDiscOuterEdge { get; set; }

        // Should we compress files added to the package file
        public static extern bool compressFilesInPackage { get; set; }

        // Headless Mode
        [Obsolete("Use EditorUserBuildSettings.standaloneBuildSubtarget instead.")]
        public static bool enableHeadlessMode
        {
            get => standaloneBuildSubtarget == StandaloneBuildSubtarget.Server;
            set => standaloneBuildSubtarget = value ? StandaloneBuildSubtarget.Server : StandaloneBuildSubtarget.Player;
        }


        // Scripts only build
        public static extern bool buildScriptsOnly { get; set; }

        // 0..X levels are all considered part of the launch set of streaming install chunks
        [Obsolete("The XDK Xbox One platform was removed in 2021.1", true)]
        public static extern int streamingInstallLaunchRange { get; set; }

        //XboxOne Build subtarget
        [Obsolete("The XDK Xbox One platform was removed in 2021.1", true)]
        public static extern XboxBuildSubtarget xboxBuildSubtarget
        {
            [NativeMethod("GetSelectedXboxBuildSubtarget")]
            get;
            [NativeMethod("SetSelectedXboxBuildSubtarget")]
            set;
        }

        //selected Xbox One Deploy Method
        [Obsolete("The XDK Xbox One platform was removed in 2021.1", true)]
        public static extern XboxOneDeployMethod xboxOneDeployMethod
        {
            [NativeMethod("GetSelectedXboxOneDeployMethod")]
            get;
            [NativeMethod("SetSelectedXboxOneDeployMethod")]
            set;
        }

        //selected Xbox One Deployment Drive
        [Obsolete("The XDK Xbox One platform was removed in 2021.1", false)]
        public static extern XboxOneDeployDrive xboxOneDeployDrive
        {
            [NativeMethod("GetSelectedXboxOneDeployDrive")]
            get;
            [NativeMethod("SetSelectedXboxOneDeployDrive")]
            set;
        }


        [Obsolete("xboxOneUsername is deprecated, it is unnecessary and non-functional.")]
        public static  string xboxOneUsername { get; set; }

        [Obsolete("xboxOneNetworkSharePath is deprecated, it is unnecessary and non-functional.")]
        public static  string xboxOneNetworkSharePath { get; set; }


        // Transitive property used when adding debug ports to the
        // manifest for our test systems. This is required to
        // allow the XboxOne to open the required ports in its
        // manifest.
        [Obsolete("The XDK Xbox One platform was removed in 2021.1", false)]
        public static string xboxOneAdditionalDebugPorts { get; set; }
        [Obsolete("The XDK Xbox One platform was removed in 2021.1", false)]
        public static bool xboxOneRebootIfDeployFailsAndRetry { get; set; }

        // Android platform options.
        public static extern MobileTextureSubtarget androidBuildSubtarget
        {
            [NativeMethod("GetSelectedAndroidBuildTextureSubtarget")]
            get;
            [NativeMethod("SetSelectedAndroidBuildSubtarget")]
            set;
        }

        // WebGL platform options.
        public static extern WebGLTextureSubtarget webGLBuildSubtarget
        {
            [NativeMethod("GetSelectedWebGLBuildTextureSubtarget")]
            get;
            [NativeMethod("SetSelectedWebGLBuildSubtarget")]
            set;
        }

        public static extern string webGLClientBrowserPath { get; set; }

        public static extern WebGLClientBrowserType webGLClientBrowserType
        {
            [NativeMethod("GetWebGLClientBrowserType")]
            get;
            [NativeMethod("SetWebGLClientBrowserType")]
            set;
        }
        internal static extern WebGLClientPlatform webGLClientPlatform
        {
            [NativeMethod("GetWebGLClientPlatform")]
            get;
            [NativeMethod("SetWebGLClientPlatform")]
            set;
        }

        //Compression set/get methods for the map containing type for BuildTargetGroup
        internal static Compression GetCompressionType(BuildTargetGroup targetGroup)
        {
            return (Compression)GetCompressionTypeInternal(targetGroup);
        }

        [NativeMethod("GetSelectedCompressionType")]
        private static extern int GetCompressionTypeInternal(BuildTargetGroup targetGroup);

        internal static void SetCompressionType(BuildTargetGroup targetGroup, Compression type)
        {
            SetCompressionTypeInternal(targetGroup, (int)type);
        }

        [NativeMethod("SetSelectedCompressionType")]
        private static extern void SetCompressionTypeInternal(BuildTargetGroup targetGroup, int type);

        [Obsolete("androidETC2Fallback is obsolete and has no effect. It will be removed in a subsequent Unity release.")]
        public static AndroidETC2Fallback androidETC2Fallback
        {
            get { return AndroidETC2Fallback.Quality32Bit; }
            set { }
        }

        public static extern AndroidBuildSystem androidBuildSystem { get; set; }

        public static extern AndroidBuildType androidBuildType { get; set; }

        [Obsolete("androidUseLegacySdkTools has been deprecated. It does not have any effect.")]
        public static extern bool androidUseLegacySdkTools { get; set; }

        [Obsolete("androidCreateSymbolsZip has been deprecated. Use UnityEditor.Android.DebugSymbols.level property")]
        public static bool androidCreateSymbolsZip
        {
            get => androidCreateSymbols != AndroidCreateSymbols.Disabled;
            set => androidCreateSymbols = value ? AndroidCreateSymbols.Public : AndroidCreateSymbols.Disabled;
        }

        [Obsolete("androidCreateSymbols has been deprecated. Use UnityEditor.Android.DebugSymbols.level property")]
        public static extern AndroidCreateSymbols androidCreateSymbols { get; set; }

        // *undocumented*
        // NOTE: This setting should probably not be a part of the public API as is. Atm it is used by playmode tests
        //  and applied during build post-processing. We will however move towards separating building and launching
        //  which makes it unclear when connections should be attempted. In the future, the DeploymentTargets
        //  API will most likely support connecting to named external devices, which might make this setting obsolete.
        internal static extern string androidDeviceSocketAddress { get; set; }

        internal static extern string androidCurrentDeploymentTargetId { get; set; }

        [Obsolete("EditorUserBuildSettings.wsaSubtarget is obsolete and has no effect. It will be removed in a subsequent Unity release.")]
        public static WSASubtarget wsaSubtarget
        {
            get => WSASubtarget.AnyDevice;
            set {}
        }

        [Obsolete("EditorUserBuildSettings.wsaSDK is obsolete and has no effect.It will be removed in a subsequent Unity release.")]
        public static extern WSASDK wsaSDK
        {
            [NativeMethod("GetSelectedWSASDK")]
            get;
            [NativeMethod("SetSelectedWSASDK")]
            set;
        }


        // *undocumented*
        public static extern WSAUWPBuildType wsaUWPBuildType
        {
            [NativeMethod("GetSelectedWSAUWPBuildType")]
            get;
            [NativeMethod("SetSelectedWSAUWPBuildType")]
            set;
        }


        public static extern string wsaUWPSDK
        {
            [NativeMethod("GetSelectedWSAUWPSDK")]
            get;
            [NativeMethod("SetSelectedWSAUWPSDK")]
            set;
        }

        public static extern string wsaMinUWPSDK
        {
            [NativeMethod("GetSelectedWSAMinUWPSDK")]
            get;
            [NativeMethod("SetSelectedWSAMinUWPSDK")]
            set;
        }

        public static extern string wsaArchitecture
        {
            [NativeMethod("GetSelectedWSAArchitecture")]
            get;
            [NativeMethod("SetSelectedWSAArchitecture")]
            set;
        }

        public static extern string wsaUWPVisualStudioVersion
        {
            [NativeMethod("GetSelectedWSAUWPVSVersion")]
            get;
            [NativeMethod("SetSelectedWSAUWPVSVersion")]
            set;
        }

        public static extern string windowsDevicePortalAddress
        {
            [NativeMethod("GetWindowsDevicePortalAddress")]
            get;
            [NativeMethod("SetWindowsDevicePortalAddress")]
            set;
        }

        internal static string EncodeBase64(string plainText)
        {
            if (plainText == null)
            {
                plainText = string.Empty;
            }

            var plainTextBytes = System.Text.Encoding.UTF8.GetBytes(plainText);
            return Convert.ToBase64String(plainTextBytes);
        }

        internal static string DecodeBase64(string base64Text)
        {
            if (base64Text == null)
            {
                base64Text = string.Empty;
            }

            try
            {
                var base64EncodedBytes = System.Convert.FromBase64String(base64Text);
                return System.Text.Encoding.UTF8.GetString(base64EncodedBytes);
            }
            catch (FormatException)
            {
                return string.Empty;
            }
        }

        public static extern string windowsDevicePortalUsername
        {
            [NativeMethod("GetWindowsDevicePortalUsername")]
            get;
            [NativeMethod("SetWindowsDevicePortalUsername")]
            set;
        }

        // WDP password is not to be saved with other settings and only stored in memory until Editor is closed
        private static string internal_windowsDevicePortalPassword;

        public static string windowsDevicePortalPassword
        {
            get
            {
                var profile = BuildProfileContext.GetActiveOrClassicBuildProfile(BuildTarget.NoTarget, StandaloneBuildSubtarget.Default, SharedPlatformSettings.k_SettingWindowsDevicePortalPassword);
                if (profile != null)
                {
                    var settings = profile.platformBuildProfile;
                    return settings.GetSharedSetting(SharedPlatformSettings.k_SettingWindowsDevicePortalPassword);

                }
                return DecodeBase64(internal_windowsDevicePortalPassword);
            }

            set
            {
                var profile = BuildProfileContext.GetActiveOrClassicBuildProfile(BuildTarget.NoTarget, StandaloneBuildSubtarget.Default, SharedPlatformSettings.k_SettingWindowsDevicePortalPassword);
                if (profile == null)
                {
                    internal_windowsDevicePortalPassword = EncodeBase64(value);
                }
                else
                {
                    if (profile.buildTarget == BuildTarget.NoTarget)
                    {
                        var sharedPlatformSettings = profile.platformBuildProfile as SharedPlatformSettings;
                        // This will sync the value to applicable classic profiles through the shared profile.
                        sharedPlatformSettings.windowsDevicePortalPassword = value;

                    }
                    else
                    {
                        var settings = profile.platformBuildProfile;
                        // SetSharedSetting() is used to avoid having to cast the active custom profile to platform profiles.
                        // This only changes the value in the active custom profile and has no effect on syncing.
                        settings.SetSharedSetting(SharedPlatformSettings.k_SettingWindowsDevicePortalPassword, value);
                    }
                }
            }
        }

        // *undocumented*
        public static extern WSABuildAndRunDeployTarget wsaBuildAndRunDeployTarget
        {
            [NativeMethod("GetSelectedWSABuildAndRunDeployTarget")]
            get;
            [NativeMethod("SetSelectedWSABuildAndRunDeployTarget")]
            set;
        }

        public static extern WindowsBuildAndRunDeployTarget windowsBuildAndRunDeployTarget
        {
            [NativeMethod("GetSelectedWindowsBuildAndRunDeployTarget")]
            get;
            [NativeMethod("SetSelectedWindowsBuildAndRunDeployTarget")]
            set;
        }
        public static extern int overrideMaxTextureSize { get; set; }
        public static extern Build.OverrideTextureCompression overrideTextureCompression { get; set; }

        // The currently active build target.
        public static extern BuildTarget activeBuildTarget { get; }

        private static extern GUID GetInternalActivePlatformGuid();

        // Internal setter only to be used for testing.
        internal static extern void SetActivePlatformGuid(GUID platformId);

        internal static GUID activePlatformGuid
        {
            get
            {
                // The following code is addressing the fact that the actually selected build target
                // and the stored GUID might disagree. This can happen when a platform is not available
                // in the editor(for example a user selects a platform, checks in that setting, another
                // one pulls the project but does not have the platform installed).
                GUID activePlatformGuid = GetInternalActivePlatformGuid();
                GUID basePlatformGuid = BuildTargetDiscovery.GetBasePlatformGUIDFromBuildTarget(EditorUserBuildSettingsUtils.CalculateActiveNamedBuildTarget(), activeBuildTarget);

                if (activePlatformGuid.Empty())
                    return basePlatformGuid;

                // Account for derived platforms (the active platform is different from its base platform).
                // Jira https://jira.unity3d.com/browse/PLAT-9234
                if (activePlatformGuid != basePlatformGuid)
                {
                    // This logic will make sure that the base platform gets selected if the encountered platform
                    // is a derived one and the platform support for the derived platform is not available to
                    // align with the behavior of the editor before introducing derived platforms.
                    var module = ModuleManager.FindPlatformSupportModule(activePlatformGuid);
                    if (module is IDerivedBuildTargetProvider)
                        return activePlatformGuid;
                    return basePlatformGuid;
                }

                return activePlatformGuid;
            }
        }

        [NativeMethod("SwitchActiveBuildTargetGuid")]
        private static extern bool SwitchActiveBuildTargetAndSubTargetGuid(GUID platformGuid, BuildTarget target, int subtarget);
        internal static bool SwitchActiveBuildTargetGuid(GUID platformGuid)
        {
            // Account for derived platforms.
            // Jira https://jira.unity3d.com/browse/PLAT-9234
            // The editor triggers recompilation on a build target or subtarget change already. Both of these values
            // will not change by design when switching between a derived platform and its base platform or between
            // derived platforms of the same baseplatform so we need to trigger a rebuild if the GUID changes and
            // the support module stays the same.
            if (platformGuid != activePlatformGuid && ModuleManager.FindPlatformSupportModule(platformGuid) == ModuleManager.FindPlatformSupportModule(activePlatformGuid))
            {
                BuildProfileModuleUtil.RequestScriptCompilation(null);
            }

            var (buildTargetFromGuid, subTargetFromGuid) = BuildTargetDiscovery.GetBuildTargetAndSubtargetFromGUID(platformGuid);

            int activeSubtarget = (int)subTargetFromGuid;
            if(subTargetFromGuid == StandaloneBuildSubtarget.Default)
                activeSubtarget = EditorUserBuildSettings.GetActiveSubtargetFor(buildTargetFromGuid);

            return SwitchActiveBuildTargetAndSubTargetGuid(platformGuid, buildTargetFromGuid, activeSubtarget);
        }

        // The currently active build target.
        internal static extern BuildTargetGroup activeBuildTargetGroup { get; }

        [NativeMethod("SwitchActiveBuildTargetSync")]
        internal static extern bool SwitchActiveBuildTargetAndSubtarget(BuildTarget target, int subtarget);
        public static bool SwitchActiveBuildTarget(BuildTargetGroup targetGroup, BuildTarget target)
            => SwitchActiveBuildTargetAndSubtarget(target, EditorUserBuildSettings.GetActiveSubtargetFor(target));

        [NativeMethod("SwitchActiveBuildTargetAsync")]
        internal static extern bool SwitchActiveBuildTargetAndSubtargetAsync(BuildTarget target, int subtarget);
        public static bool SwitchActiveBuildTargetAsync(BuildTargetGroup targetGroup, BuildTarget target)
            => SwitchActiveBuildTargetAndSubtargetAsync(target, EditorUserBuildSettings.GetActiveSubtargetFor(target));

        public static bool SwitchActiveBuildTarget(NamedBuildTarget namedBuildTarget, BuildTarget target)
            => BuildPlatforms.instance.BuildPlatformFromNamedBuildTarget(namedBuildTarget).SetActive(target);

        // This is used by tests -- note that it does tell the editor that current platform is X, without
        // validating if support for it is installed. However it does not do things like script recompile
        // or domain reload -- generally only useful for asset import testing.
        [NativeMethod("SwitchActiveBuildTargetSyncNoCheck")]
        internal static extern bool SwitchActiveBuildTargetAndSubtargetNoCheck(BuildTarget target, int subtarget);
        internal static bool SwitchActiveBuildTargetNoCheck(BuildTarget target)
            => SwitchActiveBuildTargetAndSubtargetNoCheck(target, EditorUserBuildSettings.GetActiveSubtargetFor(target));

        // DEFINE directives for the compiler.
        public static extern string[] activeScriptCompilationDefines
        {
            [NativeMethod("GetActiveScriptCompilationDefinesBindingMethod")]
            get;
        }

        // Get the current location for the build.
        public static extern string GetBuildLocation(BuildTarget target);

        // Set a new location for the build.
        public static extern void SetBuildLocation(BuildTarget target, string location);

        public static void SetPlatformSettings(string platformName, string name, string value)
        {
            string buildTargetGroup = BuildPipeline.GetBuildTargetGroupName(BuildPipeline.GetBuildTargetByName(platformName));
            SetPlatformSettings(buildTargetGroup, platformName, name, value);
        }

        public static extern void SetPlatformSettings(string buildTargetGroup, string buildTarget, string name, string value);

        public static string GetPlatformSettings(string platformName, string name)
        {
            string buildTargetGroup = BuildPipeline.GetBuildTargetGroupName(BuildPipeline.GetBuildTargetByName(platformName));
            return GetPlatformSettings(buildTargetGroup, platformName, name);
        }

        public static extern string GetPlatformSettings(string buildTargetGroup, string platformName, string name);

        // Enables a development build.
        public static extern bool development { get; set; }

        [Obsolete("Use PlayerSettings.SetIl2CppCodeGeneration and PlayerSettings.GetIl2CppCodeGeneration instead.", true)]
        public static Build.Il2CppCodeGeneration il2CppCodeGeneration
        {
            get { return Build.Il2CppCodeGeneration.OptimizeSpeed; }
            set { Debug.LogWarning("EditorUserBuildSettings.il2CppCodeGeneration is obsolete. Please use PlayerSettings.SetIl2CppCodeGeneration and PlayerSettings.GetIl2CppCodeGeneration instead." ); }
        }

        [Obsolete("Building with pre-built Engine option is no longer supported.", true)]
        public static bool webGLUsePreBuiltUnityEngine
        {
            get { return false; }
            set {}
        }

        // Start the player with a connection to the profiler.
        public static extern bool connectProfiler { get; set; }

        // Build the player with deep profiler support.
        public static extern bool buildWithDeepProfilingSupport { get; set; }

        // Enable source-level debuggers to connect.
        public static extern bool allowDebugging { get; set; }

        // Wait for player connection on start
        public static extern bool waitForPlayerConnection { get; set; }

        // Export as Android Google Project instead of building it
        public static extern bool exportAsGoogleAndroidProject { get; set; }

        // Build Google Play App Bundle
        public static extern bool buildAppBundle { get; set; }

        // Symlink runtime libraries with an iOS Xcode project.
        [Obsolete("EditorUserBuildSettings.symlinkLibraries is obsolete. Use EditorUserBuildSettings.symlinkSources instead (UnityUpgradable) -> [UnityEditor] EditorUserBuildSettings.symlinkSources", false)]

        public static bool symlinkLibraries
        {
            get => symlinkSources;
            set => symlinkSources = value;
        }

        public static extern bool symlinkSources { get; set; }

        // Symlink trampoline for iOS Xcode project.
        internal static extern bool symlinkTrampoline { get; set; }


        public static extern XcodeBuildConfig iOSXcodeBuildConfig
        {
            [NativeMethod("GetIOSXcodeBuildConfig")] get;
            [NativeMethod("SetIOSXcodeBuildConfig")] set;
        }
        public static extern XcodeBuildConfig macOSXcodeBuildConfig
        {
            [NativeMethod("GetMacOSXcodeBuildConfig")] get;
            [NativeMethod("SetMacOSXcodeBuildConfig")] set;
        }

        [Obsolete("iOSBuildConfigType is obsolete. Use iOSXcodeBuildConfig instead (UnityUpgradable) -> iOSXcodeBuildConfig", true)]
        public static iOSBuildType iOSBuildConfigType
        {
            // note that the actual values of iOSBuildType and XcodeBuildConfig agree
            get => (iOSBuildType)iOSXcodeBuildConfig;
            set => iOSXcodeBuildConfig = (XcodeBuildConfig)value;
        }

        // Create a .nsp ROM file out of the loose-files .nspd folder
        public static extern bool switchCreateRomFile
        {
            [NativeMethod("GetCreateRomFileForSwitch")]
            get;
            [NativeMethod("SetCreateRomFileForSwitch")]
            set;
        }

        public static extern bool switchEnableRomCompression
        {
            [NativeMethod("GetEnableRomCompressionForSwitch")]
            get;
            [NativeMethod("SetEnableRomCompressionForSwitch")]
            set;
        }

        public static extern bool switchSaveADF
        {
            [NativeMethod("GetSaveADFForSwitch")]
            get;
            [NativeMethod("SetSaveADFForSwitch")]
            set;
        }

        public static extern SwitchRomCompressionType switchRomCompressionType
        {
            [NativeMethod("GetRomCompressionTypeForSwitch")]
            get;
            [NativeMethod("SetRomCompressionTypeForSwitch")]
            set;
        }

        public static extern int switchRomCompressionLevel
        {
            [NativeMethod("GetRomCompressionLevelForSwitch")]
            get;
            [NativeMethod("SetRomCompressionLevelForSwitch")]
            set;
        }

        public static extern string switchRomCompressionConfig
        {
            [NativeMethod("GetRomCompressionConfigForSwitch")]
            get;
            [NativeMethod("SetRomCompressionConfigForSwitch")]
            set;
        }

        // Enable linkage of NVN Graphics Debugger for Nintendo Switch.
        public static extern bool switchNVNGraphicsDebugger
        {
            [NativeMethod("GetNVNGraphicsDebuggerForSwitch")]
            get;
            [NativeMethod("SetNVNGraphicsDebuggerForSwitch")]
            set;
        }

        // Generate Nintendo Switch shader info for shader source visualization and profiling in NVN Graphics Debugger or Low-Level Graphics Debugger (LLGD)
        public static extern bool generateNintendoSwitchShaderInfo
        {
            [NativeMethod("GetGenerateNintendoSwitchShaderInfo")]
            get;
            [NativeMethod("SetGenerateNintendoSwitchShaderInfo")]
            set;
        }

        // Enable shader debugging using NVN Graphics Debugger
        public static extern bool switchNVNShaderDebugging
        {
            [NativeMethod("GetNVNShaderDebugging")]
            get;
            [NativeMethod("SetNVNShaderDebugging")]
            set;
        }

        // Enable shader debugging using NVN Graphics Debugger
        public static extern bool switchNVNAftermath
        {
            [NativeMethod("GetNVNAftermath")]
            get;
            [NativeMethod("SetNVNAftermath")]
            set;
        }

        // Enable debug validation of NVN drawcalls
        [Obsolete("switchNVNDrawValidation is deprecated, use switchNVNDrawValidation_Heavy instead.")]
        public static bool switchNVNDrawValidation
        {
            get { return switchNVNDrawValidation_Heavy; }
            set { switchNVNDrawValidation_Heavy = value; }
        }

        public static extern bool switchNVNDrawValidation_Light
        {
            [NativeMethod("GetNVNDrawValidationLight")]
            get;
            [NativeMethod("SetNVNDrawValidationLight")]
            set;
        }

        public static extern bool switchNVNDrawValidation_Heavy
        {
            [NativeMethod("GetNVNDrawValidationHeavy")]
            get;
            [NativeMethod("SetNVNDrawValidationHeavy")]
            set;
        }

        // Enable linkage of the Memory Tracker tool for Nintendo Switch.
        public static extern bool switchEnableMemoryTracker
        {
            [NativeMethod("GetEnableMemoryTrackerForSwitch")]
            get;
            [NativeMethod("SetEnableMemoryTrackerForSwitch")]
            set;
        }

        // On startup the application waits for Memory Tracker to connect.
        public static extern bool switchWaitForMemoryTrackerOnStartup
        {
            [NativeMethod("GetWaitForSwitchMemoryTrackerOnStartup")]
            get;
            [NativeMethod("SetWaitForSwitchMemoryTrackerOnStartup")]
            set;
        }

        // Enable linkage of DebugPad functionality for Nintendo Switch.
        public static extern bool switchEnableDebugPad
        {
            [NativeMethod("GetEnableDebugPadForSwitch")]
            get;
            [NativeMethod("SetEnableDebugPadForSwitch")]
            set;
        }

        [Obsolete("EditorUserBuildSettings.switchRedirectWritesToHostMount is obsolete. Use EditorUserBuildSettings.switchEnableHostIO instead (UnityUpgradable) -> switchEnableHostIO", false)]
        public static bool switchRedirectWritesToHostMount
        {
            get => switchEnableHostIO;
            set => switchEnableHostIO = value;
        }

        // Redirect attempts to write to "rom:" mount, to "host:" mount for Nintendo Switch (for debugging and tests only)
        public static extern bool switchEnableHostIO
        {
            [NativeMethod("GetEnableHostIOForSwitch")]
            get;
            [NativeMethod("SetEnableHostIOForSwitch")]
            set;
        }

        // Enable using the HTC devkit connection for script debugging
        public static extern bool switchHTCSScriptDebugging
        {
            [NativeMethod("GetHTCSScriptDebuggingForSwitch")]
            get;
            [NativeMethod("SetHTCSScriptDebuggingForSwitch")]
            set;
        }

        public static extern bool switchUseLegacyNvnPoolAllocator
        {
            [NativeMethod("GetUseLegacyNvnPoolAllocatorForSwitch")]
            get;
            [NativeMethod("SetUseLegacyNvnPoolAllocatorForSwitch")]
            set;
        }

        public static extern bool switchEnableUnpublishableErrors
        {
            [NativeMethod("GetEnableUnpublishableErrorsForSwitch")]
            get;
            [NativeMethod("SetEnableUnpublishableErrorsForSwitch")]
            set;
        }

        internal static extern SwitchShaderCompilerConfig switchShaderCompilerConfig
        {
            [NativeMethod("GetSwitchShaderCompilerConfig")]
            get;
            [NativeMethod("SetSwitchShaderCompilerConfig")]
            set;
        }

        // Place the built player in the build folder.
        public static extern bool installInBuildFolder { get; set; }

        public static bool waitForManagedDebugger
        {
            get
            {
                return GetPlatformSettings("Editor", BuildProfilePlatformSettingsBase.k_SettingWaitForManagedDebugger) == "true";
            }

            set
            {
                SetPlatformSettings("Editor", BuildProfilePlatformSettingsBase.k_SettingWaitForManagedDebugger, value.ToString().ToLower());
            }
        }

        public static int managedDebuggerFixedPort
        {
            get
            {
                if (Int32.TryParse(GetPlatformSettings("Editor", BuildProfilePlatformSettingsBase.k_SettingManagedDebuggerFixedPort), out int value)) {
                    if (0 < value && value <= 65535)
                    {
                        return value;
                    }
                }
                return 0;
            }

            set
            {
                SetPlatformSettings("Editor", BuildProfilePlatformSettingsBase.k_SettingManagedDebuggerFixedPort, value.ToString().ToLower());
            }
        }

        internal static extern bool isBuildProfileAvailable { get; set; }
        internal static BuildProfile activeBuildProfile
        {
            get => GetActiveBuildProfile() as BuildProfile;
            set => SetActiveBuildProfile(value);
        }

        private static extern ScriptableObject GetActiveBuildProfile();
        private static extern void SetActiveBuildProfile(ScriptableObject buildProfile);

        internal static extern void CopyFromBuildProfile(ScriptableObject buildProfile);
        internal static extern void CopyToBuildProfile(ScriptableObject buildProfile);

<<<<<<< HEAD
        internal static extern void SetBuildProfilePath(string path);
        internal static extern string[] GetActiveProfileYamlScriptingDefines();
=======
        internal static extern string[] GetActiveProfileScriptingDefines();
        internal static extern void SetActiveProfileScriptingDefines(string[] defines);
>>>>>>> 129a6708
    }
}<|MERGE_RESOLUTION|>--- conflicted
+++ resolved
@@ -1197,12 +1197,7 @@
         internal static extern void CopyFromBuildProfile(ScriptableObject buildProfile);
         internal static extern void CopyToBuildProfile(ScriptableObject buildProfile);
 
-<<<<<<< HEAD
-        internal static extern void SetBuildProfilePath(string path);
-        internal static extern string[] GetActiveProfileYamlScriptingDefines();
-=======
         internal static extern string[] GetActiveProfileScriptingDefines();
         internal static extern void SetActiveProfileScriptingDefines(string[] defines);
->>>>>>> 129a6708
     }
 }