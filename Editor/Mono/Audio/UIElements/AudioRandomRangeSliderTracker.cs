--- conflicted
+++ resolved
@@ -58,10 +58,7 @@
         rangeTracker.RegisterCallback<CustomStyleResolvedEvent>(CustomStylesResolved);
         rangeTracker.m_ParentSlider.RegisterCallback<GeometryChangedEvent>(OnGeometryChanged);
         rangeTracker.RegisterCallback<PropertyChangedEvent>(OnPropertyChanged);
-<<<<<<< HEAD
-=======
         rangeTracker.style.overflow = Overflow.Visible;
->>>>>>> 129a6708
 
         return rangeTracker;
     }
