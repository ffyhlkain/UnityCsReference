// Unity C# reference source
// Copyright (c) Unity Technologies. For terms of use, see
// https://unity3d.com/legal/licenses/Unity_Reference_Only_License

using System;
using System.Collections.Generic;
using System.ComponentModel;
using System.Reflection;
using System.Text;
using UnityEditor.Rendering;
using UnityEditor.Rendering.Settings;
using UnityEditor.UIElements;
using UnityEditor.UIElements.ProjectSettings;
using UnityEngine;
using UnityEngine.Rendering;
using UnityEngine.UIElements;

namespace UnityEditor.Inspector.GraphicsSettingsInspectors
{
    public static class GraphicsSettingsInspectorUtility
    {
        #region Localization

        internal static void Localize(VisualElement visualElement, Func<VisualElement, string> get, Action<VisualElement, string> set)
        {
            if (get == null)
                throw new InvalidOperationException("get function cannot be null");
            if (set == null)
                throw new InvalidOperationException("set function cannot be null");

            var extractedText = get.Invoke(visualElement);
            if (string.IsNullOrWhiteSpace(extractedText))
                return;

            var localizedString = L10n.Tr(extractedText);
            set.Invoke(visualElement, localizedString);
        }

        internal static void LocalizeTooltip(VisualElement visualElement)
        {
            Localize(visualElement, e => e.tooltip, (e, s) => e.tooltip = s);
        }

        internal static void LocalizeText(Label visualElement)
        {
            Localize(visualElement, e => ((Label)e).text, (e, s) => ((Label)e).text = s);
        }

        internal static void LocalizeVisualTree(VisualElement root)
        {
            root.Query<VisualElement>().ForEach(LocalizeTooltip);
            root.Query<Label>().ForEach(label =>
            {
                //Ignore text inside ObjectField because it's an asset name
                if (label.ClassListContains("unity-object-field-display__label"))
                    return;
                LocalizeText(label);
            });
        }

        #endregion

        #region Render Pipeline Assets extraction

        internal class GlobalSettingsContainer
        {
            public readonly string name;
            public readonly string path;
            public readonly Type renderPipelineAssetType;
            public readonly SerializedProperty property;
            public readonly SerializedObject serializedObject;

            public GlobalSettingsContainer(string name, string path, Type renderPipelineAssetType, SerializedProperty property, SerializedObject serializedObject)
            {
                this.name = name;
                this.path = path;
                this.renderPipelineAssetType = renderPipelineAssetType;
                this.property = property;
                this.serializedObject = serializedObject;
            }
        }

        internal static bool GatherGlobalSettingsFromSerializedObject(SerializedObject serializedObject, out List<GlobalSettingsContainer> globalSettings)
        {
            var renderPipelineGlobalSettingsMap = serializedObject.FindProperty("m_RenderPipelineGlobalSettingsMap");
            globalSettings = CollectRenderPipelineAssetsByGlobalSettings(renderPipelineGlobalSettingsMap);
            return globalSettings.Count > 0;
        }

        internal static List<GlobalSettingsContainer> CollectRenderPipelineAssetsByGlobalSettings(SerializedProperty renderPipelineGlobalSettingsMap)
        {
            var existedGlobalSettings = new List<GlobalSettingsContainer>();
            for (int i = 0; i < renderPipelineGlobalSettingsMap.arraySize; ++i)
            {
                var globalSettings = GetRenderPipelineGlobalSettingsByIndex(renderPipelineGlobalSettingsMap, i);
                if (TryCreateNewGlobalSettingsContainer(globalSettings, out var globalSettingsContainer))
                    existedGlobalSettings.Add(globalSettingsContainer);
            }

            return existedGlobalSettings;
        }

        internal static bool TryCreateNewGlobalSettingsContainer(RenderPipelineGlobalSettings globalSettings, out GlobalSettingsContainer globalSettingsContainer)
        {
            globalSettingsContainer = null;

            if (globalSettings == null)
                return false;

            var result = TryGetSettingsListFromRenderPipelineGlobalSettings(globalSettings,
                out var globalSettingsSO,
                out var settingsContainer,
                out var settingsListInContainer);
            if (!result || settingsListInContainer.arraySize == 0)
                return false;

            if (!IsAnyRenderPipelineGraphicsSettingsValid(settingsListInContainer))
                return false;

            var globalSettingsType = globalSettings.GetType();
            if (!TryExtractSupportedOnRenderPipelineAttribute(globalSettingsType, out var supportedOnRenderPipelineAttribute, out var message))
            {
                Debug.LogWarning(message);
                return false;
            }

            var tabName = CreateNewTabName(globalSettingsType, supportedOnRenderPipelineAttribute);
            var path = AssetDatabase.GetAssetPath(globalSettings);
            globalSettingsContainer = new GlobalSettingsContainer(tabName, path, supportedOnRenderPipelineAttribute.renderPipelineTypes[0], settingsContainer, globalSettingsSO);
            return true;
        }

        static bool TryGetSettingsListFromRenderPipelineGlobalSettings(RenderPipelineGlobalSettings globalSettings, out SerializedObject globalSettingsSO, out SerializedProperty settingsContainer,
            out SerializedProperty settingsListInContainer)
        {
            globalSettingsSO = new SerializedObject(globalSettings);
            settingsContainer = globalSettingsSO.FindProperty(RenderPipelineGraphicsSettingsManager.serializationPathToContainer);
            if (settingsContainer == null)
            {
                settingsListInContainer = null;
                return false;
            }

            settingsListInContainer = globalSettingsSO.FindProperty(RenderPipelineGraphicsSettingsManager.serializationPathToCollection);
            return settingsListInContainer != null;
        }

        static bool IsAnyRenderPipelineGraphicsSettingsValid(SerializedProperty settingsListInContainer)
        {
            for (int i = 0; i < settingsListInContainer.arraySize; i++)
            {
                var serializedSettings = settingsListInContainer.GetArrayElementAtIndex(i);
                if (serializedSettings.managedReferenceValue is not IRenderPipelineGraphicsSettings settings)
                    continue;

                if (Unsupported.IsDeveloperMode())
                    return true; // TODO: Remove when all HDRP and URP settings have been fully migrated

                if (settings.GetType().GetCustomAttribute<HideInInspector>() == null)
                    return true;
            }

            return false;
        }

        internal static RenderPipelineGlobalSettings GetRenderPipelineGlobalSettingsByIndex(SerializedProperty srpDefaultSettings, int i)
        {
            var property = srpDefaultSettings.GetArrayElementAtIndex(i);
            var second = property.FindPropertyRelative("second");
            var globalSettings = second.objectReferenceValue as RenderPipelineGlobalSettings;
            return globalSettings;
        }

        internal static string CreateNewTabName(Type globalSettingsType, SupportedOnRenderPipelineAttribute supportedOnRenderPipelineAttribute)
        {
            string tabName;
            var inspectorName = globalSettingsType.GetCustomAttribute<DisplayNameAttribute>();
            if (inspectorName != null)
                tabName = inspectorName.DisplayName;
            else
            {
                var pipelineAssetName = supportedOnRenderPipelineAttribute.renderPipelineTypes[0].Name;
                if (pipelineAssetName.EndsWith("Asset", StringComparison.Ordinal))
                    pipelineAssetName = pipelineAssetName[..^"Asset".Length];

                tabName = GetAbbreviation(pipelineAssetName);
            }

            return tabName;
        }

        internal static bool TryExtractSupportedOnRenderPipelineAttribute(Type globalSettingsType, out SupportedOnRenderPipelineAttribute supportedOnRenderPipelineAttribute, out string message)
        {
            supportedOnRenderPipelineAttribute = globalSettingsType.GetCustomAttribute<SupportedOnRenderPipelineAttribute>();
            if (supportedOnRenderPipelineAttribute == null)
            {
                message =
                    $"Cannot associate {globalSettingsType.FullName} settings with appropriate {nameof(RenderPipelineAsset)} without {nameof(SupportedOnRenderPipelineAttribute)}. Settings will be skipped and not displayed.";
                return false;
            }

            if (supportedOnRenderPipelineAttribute.renderPipelineTypes.Length != 1)
            {
                message =
                    $"{nameof(SupportedOnRenderPipelineAttribute)} for {globalSettingsType.FullName} settings must have exactly one parameter. {nameof(RenderPipelineGlobalSettings)} can only be for 1 {nameof(RenderPipeline)}. Settings will be skipped and not displayed.";
                return false;
            }

            if (supportedOnRenderPipelineAttribute.renderPipelineTypes.Length == 1 && supportedOnRenderPipelineAttribute.renderPipelineTypes[0] == typeof(RenderPipelineAsset))
            {
                message =
                    $"{nameof(SupportedOnRenderPipelineAttribute)} for {globalSettingsType.FullName} settings must have specific non-abstract {nameof(RenderPipelineAsset)} type";
                return false;
            }

            message = string.Empty;
            return true;
        }

        internal static string GetAbbreviation(string text)
        {
            var nameArray = text.ToCharArray();
            var builder = new StringBuilder();
            for (int i = 0; i < nameArray.Length; i++)
            {
                if (char.IsUpper(nameArray[i]))
                    builder.Append(nameArray[i]);
            }

            var abbreviation = builder.ToString();
            return abbreviation.Length == 0 ? text : abbreviation;
        }

        #endregion

        #region UI-relative methods

        //Temp solution until we introduce custom editor support and title support for pipeline assets
        internal static TabButton CreateNewTab(TabbedView tabView, string tabName, VisualElement tabTarget, bool active = false)
        {
            tabTarget.name = $"{tabName}SettingsContainer";
            LocalizeVisualTree(tabTarget);

            var tab = new TabButton(tabName, tabTarget)
            {
                name = $"{tabName}TabButton"
            };
            LocalizeVisualTree(tab);
            tabView.AddTab(tab, active);
            return tab;
        }

        internal static VisualElement CreateRPHelpBox(VisibilityControllerBasedOnRenderPipeline visibilityController, Type currentAssetType)
        {
            var helpBoxTemplate = EditorGUIUtility.Load(GraphicsSettingsInspector.GraphicsSettingsData.helpBoxesTemplateForSRP) as VisualTreeAsset;
            var helpBoxContainer = helpBoxTemplate.Instantiate();
            LocalizeVisualTree(helpBoxContainer);

            var allRenderPipelineAssetTypes = TypeCache.GetTypesDerivedFrom<RenderPipelineAsset>();
            var allAssetsExceptCurrent = new Type[allRenderPipelineAssetTypes.Count];
            for (int j = 0, index = 0; j < allRenderPipelineAssetTypes.Count; j++, index++)
            {
                if (currentAssetType != null && allRenderPipelineAssetTypes[j] == currentAssetType)
                {
                    index--;
                    continue;
                }

                allAssetsExceptCurrent[index] = allRenderPipelineAssetTypes[j] == null ? null : allRenderPipelineAssetTypes[j];
            }

            var infoHelpBox = helpBoxContainer.MandatoryQ<HelpBox>("CurrentPipelineInfoHelpBox");
            var warningHelpBox = helpBoxContainer.MandatoryQ<HelpBox>("CurrentPipelineWarningHelpBox");
            visibilityController.RegisterVisualElement(infoHelpBox, currentAssetType);
            visibilityController.RegisterVisualElement(warningHelpBox, allAssetsExceptCurrent);

            if (Unsupported.IsDeveloperMode())
            {
                helpBoxContainer.Add(new HelpBox($"Developer Mode is enabled. HideInInspector attribute, for {nameof(IRenderPipelineGraphicsSettings)}, will be ignored.", HelpBoxMessageType.Info));
            }

            return helpBoxContainer;
        }

        internal static TabButton GetTabButtonForRenderPipelineAssetType(VisualElement root, Type renderPipelineAssetType)
        {
            return root.Query<TabButton>().Where(t => t.userData as Type == renderPipelineAssetType).First();
        }

        internal static Type GetRenderPipelineAssetTypeForSelectedTab(VisualElement root)
        {
            var tabbedView = root.Q<TabbedView>();
            var currentActiveTab = tabbedView?.ActiveTab;
            return currentActiveTab?.userData as Type;
        }

        internal static void ReloadGraphicsSettingsEditorIfNeeded()
        {
            if (!EditorWindow.HasOpenInstances<ProjectSettingsWindow>())
                return;

            var settingsWindow = EditorWindow.GetWindow<ProjectSettingsWindow>(null, false);
            if (settingsWindow.GetCurrentProvider() is not GraphicsSettingsProvider provider)
                return;

<<<<<<< HEAD
            if (provider.inspector == null)
                return;

            provider.inspector.Reload(ComputeRenderPipelineGlobalSettingsListHash(provider.inspector.serializedObject));
        }

        internal static uint ComputeRenderPipelineGlobalSettingsListHash(SerializedObject graphicsSettingsSerializedObject)
        {
            if (graphicsSettingsSerializedObject == null)
                return 0u;

            bool haveSettings = GraphicsSettingsInspectorUtility.GatherGlobalSettingsFromSerializedObject(graphicsSettingsSerializedObject, out var settingsContainers);
            if (!haveSettings)
                return 0u;

            uint currentHash = 2166136261u;
            foreach (var globalsettings in settingsContainers)
            {
                TryGetSettingsListFromRenderPipelineGlobalSettings(
                    globalsettings.serializedObject.targetObject as RenderPipelineGlobalSettings,
                    out SerializedObject _,
                    out SerializedProperty _,
                    out SerializedProperty settingsListInContainer);
                currentHash *= 16777619u ^ settingsListInContainer.contentHash;
            }
            return currentHash;
=======
            if(provider.inspector == null)
                return;

            provider.Reload();
        }

        internal static int ComputeRenderPipelineGlobalSettingsListHash(List<GlobalSettingsContainer> settingsContainers)
        {
            bool haveSettings = settingsContainers is { Count: > 0 };
            if (!haveSettings)
                return 0;

            var currentHash = new HashCode();
            currentHash.Add(GraphicsSettings.currentRenderPipelineAssetType?.ToString() ?? "");
            foreach (var globalSettings in settingsContainers)
            {
                TryGetSettingsListFromRenderPipelineGlobalSettings(
                    globalSettings.serializedObject.targetObject as RenderPipelineGlobalSettings,
                    out SerializedObject _,
                    out SerializedProperty _,
                    out SerializedProperty settingsListInContainer);
                currentHash.Add(settingsListInContainer.contentHash);
            }
            return currentHash.ToHashCode();
>>>>>>> 129a6708
        }

        #endregion

        #region OpenAndScrollTo

        const string highlightableClass = "graphics-settings__highlightable";
        const string highlightableColorClass = "graphics-settings__highlightable--background-color";

        static int s_EventCounter;
        static VisualElement s_SearchedElement;
        static readonly List<Foldout> k_Foldouts = new();

        public static void OpenAndScrollTo(string propertyPath)
        {
            if (string.IsNullOrEmpty(propertyPath))
                throw new ArgumentException(nameof(propertyPath), $"The {nameof(propertyPath)} argument can't be null or empty.");

            OpenAndScrollTo<PropertyField, PropertyField>(
                root => TryFindPropertyAndTabByBindingPath(propertyPath, root, out var tabbedView, out var tabButton, out var propertyField)
                    ? (true, tabbedView, tabButton, propertyField)
                    : (false, null, null, null),
                () => $"Couldn't find a property with bindingPath {propertyPath} in the settings container.",
                (scrollView, _, propertyField, _) => OpenFoldoutsThenScroll(propertyField, scrollView));
        }

        public static void OpenAndScrollTo(Type renderPipelineGraphicsSettingsType)
        {
            OpenAndScrollTo<PropertyField>(renderPipelineGraphicsSettingsType);
        }

        public static void OpenAndScrollTo<TGraphicsSettings>(string propertyPath = "")
            where TGraphicsSettings : IRenderPipelineGraphicsSettings
        {
            OpenAndScrollTo<TGraphicsSettings, PropertyField>(p => p.bindingPath.Contains(propertyPath));
        }

        public static void OpenAndScrollTo<TGraphicsSettings, TVisualElement>(Func<TVisualElement, bool> subElementFunc = null)
            where TGraphicsSettings : IRenderPipelineGraphicsSettings
            where TVisualElement : VisualElement
        {
            OpenAndScrollTo(typeof(TGraphicsSettings), subElementFunc);
        }

        /// <summary>
        /// Open the Graphics Settings window and scroll to the specified Render Pipeline Graphics Settings type.
        /// </summary>
        /// <param name="renderPipelineGraphicsSettingsType">Type of the IRenderPipelineGraphicsSettings to search for.</param>
        /// <param name="subElementFunc">Provide a Func to search for sub element in the IRenderPipelineGraphicsSettings drawer.</param>
        /// <typeparam name="TVisualElement">Type of the VisualElement to searcg for.</typeparam>
        /// <exception cref="ArgumentNullException">Throw if a renderPipelineGraphicsSettingsType is null.</exception>
        /// <exception cref="ArgumentException">Throw if a renderPipelineGraphicsSettingsType type is not derived from IRenderPipelineGraphicsSettings.</exception>
        internal static void OpenAndScrollTo<TVisualElement>(Type renderPipelineGraphicsSettingsType, Func<TVisualElement, bool> subElementFunc = null)
            where TVisualElement : VisualElement
        {
            if (renderPipelineGraphicsSettingsType == null)
                throw new ArgumentNullException(nameof(renderPipelineGraphicsSettingsType));
            if (!typeof(IRenderPipelineGraphicsSettings).IsAssignableFrom(renderPipelineGraphicsSettingsType))
                throw new ArgumentException($"{nameof(IRenderPipelineGraphicsSettings)} is not assignable from {nameof(renderPipelineGraphicsSettingsType)}");

            OpenAndScrollTo(
                root => TryFindTabByType(renderPipelineGraphicsSettingsType, root, out var tabbedView, out var tabButton, out var bindingPath)
                    ? (true, tabbedView, tabButton, bindingPath)
                    : (false, tabbedView, null, null),
                () => $"Couldn't find a tab for {renderPipelineGraphicsSettingsType.Name} type in the settings container.",
                SearchForVisualElementInTabsAndScroll,
                subElementFunc);
        }

        /// <summary>
        /// Open the Graphics Settings window and scroll to the field specified by the set of methods.
        /// </summary>
        /// <param name="searchForVisualElement">Search for a visual element that corresponds to the propertyPath or IRenderPipelineGraphicsSettings type.</param>
        /// <param name="message">Message to log if the visual element wasn't found. It will also return tabbed view if exists and tab button if it contains a visual element.</param>
        /// <param name="execute">Execute the method to scroll to the visual element.</param>
        /// <param name="subElementFunc">Provide a Func to search for sub element in the IRenderPipelineGraphicsSettings drawer.</param>
        /// <typeparam name="TVisualElement">Type of the VisualElement to search for.</typeparam>
        /// <typeparam name="TResult">Type of the result data. Either binding path of the property field or property field itself.</typeparam>
        static void OpenAndScrollTo<TVisualElement, TResult>(
            Func<VisualElement, (bool, TabbedView, TabButton, TResult)> searchForVisualElement,
            Func<string> message, Action<ScrollView, TabButton, TResult, Func<TVisualElement, bool>> execute,
            Func<TVisualElement, bool> subElementFunc = null)
            where TVisualElement : VisualElement
        {
            var settingsWindow = GetOrOpenGraphicsSettingsWindow(out var previousWindowState);
            var root = settingsWindow.rootVisualElement;

            //Wait for the window to layout if a window changed provider or open first time and then find the tabs.
            RegisterCallbackOnceOrCallImmediately<GeometryChangedEvent>(previousWindowState is PreviousWindowState.Opened or PreviousWindowState.IncorrectProvider, settingsWindow.rootVisualElement, () =>
            {
                var (result, tabbedView, tabButton, resultedData) = searchForVisualElement.Invoke(root);
                if (!result)
                {
                    Debug.LogWarning(message.Invoke());
                    return;
                }

                var isTabbedViewNull = tabbedView == null;
                var isCorrectTabOpen = isTabbedViewNull || tabButton == null || tabbedView.ActiveTab == tabButton;
                var scrollView = root.Q<ScrollView>("MainScrollView");

                //Wait for the tab to layout if active tab was switched and then search for the VisualElement. Added a special check for the built-in settings because it will produce only one event when tab switch to it.
                RegisterCallbackOnceOrCallImmediately<GeometryChangedEvent>(isTabbedViewNull || previousWindowState is PreviousWindowState.Opened, tabbedView,
                    () => RegisterCallbackOnceOrCallImmediately<GeometryChangedEvent>(isTabbedViewNull || isCorrectTabOpen || tabbedView.ActiveTab.userData as string == GraphicsSettingsInspector.GraphicsSettingsData.builtIn, tabbedView,
                        () => root.schedule.Execute(() => execute.Invoke(scrollView, tabButton, resultedData, subElementFunc)).StartingIn(500)));

                if (!isTabbedViewNull && !isCorrectTabOpen)
                    tabbedView.Activate(tabButton);
            });
        }

        /// <summary>
        /// Get or open the Graphics Settings window and focus on it.
        /// </summary>
        /// <param name="previousWindowState"> The state of the window before the method was called.</param>
        /// <returns>ProjectSettings window with selected Graphics Settings page.</returns>
        internal static ProjectSettingsWindow GetOrOpenGraphicsSettingsWindow(out PreviousWindowState previousWindowState)
        {
            previousWindowState = PreviousWindowState.Opened;
            if (!EditorWindow.HasOpenInstances<ProjectSettingsWindow>())
            {
                previousWindowState = PreviousWindowState.NotOpened;
                return SettingsService.OpenProjectSettings(GraphicsSettingsProvider.s_GraphicsSettingsProviderPath) as ProjectSettingsWindow;
            }

            var settingsWindow = EditorWindow.GetWindow<ProjectSettingsWindow>(null, true);
            if (settingsWindow.GetCurrentProvider() is GraphicsSettingsProvider && settingsWindow.rootVisualElement != null)
                return settingsWindow;

            previousWindowState = PreviousWindowState.IncorrectProvider;
            settingsWindow = SettingsService.OpenProjectSettings(GraphicsSettingsProvider.s_GraphicsSettingsProviderPath) as ProjectSettingsWindow;
            settingsWindow.Show();
            return settingsWindow;
        }

        /// <summary>
        /// Find the PropertyField and TabbedView by binding path.
        /// </summary>
        /// <param name="propertyPath">Property Path of the element.</param>
        /// <param name="root">Root VisualElement to search for Tabs.</param>
        /// <param name="tabbedView">Visual Element that contains all tabs and bodies. Null if there's none.</param>
        /// <param name="tabButton">Tab that contains property field. Null if there's none.</param>
        /// <param name="propertyField">Property Field the contains provided property path.</param>
        /// <returns>True if the search was successful.</returns>
        static bool TryFindPropertyAndTabByBindingPath(string propertyPath, VisualElement root, out TabbedView tabbedView, out TabButton tabButton, out PropertyField propertyField)
        {
            tabbedView = root.Q<TabbedView>();
            tabButton = null;

            propertyField = root.Query<PropertyField>().Where(p => propertyPath.Contains(p.bindingPath)).First();
            if (propertyField == null)
                return false;

            if (tabbedView != null)
                tabButton = propertyField.GetFirstAncestorOfType<TabButton>();
            return true;
        }

        /// <summary>
        /// Find the tab and binding path for the Render Pipeline Graphics Settings type.
        /// </summary>
        /// <param name="renderPipelineGraphicsSettingsType">Type of the IRenderPipelineGraphicsSettings</param>
        /// <param name="root">Root VisualElement to search for the TabbedView.</param>
        /// <param name="tabbedView">TabbedView that contains all tabs.</param>
        /// <param name="tabButton">Tab which contains IRenderPipelineGraphicsSettings.</param>
        /// <param name="bindingPath">Real bindingPath of the IRenderPipelineGraphicsSettings.</param>
        /// <returns>True if the search was successful.</returns>
        static bool TryFindTabByType(Type renderPipelineGraphicsSettingsType, VisualElement root, out TabbedView tabbedView, out TabButton tabButton, out string bindingPath)
        {
            tabButton = null;
            bindingPath = "";

            tabbedView = root.Q<TabbedView>();
            if (tabbedView == null)
                return false;

            TabButton lambdaTabButton = null;
            string lambdaBindingPath = "";
            EditorGraphicsSettings.ForEachPipelineSettings(gs =>
            {
                if (gs == null)
                    return;

                if (!TryExtractSupportedOnRenderPipelineAttribute(gs.GetType(), out var globalSettingsSupportedOn, out var message))
                    return;
                var tabButton = root.Query<TabButton>().Where(tb =>
                {
                    if (tb.userData is not Type renderPipelineAssetType)
                        return false;

                    return globalSettingsSupportedOn.renderPipelineTypes[0] == renderPipelineAssetType;
                }).First();

                if (tabButton == null)
                    return;

                var index = gs.IndexOf(renderPipelineGraphicsSettingsType);
                if (index < 0)
                    return;

                lambdaTabButton = tabButton;
                lambdaBindingPath = $"{RenderPipelineGraphicsSettingsManager.serializationPathToCollection}.Array.data[{index}]";
            });
            if (!string.IsNullOrEmpty(lambdaBindingPath))
                (tabButton, bindingPath) = (lambdaTabButton, lambdaBindingPath);
            return tabButton != null;
        }

        /// <summary>
        /// Search for the VisualElement in the tabs and scroll to it.
        /// </summary>
        /// <param name="subElementFunc">Method to search for sub element of the IRenderPipelineGraphicsSettings.</param>
        /// <param name="tabButton">Tab to search for the VisualElement.</param>
        /// <param name="bindingPath">Binding path of the IRenderPipelineGraphicsSettings.</param>
        /// <param name="root">Root VisualElement to search for the Main ScrollView.</param>
        /// <typeparam name="TVisualElement">Type of the VisualElement to search for.</typeparam>
        static void SearchForVisualElementInTabsAndScroll<TVisualElement>(ScrollView scrollView, TabButton tabButton, string bindingPath, Func<TVisualElement, bool> subElementFunc)
            where TVisualElement : VisualElement
        {
            var target = tabButton.Target;
            VisualElement field = target
                .Query<PropertyField>()
                .Where(p => string.CompareOrdinal(p.bindingPath, bindingPath) == 0)
                .First();

            if (field == null)
                return;

            // If the subElementFunc is null, we just want to scroll to the field.
            if (subElementFunc == null)
            {
                OpenFoldoutsThenScroll(field, scrollView);
                return;
            }

            var subElement = field.Query<TVisualElement>().Where(subElementFunc.Invoke).First();
            // If the subElement is found, we just want to scroll to it.
            if (subElement != null)
            {
                OpenFoldoutsThenScroll(subElement, scrollView);
                return;
            }

            // This could mean that the field hidden in the Foldout.
            // Let's try to find the Foldout and open it.
            s_SearchedElement = null;
            k_Foldouts.Clear();
            field.Query<Foldout>().Where(f => !f.value).ForEach(
                f => ExpandFoldoutAndChildren(f, subElementFunc, foundElement =>
                {
                    s_SearchedElement = null;
                    k_Foldouts.Clear();
                    OpenFoldoutsThenScroll(foundElement, scrollView);
                }));
        }

        /// <summary>
        /// Expand a foldout and all child's foldout until the searched element is found.
        /// </summary>
        /// <param name="foldout">Foldout to expand.</param>
        /// <param name="subElementFunc">Condition to determine correct Visual Element.</param>
        /// <param name="onFinished">When correct VisualElement found then call this method with it.</param>
        /// <typeparam name="TVisualElement">VisualElement type to search for.</typeparam>
        static void ExpandFoldoutAndChildren<TVisualElement>(Foldout foldout, Func<TVisualElement, bool> subElementFunc, Action<VisualElement> onFinished)
            where TVisualElement : VisualElement
        {
            if(s_SearchedElement != null)
                return;

            k_Foldouts.Add(foldout);
            foldout.value = true;

            //We use Execute and Delay with starting 1 to be sure that foldouts loaded and layouted.
            foldout.schedule.Execute(() =>
            {
                s_SearchedElement = foldout.Query<TVisualElement>().Where(subElementFunc.Invoke).First();
                if (s_SearchedElement != null)
                {
                    foreach (var openedFoldout in k_Foldouts)
                    {
                        if (!openedFoldout.Contains(s_SearchedElement))
                            openedFoldout.value = false;
                    }

                    onFinished.Invoke(s_SearchedElement);
                    return;
                }

                var childFoldouts = foldout.Query<Foldout>().ToList();
                foreach (var childFoldout in childFoldouts)
                {
                    ExpandFoldoutAndChildren(childFoldout, subElementFunc, onFinished);
                }
            }).StartingIn(1);
        }

        /// <summary>
        /// Open all Foldouts and scroll to the provided field.
        /// </summary>
        /// <param name="field">Field to check for open foldouts in parents.</param>
        /// <param name="scrollView">Main Scroll View of the Graphics Settings page.</param>
        /// <typeparam name="T">Type of the VisualElement.</typeparam>
        static void OpenFoldoutsThenScroll<T>(T field, ScrollView scrollView)
            where T : VisualElement
        {
            var current = field.parent;

            s_EventCounter = 0;
            while (current != null)
            {
                if (current is Foldout { value: false } foldout)
                {
                    s_EventCounter++;
                    foldout.contentContainer.RegisterCallbackOnce<GeometryChangedEvent>(_ =>
                    {
                        s_EventCounter--;
                        if (s_EventCounter != 0)
                            return;

                        scrollView.UpdateScrollers(false, true);
                        ScrollTo(field, scrollView);
                    });
                    foldout.value = true;
                }

                current = current.parent;
            }

            if (s_EventCounter == 0)
                ScrollTo(field, scrollView);
        }

        /// <summary>
        /// Scroll to the provided field and highlight it.
        /// </summary>
        /// <param name="field">Provided VisualElement.</param>
        /// <param name="scrollView">Main Scroll View of the Graphics Settings page.</param>
        /// <typeparam name="T">Type of the VisualElement.</typeparam>
        static void ScrollTo<T>(T field, ScrollView scrollView)
            where T : VisualElement
        {
            scrollView.ScrollTo(field);
            field.AddToClassList(highlightableClass);
            field.AddToClassList(highlightableColorClass);
            field.RegisterCallbackOnce<TransitionEndEvent>(_ =>
            {
                field.RemoveFromClassList(highlightableColorClass);
                field.RegisterCallbackOnce<TransitionEndEvent>(_ =>
                    field.RemoveFromClassList(highlightableClass));
            });
        }

        /// <summary>
        /// Utility method to register a callback once or call it immediately if the condition is true.
        /// </summary>
        /// <param name="immediateCondition">Condition to check.</param>
        /// <param name="element">Subscribe to the event on this VisualElement.</param>
        /// <param name="callback">Call this callback when finished.</param>
        /// <typeparam name="T">Type of the event to subscribe.</typeparam>
        static void RegisterCallbackOnceOrCallImmediately<T>(bool immediateCondition, VisualElement element, Action callback)
            where T : EventBase<T>, new()
        {
            if (immediateCondition)
                callback?.Invoke();
            else
                element.RegisterCallbackOnce<T>(_ => callback?.Invoke());
        }

        /// <summary>
        /// State of the window before GetOrOpenGraphicsSettingsWindow method was called. Used to determine how many layout events we expect.
        /// </summary>
        internal enum PreviousWindowState
        {
            /// <summary>
            /// Window was not opened before.
            /// </summary>
            NotOpened,
            /// <summary>
            /// Window had different page open. We need to wait for the Graphics Settings page to open and layout.
            /// </summary>
            IncorrectProvider,
            /// <summary>
            /// Window was already opened with the Graphics Settings page.
            /// </summary>
            Opened
        }
        #endregion
    }
}<|MERGE_RESOLUTION|>--- conflicted
+++ resolved
@@ -303,34 +303,6 @@
             if (settingsWindow.GetCurrentProvider() is not GraphicsSettingsProvider provider)
                 return;
 
-<<<<<<< HEAD
-            if (provider.inspector == null)
-                return;
-
-            provider.inspector.Reload(ComputeRenderPipelineGlobalSettingsListHash(provider.inspector.serializedObject));
-        }
-
-        internal static uint ComputeRenderPipelineGlobalSettingsListHash(SerializedObject graphicsSettingsSerializedObject)
-        {
-            if (graphicsSettingsSerializedObject == null)
-                return 0u;
-
-            bool haveSettings = GraphicsSettingsInspectorUtility.GatherGlobalSettingsFromSerializedObject(graphicsSettingsSerializedObject, out var settingsContainers);
-            if (!haveSettings)
-                return 0u;
-
-            uint currentHash = 2166136261u;
-            foreach (var globalsettings in settingsContainers)
-            {
-                TryGetSettingsListFromRenderPipelineGlobalSettings(
-                    globalsettings.serializedObject.targetObject as RenderPipelineGlobalSettings,
-                    out SerializedObject _,
-                    out SerializedProperty _,
-                    out SerializedProperty settingsListInContainer);
-                currentHash *= 16777619u ^ settingsListInContainer.contentHash;
-            }
-            return currentHash;
-=======
             if(provider.inspector == null)
                 return;
 
@@ -355,7 +327,6 @@
                 currentHash.Add(settingsListInContainer.contentHash);
             }
             return currentHash.ToHashCode();
->>>>>>> 129a6708
         }
 
         #endregion
