--- conflicted
+++ resolved
@@ -25,10 +25,7 @@
 using UnityEngine.Scripting;
 using UnityEngine.Bindings;
 using UnityEditor.Build.Profile;
-<<<<<<< HEAD
-=======
 using UnityEditor.UIElements;
->>>>>>> 129a6708
 
 // ************************************* READ BEFORE EDITING **************************************
 //
@@ -284,11 +281,7 @@
             public static readonly string undoChangedDefaultShaderChunkCountString  = L10n.Tr("Changed Shader Chunk Count Default Setting");
 
             public static readonly string globalPlayerSettingsInfo =
-<<<<<<< HEAD
-            L10n.Tr("Editing these global player settings will not affect the current state of the project, because the active build profile is using it's own customized player setitngs. Edit the build profile to change them.");
-=======
             L10n.Tr("Editing these global player settings will not affect the current state of the project, because the active build profile is using its own customized player settings. Edit the build profile to change them.");
->>>>>>> 129a6708
             public static readonly string globalPlayerSettingsInfoButton = L10n.Tr("Edit Build Profile");
         }
 
@@ -544,9 +537,6 @@
         bool isPresetWindowOpen = false;
         bool hasPresetWindowClosed = false;
 
-<<<<<<< HEAD
-        bool IsPreset() => playerSettingsType == PlayerSettingsType.Preset;
-=======
         /// <summary>
         /// Internal callback set by the build profile window when tracking
         /// changes to settings not represented by a serialized property.
@@ -554,7 +544,6 @@
         Action<SerializedObject> m_OnTrackSerializedObjectValueChanged;
 
         internal bool IsPreset() => playerSettingsType == PlayerSettingsType.Preset;
->>>>>>> 129a6708
 
         internal enum PlayerSettingsType
         {
@@ -564,10 +553,6 @@
             NonActiveBuildProfile
         }
         internal PlayerSettingsType playerSettingsType = PlayerSettingsType.Global;
-<<<<<<< HEAD
-        internal bool IsBuildProfile() => playerSettingsType == PlayerSettingsType.ActiveBuildProfile || playerSettingsType == PlayerSettingsType.NonActiveBuildProfile;
-        bool IsGlobalOrActiveProfile => playerSettingsType == PlayerSettingsType.Global || playerSettingsType == PlayerSettingsType.ActiveBuildProfile;
-=======
         internal bool IsBuildProfileEditor() => playerSettingsType == PlayerSettingsType.ActiveBuildProfile || playerSettingsType == PlayerSettingsType.NonActiveBuildProfile;
         internal bool IsActivePlayerSettingsEditor() => (playerSettingsType == PlayerSettingsType.Global && !BuildProfileContext.ProjectHasActiveProfileWithPlayerSettings()) || playerSettingsType == PlayerSettingsType.ActiveBuildProfile;
 
@@ -582,7 +567,6 @@
 
             SyncPlatformAPIsList(target);
         }
->>>>>>> 129a6708
 
         const string kSelectedPlatform = "PlayerSettings.SelectedPlatform";
 
@@ -805,20 +789,6 @@
         /// tab is displayed in the platform grouping.
         /// </summary>
         [VisibleToOtherModules("UnityEditor.BuildProfileModule")]
-<<<<<<< HEAD
-        internal void ConfigurePlayerSettingsForBuildProfile(string buildProfileModuleName, bool isServerBuildProfile, bool isActiveBuildProfile)
-        {
-            playerSettingsType = isActiveBuildProfile ? PlayerSettingsType.ActiveBuildProfile : PlayerSettingsType.NonActiveBuildProfile;
-
-            // We don't want to show other platform tabs that it's not the build profile one
-            bool gotValidPlatform = false;
-            string platformModuleName = string.Empty;
-            for (int i = 0; i < validPlatforms.Length; i++)
-            {
-                platformModuleName = ModuleManager.GetTargetStringFrom(validPlatforms[i].defaultTarget);
-                bool isServerPlatform = validPlatforms[i].namedBuildTarget == NamedBuildTarget.Server;
-                if (platformModuleName == buildProfileModuleName && isServerPlatform == isServerBuildProfile)
-=======
         internal void ConfigurePlayerSettingsForBuildProfile(
             SerializedObject serializedProfile,
             GUID buildProfilePlatformGuid,
@@ -838,7 +808,6 @@
                 var basePlatformGuid = BuildTargetDiscovery.GetBasePlatformGUIDFromBuildTarget(namedBuildTarget, buildTarget);
 
                 if (basePlatformGuid == buildProfileBasePlatformGuid)
->>>>>>> 129a6708
                 {
                     var copy = (BuildPlatform)validPlatforms[i].Clone();
                     copy.tooltip = string.Empty;
@@ -853,10 +822,6 @@
 
             Array.Resize(ref validPlatforms, 1);
             m_SettingsExtensions = new ISettingEditorExtension[1];
-<<<<<<< HEAD
-            m_SettingsExtensions[0] = ModuleManager.GetEditorSettingsExtension(platformModuleName);
-            m_SettingsExtensions[0]?.OnEnable(this);
-=======
             m_SettingsExtensions[0] = ModuleManager.GetEditorSettingsExtension(buildProfilePlatformGuid);
             m_SettingsExtensions[0]?.OnEnable(this);
             m_SettingsExtensions[0]?.ConfigurePlatformProfile(serializedProfile);
@@ -930,7 +895,6 @@
                 return false;
 
             return m_SettingsExtensions[0].CopyProjectSettingsPlayerSettingsToBuildProfile();
->>>>>>> 129a6708
         }
 
         [RequiredByNativeCode]
@@ -1029,11 +993,7 @@
 
         private void SetReason(string reason)
         {
-<<<<<<< HEAD
-            if (!IsGlobalOrActiveProfile)
-=======
             if (!IsActivePlayerSettingsEditor())
->>>>>>> 129a6708
             {
                 return;
             }
@@ -1054,11 +1014,7 @@
 
         private void RecompileScripts()
         {
-<<<<<<< HEAD
-            if (!IsGlobalOrActiveProfile || isPresetWindowOpen)
-=======
             if (!IsActivePlayerSettingsEditor() || isPresetWindowOpen)
->>>>>>> 129a6708
             {
                 return;
             }
@@ -1136,11 +1092,7 @@
             if (playerSettingsType == PlayerSettingsType.Global)
                 CheckUpdatePresetSelectorStatus();
 
-<<<<<<< HEAD
-            if (!IsBuildProfile())
-=======
             if (!IsBuildProfileEditor())
->>>>>>> 129a6708
                 GUILayout.Label(string.Format(L10n.Tr("Settings for {0}"), validPlatforms[selectedPlatformValue].title.text));
 
             // Increase the offset to accomodate large labels, though keep a minimum of 150.
@@ -1188,11 +1140,7 @@
 
         void DisplayBuildProfileHelpBoxIfNeeded()
         {
-<<<<<<< HEAD
-            if (playerSettingsType == PlayerSettingsType.Global && BuildProfileContext.instance.activeProfile?.playerSettings != null)
-=======
             if (playerSettingsType == PlayerSettingsType.Global && BuildProfileContext.activeProfile?.playerSettings != null)
->>>>>>> 129a6708
             {
                 GUILayout.BeginHorizontal(EditorStyles.helpBox);
                 GUILayout.BeginVertical();
@@ -1681,20 +1629,7 @@
         {
             bool doRestart = false;
 
-<<<<<<< HEAD
-            // If we have dirty scenes we need to save or discard changes before we restart editor.
-            // Otherwise user will get a dialog later on where they can click cancel and put editor in a bad device state.
-            var dirtyScenes = new List<Scene>();
-            for (int i = 0; i < EditorSceneManager.sceneCount; ++i)
-            {
-                var scene = EditorSceneManager.GetSceneAt(i);
-                if (scene.isDirty)
-                    dirtyScenes.Add(scene);
-            }
-            if (dirtyScenes.Count != 0)
-=======
             if (WillEditorUseFirstGraphicsAPI(target))
->>>>>>> 129a6708
             {
                 // If we have dirty scenes we need to save or discard changes before we restart editor.
                 // Otherwise user will get a dialog later on where they can click cancel and put editor in a bad device state.
@@ -2004,11 +1939,7 @@
                (properties?.SupportsColorGamut ?? false)))
                 return;
 
-<<<<<<< HEAD
-            if (s_ColorGamutList == null)
-=======
             if (m_ColorGamutList == null)
->>>>>>> 129a6708
             {
                 ColorGamut[] colorGamuts = m_CurrentTarget.GetColorGamuts_Internal();
                 var colorGamutsList = (colorGamuts != null) ? colorGamuts.ToList() : new List<ColorGamut>();
@@ -3914,11 +3845,7 @@
                                 {
                                     logProperty.intValue = (int)stackTraceLogType;
 
-<<<<<<< HEAD
-                                    if (IsGlobalOrActiveProfile)
-=======
                                     if (IsActivePlayerSettingsEditor())
->>>>>>> 129a6708
                                         PlayerSettings.SetGlobalStackTraceLogType(logType, stackTraceLogType);
                                 }
                             }
@@ -4290,17 +4217,11 @@
 
         bool CanShowPlatformSettingsForHostPlatform(BuildTarget settingsBuildTarget, BuildPlatform currentPlatform)
         {
-<<<<<<< HEAD
-            if (IsBuildProfile() && currentPlatform.defaultTarget != settingsBuildTarget)
-=======
             if (IsBuildProfileEditor() && currentPlatform.defaultTarget != settingsBuildTarget)
->>>>>>> 129a6708
                 return false;
 
             return BuildTargetDiscovery.BuildPlatformIsAvailableOnHostPlatform(settingsBuildTarget, SystemInfo.operatingSystemFamily);
         }
-<<<<<<< HEAD
-=======
 
         void SyncColorGamuts()
         {
@@ -4316,6 +4237,5 @@
                 return;
             m_GraphicsDeviceLists[target].list = m_CurrentTarget.GetGraphicsAPIs_Internal(target).ToList();
         }
->>>>>>> 129a6708
     }
 }