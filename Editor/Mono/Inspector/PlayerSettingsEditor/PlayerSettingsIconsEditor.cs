// Unity C# reference source
// Copyright (c) Unity Technologies. For terms of use, see
// https://unity3d.com/legal/licenses/Unity_Reference_Only_License

using System;
using System.Collections.Generic;
using System.Linq;
using UnityEditor.Build;
using UnityEditor.Modules;
using UnityEditor.PlatformSupport;
using UnityEngine;

namespace UnityEditor
{
    internal class PlayerSettingsIconsEditor
    {
        internal class SettingsContent
        {
            public static readonly GUIContent iconTitle = EditorGUIUtility.TrTextContent("Icon");
            public static readonly GUIContent defaultIcon = EditorGUIUtility.TrTextContent("Default Icon");
            public static readonly GUIContent UIPrerenderedIcon = EditorGUIUtility.TrTextContent("Prerendered Icon");
            public static string undoChangedIconString { get { return LocalizationDatabase.GetLocalizedString("Changed Icon"); } }
        }

        // Icon layout constants
        const int kSlotSize = 64;
        const int kMaxPreviewSize = 96;
        const int kIconSpacing = 6;

        PlayerSettingsEditor m_Owner;

        // Serialized icons
        SerializedProperty m_PlatformIcons;
        SerializedProperty m_LegacyPlatformIcons;
        SerializedProperty m_UIPrerenderedIcon;


        // Deserialized icons (all platforms)
        BuildTargetIcons[] m_AllIcons;
        // Deserialized legacy icons (all platforms)
        LegacyBuildTargetIcons[] m_AllLegacyIcons;

        // Required icons for platform. Provided by platform extension
        Dictionary<PlatformIconKind, PlatformIcon[]> m_RequiredIcons;

        public PlayerSettingsIconsEditor(PlayerSettingsEditor owner)
        {
            m_Owner = owner;
        }

        public void OnEnable()
        {
            m_PlatformIcons       = m_Owner.FindPropertyAssert("m_BuildTargetPlatformIcons");
            m_LegacyPlatformIcons = m_Owner.FindPropertyAssert("m_BuildTargetIcons");
            m_UIPrerenderedIcon   = m_Owner.FindPropertyAssert("uIPrerenderedIcon");

            DeserializeIcons();
            DeserializeLegacyIcons();
        }

        private void DeserializeIcons()
        {
            var allIconsList = new List<BuildTargetIcons>();
            for (int i = 0; i < m_PlatformIcons.arraySize; i++)
            {
                var platform = m_PlatformIcons.GetArrayElementAtIndex(i);
                var icons = platform.FindPropertyRelative("m_Icons");
                var platformName = platform.FindPropertyRelative("m_BuildTarget").stringValue;
                if (platformName == null || icons.arraySize <= 0)
                    continue;

                var platformIcons = new BuildTargetIcons
                {
                    BuildTarget = platformName,
                    Icons = new PlatformIconStruct[icons.arraySize]
                };

                for (int j = 0; j < icons.arraySize; j++)
                {
                    var platformIconsEntry = icons.GetArrayElementAtIndex(j);
                    var icon = new PlatformIconStruct()
                    {
                        Width = platformIconsEntry.FindPropertyRelative("m_Width").intValue,
                        Height = platformIconsEntry.FindPropertyRelative("m_Height").intValue,
                        Kind = platformIconsEntry.FindPropertyRelative("m_Kind").intValue,
                        SubKind = platformIconsEntry.FindPropertyRelative("m_SubKind").stringValue,
                    };
                    var texturesEntry = platformIconsEntry.FindPropertyRelative("m_Textures");
                    icon.Textures = new Texture2D[texturesEntry.arraySize];
                    for (int k = 0; k < texturesEntry.arraySize; k++)
                    {
                        icon.Textures[k] = (Texture2D)texturesEntry.GetArrayElementAtIndex(k).objectReferenceValue;
                    }

                    platformIcons.Icons[j] = icon;
                }
                allIconsList.Add(platformIcons);
            }

            m_AllIcons = allIconsList.ToArray();
        }

        private void DeserializeLegacyIcons()
        {
            var allIconsList = new List<LegacyBuildTargetIcons>();
            for (int i = 0; i < m_LegacyPlatformIcons.arraySize; i++)
            {
                var platform = m_LegacyPlatformIcons.GetArrayElementAtIndex(i);
                var icons = platform.FindPropertyRelative("m_Icons");
                var platformName = platform.FindPropertyRelative("m_BuildTarget").stringValue;
                if (platformName == null || icons.arraySize <= 0)
                    continue;

                var platformIcons = new LegacyBuildTargetIcons
                {
                    BuildTarget = platformName,
                    Icons = new LegacyPlatformIcon[icons.arraySize]
                };

                for (int j = 0; j < icons.arraySize; j++)
                {
                    var platformIconsEntry = icons.GetArrayElementAtIndex(j);
                    var icon = new LegacyPlatformIcon()
                    {
                        Width = platformIconsEntry.FindPropertyRelative("m_Width").intValue,
                        Height = platformIconsEntry.FindPropertyRelative("m_Height").intValue,
                        Kind = (IconKind)platformIconsEntry.FindPropertyRelative("m_Kind").intValue,
                    };
                    var texture = platformIconsEntry.FindPropertyRelative("m_Icon");
                    icon.Icon = (Texture2D)texture.objectReferenceValue;
                    platformIcons.Icons[j] = icon;
                }
                allIconsList.Add(platformIcons);
            }

            m_AllLegacyIcons = allIconsList.ToArray();
        }

        private void SerializeIcons()
        {
            m_PlatformIcons.ClearArray();
            for (int i = 0; i < m_AllIcons.Length; i++)
            {
                var platformIcons = m_AllIcons[i];
                var platformName = platformIcons.BuildTarget;

                m_PlatformIcons.InsertArrayElementAtIndex(i);
                var serializedPlatform = m_PlatformIcons.GetArrayElementAtIndex(i);

                if (platformName == null || platformIcons.Icons == null)
                    return;

                serializedPlatform.FindPropertyRelative("m_BuildTarget").stringValue = platformName;
                var iconsMember = serializedPlatform.FindPropertyRelative("m_Icons");
                iconsMember.ClearArray(); // Even after clearing parent array, this is not cleared
                for (int k = 0; k < platformIcons.Icons.Length; k++)
                {
                    var icon = platformIcons.Icons[k];
                    iconsMember.InsertArrayElementAtIndex(k);
                    var platformIconsEntry = iconsMember.GetArrayElementAtIndex(k);
                    platformIconsEntry.FindPropertyRelative("m_Width").intValue = icon.Width;
                    platformIconsEntry.FindPropertyRelative("m_Height").intValue = icon.Height;
                    platformIconsEntry.FindPropertyRelative("m_Kind").intValue = icon.Kind;
                    platformIconsEntry.FindPropertyRelative("m_SubKind").stringValue = icon.SubKind;

                    var texturesMember = platformIconsEntry.FindPropertyRelative("m_Textures");
                    texturesMember.ClearArray(); // Even after clearing parent array, this is not cleared
                    for (int l = 0; l < icon.Textures.Length; l++)
                    {
                        texturesMember.InsertArrayElementAtIndex(l);
                        texturesMember.GetArrayElementAtIndex(l).objectReferenceValue = icon.Textures[l];
                    }
                }
            }
        }

        private void SerializeLegacyIcons()
        {
            m_LegacyPlatformIcons.ClearArray();
            for (int i = 0; i < m_AllLegacyIcons.Length; i++)
            {
                var platformIcons = m_AllLegacyIcons[i];
                var platformName = platformIcons.BuildTarget;

                m_LegacyPlatformIcons.InsertArrayElementAtIndex(i);
                var serializedPlatform = m_LegacyPlatformIcons.GetArrayElementAtIndex(i);

                if (platformName == null || platformIcons.Icons == null)
                    return;

                serializedPlatform.FindPropertyRelative("m_BuildTarget").stringValue = platformName;
                var iconsMember = serializedPlatform.FindPropertyRelative("m_Icons");
                iconsMember.ClearArray(); // Even after clearing parent array, this is not cleared
                for (int k = 0; k < platformIcons.Icons.Length; k++)
                {
                    var icon = platformIcons.Icons[k];
                    iconsMember.InsertArrayElementAtIndex(k);
                    var platformIconsEntry = iconsMember.GetArrayElementAtIndex(k);
                    platformIconsEntry.FindPropertyRelative("m_Width").intValue = icon.Width;
                    platformIconsEntry.FindPropertyRelative("m_Height").intValue = icon.Height;
                    platformIconsEntry.FindPropertyRelative("m_Kind").intValue = (int)icon.Kind;

                    var iconTexture = platformIconsEntry.FindPropertyRelative("m_Icon");
                    iconTexture.objectReferenceValue = icon.Icon;
                }
            }
        }

        private void SetLegacyPlatformIcons(string platform, Texture2D[] icons, IconKind kind, ref LegacyBuildTargetIcons[] allIcons)
        {
            allIcons = PlayerSettings.SetPlatformIconsForTargetIcons(platform, icons, kind, allIcons);
            SerializeLegacyIcons();
        }

        static void ImportLegacyIcons(string platform, PlatformIconKind kind, PlatformIcon[] platformIcons, LegacyBuildTargetIcons[] allLegacyIcons)
        {
            if (!Enum.IsDefined(typeof(IconKind), kind.kind))
                return;

            var iconKind = (IconKind)kind.kind;

            var legacyIcons = PlayerSettings.GetPlatformIconsForTargetIcons(platform, iconKind, allLegacyIcons);
            var legacyIconWidths = PlayerSettings.GetIconWidthsForPlatform(platform, iconKind);
            var legacyIconHeights  = PlayerSettings.GetIconHeightsForPlatform(platform, iconKind);

            for (var i = 0; i < legacyIcons.Length; i++)
            {
                var selectedIcons = new List<PlatformIcon>();
                foreach (var icon in platformIcons)
                {
                    if (icon.width == legacyIconWidths[i] && icon.height == legacyIconHeights[i])
                    {
                        selectedIcons.Add(icon);
                    }
                }
                foreach (var selectedIcon in selectedIcons)
                    selectedIcon.SetTextures(legacyIcons[i]);
            }
        }

        private void SetPreviewTextures(PlatformIcon platformIcon)
        {
            Texture2D[] previewTextures = new Texture2D[platformIcon.maxLayerCount];

            for (int i = 0; i < platformIcon.maxLayerCount; i++)
            {
                previewTextures[i] = PlayerSettings.GetPlatformIconAtSizeForTargetIcons(platformIcon.kind.platform, platformIcon.width, platformIcon.height, m_AllIcons, platformIcon.kind.kind, platformIcon.iconSubKind, i);
            }

            platformIcon.SetPreviewTextures(previewTextures);
        }

        internal PlatformIcon[] GetPlatformIcons(BuildTargetGroup platform, PlatformIconKind kind, ref BuildTargetIcons[] allIcons)
        {
            var namedBuildTarget = NamedBuildTarget.FromBuildTargetGroup(platform);
            if (!BuildTargetDiscovery.TryGetBuildTarget(BuildPipeline.GetBuildTargetByName(namedBuildTarget.TargetName), out var iBuildTarget))
                return Array.Empty<PlatformIcon>();
            var requiredIcons = iBuildTarget.IconPlatformProperties?.GetRequiredPlatformIcons();
            if (requiredIcons == null)
                return Array.Empty<PlatformIcon>();

            var serializedIcons = PlayerSettings.GetPlatformIconsFromTargetIcons(namedBuildTarget.TargetName, kind.kind, allIcons);
            if (m_RequiredIcons == null)
                m_RequiredIcons = new Dictionary<PlatformIconKind, PlatformIcon[]>();
            if (!m_RequiredIcons.ContainsKey(kind))
            {
                foreach (var requiredIcon in requiredIcons)
                {
                    if (!m_RequiredIcons.ContainsKey(requiredIcon.Key))
                        m_RequiredIcons.Add(requiredIcon.Key, requiredIcon.Value);
                }
            }

            var icons = PlatformIcon.GetRequiredPlatformIconsByType(kind, m_RequiredIcons);
            if (serializedIcons.Length <= 0)
            {
                // Map legacy icons to required icons
                ImportLegacyIcons(namedBuildTarget.TargetName, kind, icons, m_AllLegacyIcons);
                // Serialize required icons
                SetPlatformIcons(platform, kind, icons, ref allIcons);

                foreach (var icon in icons)
                    if (icon.IsEmpty())
                        icon.SetTextures(null);
            }
            else
            {
                // Map serialized icons to required icons
                icons = PlayerSettings.GetPlatformIconsFromStruct(icons, kind, serializedIcons.ToArray());
            }

            return icons;
        }

        void SetIconsForPlatform(BuildTargetGroup targetGroup, PlatformIcon[] icons, PlatformIconKind kind, ref BuildTargetIcons[] allIcons)
        {
            var namedBuildTarget = NamedBuildTarget.FromBuildTargetGroup(targetGroup);
            if (!BuildTargetDiscovery.TryGetBuildTarget(BuildPipeline.GetBuildTargetByName(namedBuildTarget.TargetName), out var iBuildTarget))
                return;

            var requiredIcons = iBuildTarget.IconPlatformProperties?.GetRequiredPlatformIcons();
            if (requiredIcons == null)
                return;

            if (m_RequiredIcons == null)
                m_RequiredIcons = new Dictionary<PlatformIconKind, PlatformIcon[]>();
            if (!m_RequiredIcons.ContainsKey(kind))
            {
                foreach (var requiredIcon in requiredIcons)
                {
                    if (!m_RequiredIcons.ContainsKey(requiredIcon.Key))
                        m_RequiredIcons.Add(requiredIcon.Key, requiredIcon.Value);
                }
            }

            var requiredIconCount = PlatformIcon.GetRequiredPlatformIconsByType(kind, m_RequiredIcons).Length;

            PlatformIconStruct[] iconStructs;
            if (icons == null)
                iconStructs = new PlatformIconStruct[0];
            else if (requiredIconCount != icons.Length)
            {
                throw new InvalidOperationException($"Attempting to set an incorrect number of icons for {namedBuildTarget} {kind} kind, it requires {requiredIconCount} icons but trying to assign {icons.Length}.");
            }
            else
            {
                iconStructs = icons.Select(
                    i => i.GetPlatformIconStruct()
                    ).ToArray<PlatformIconStruct>();
            }

            allIcons = PlayerSettings.SetIconsForPlatformForTargetIcons(namedBuildTarget.TargetName, iconStructs, kind.kind, allIcons);
        }

        void SetPlatformIcons(BuildTargetGroup targetGroup, PlatformIconKind kind, PlatformIcon[] icons, ref BuildTargetIcons[] allIcons)
        {
            SetIconsForPlatform(targetGroup, icons, kind, ref allIcons);
            SerializeIcons();
        }

        public void LegacyIconSectionGUI()
        {
            // Both default icon and Legacy icons are serialized to the same map
            // That's why m_LegacyPlatformIcons can be excluded in two places (other place in IconSectionGUI())
            using (var vertical = new EditorGUILayout.VerticalScope())
            using (new EditorGUI.PropertyScope(vertical.rect, GUIContent.none, m_LegacyPlatformIcons))
            {
                // Get icons and icon sizes for selected platform (or default)
                EditorGUI.BeginChangeCheck();
                string platformName = "";
                Texture2D[] icons = PlayerSettings.GetPlatformIconsForTargetIcons(platformName, IconKind.Any, m_AllLegacyIcons);
                int[] widths = PlayerSettings.GetIconWidthsForPlatform(platformName, IconKind.Any);

                // Ensure the default icon list is always populated correctly
                if (icons.Length != widths.Length)
                {
                    icons = new Texture2D[widths.Length];
                }

                icons[0] = (Texture2D)EditorGUILayout.ObjectField(SettingsContent.defaultIcon, icons[0], typeof(Texture2D), false);
                // Save changes
                if (EditorGUI.EndChangeCheck())
                {
                    Undo.RecordObjects(m_Owner.targets, SettingsContent.undoChangedIconString);
                    SetLegacyPlatformIcons(platformName, icons, IconKind.Any, ref m_AllLegacyIcons);
                }
            }
        }

        public void SerializedObjectUpdated()
        {
            DeserializeIcons();
            DeserializeLegacyIcons();
        }

        public void IconSectionGUI(BuildPlatform platform, ISettingEditorExtension settingsExtension, int platformID, int sectionIndex)
        {
            if (!m_Owner.BeginSettingsBox(sectionIndex, SettingsContent.iconTitle))
            {
                m_Owner.EndSettingsBox();
                return;
            }

            var platformUsesStandardIcons = true;
            if (settingsExtension != null)
                platformUsesStandardIcons = settingsExtension.UsesStandardIcons();

            if (platformUsesStandardIcons)
            {
                var selectedDefault = (platformID < 0);
                // Set default platform variables
                var platformName = "";

                // Override if a platform is selected
                if (!selectedDefault)
                {
                    platformName = platform.name;
                }

                var iconUISettings = IconSettings.StandardIcons;
                if (BuildTargetDiscovery.TryGetBuildTarget(BuildPipeline.GetBuildTargetByName(platform.name), out IBuildTarget iBuildTarget))
                    iconUISettings = iBuildTarget.IconPlatformProperties?.IconUISettings ?? IconSettings.StandardIcons;

                if (iconUISettings == IconSettings.None)
                {
                    PlayerSettingsEditor.ShowNoSettings();
                    EditorGUILayout.Space();
                }
                else if (iconUISettings == IconSettings.StandardIcons)
                {
                    // Both default icon and Legacy icons are serialized to the same map
                    // That's why m_LegacyPlatformIcons can be excluded in two places (other place in CommonSettings())
                    using (var vertical = new EditorGUILayout.VerticalScope())
                    using (new EditorGUI.PropertyScope(vertical.rect, GUIContent.none, m_LegacyPlatformIcons))
                    {
                        // Get icons and icon sizes for selected platform (or default)
                        var icons = PlayerSettings.GetPlatformIconsForTargetIcons(platformName, IconKind.Any, m_AllLegacyIcons);
                        var widths = PlayerSettings.GetIconWidthsForPlatform(platformName, IconKind.Any);
                        var heights = PlayerSettings.GetIconHeightsForPlatform(platformName, IconKind.Any);
                        var kinds = PlayerSettings.GetIconKindsForPlatform(platformName);

                        var overrideIcons = true;

                        if (!selectedDefault)
                        {
                            // If the list of icons for this platform is not empty (and has the correct size),
                            // consider the icon overridden for this platform
                            EditorGUI.BeginChangeCheck();
                            overrideIcons = (icons.Length == widths.Length);
                            overrideIcons = GUILayout.Toggle(overrideIcons, IsInBuildProfileEditor() ? L10n.Tr("Override") : string.Format(L10n.Tr("Override for {0}"), platform.title.text));
                            EditorGUI.BeginDisabled(!overrideIcons);
                            var changed = EditorGUI.EndChangeCheck();
                            if (changed || (!overrideIcons && icons.Length > 0))
                            {
                                // Set the list of icons to correct length if overridden, otherwise to an empty list
                                if (overrideIcons)
                                    icons = new Texture2D[widths.Length];
                                else
                                    icons = new Texture2D[0];

                                if (changed)
                                    SetLegacyPlatformIcons(platformName, icons, IconKind.Any, ref m_AllLegacyIcons);
                            }
                        }

                        // Show the icons for this platform (or default)
                        EditorGUI.BeginChangeCheck();
                        for (int i = 0; i < widths.Length; i++)
                        {
                            var previewWidth = Mathf.Min(kMaxPreviewSize, widths[i]);
                            var previewHeight = (int)((float)heights[i] * previewWidth / widths[i]);   // take into account the aspect ratio
                            var rect = GUILayoutUtility.GetRect(kSlotSize, Mathf.Max(kSlotSize, previewHeight) + kIconSpacing);
                            var width = Mathf.Min(rect.width, EditorGUIUtility.labelWidth + 4 + kSlotSize + kIconSpacing + kMaxPreviewSize);

                            // Label
                            var label = widths[i] + "x" + heights[i];
                            GUI.Label(new Rect(rect.x, rect.y, width - kMaxPreviewSize - kSlotSize - 2 * kIconSpacing, 20), label);

                            // Texture slot
                            if (overrideIcons)
                            {
                                var slotWidth = kSlotSize;
                                var slotHeight = (int)((float)heights[i] / widths[i] * kSlotSize);   // take into account the aspect ratio
                                icons[i] = (Texture2D)EditorGUI.ObjectField(
                                    new Rect(rect.x + width - kMaxPreviewSize - kSlotSize - kIconSpacing, rect.y, slotWidth, slotHeight),
                                    icons[i],
                                    typeof(Texture2D),
                                    false);
                            }

                            // Preview
                            var previewRect = new Rect(rect.x + width - kMaxPreviewSize, rect.y, previewWidth, previewHeight);
                            var closestIcon = PlayerSettings.GetPlatformIconForSizeForTargetIcons(platformName, widths[i], heights[i], kinds[i], m_AllLegacyIcons);
                            if (closestIcon != null)
                                GUI.DrawTexture(previewRect, closestIcon);
                            else
                                GUI.Box(previewRect, "");
                        }

                        // Save changes
                        if (EditorGUI.EndChangeCheck())
                        {
                            Undo.RecordObjects(m_Owner.targets, SettingsContent.undoChangedIconString);
                            SetLegacyPlatformIcons(platformName, icons, IconKind.Any, ref m_AllLegacyIcons);
                        }

                        EditorGUI.EndDisabled();
                    }
                }
            }

            if (settingsExtension != null)
                settingsExtension.IconSectionGUI();

            m_Owner.EndSettingsBox();
        }

        internal void ShowPlatformIconsByKind(PlatformIconFieldGroup iconFieldGroup, bool foldByKind, bool foldBySubkind)
        {
            // All icons that are displayed here are serialized into a single map
            // So in the preset we can only exclude/include all icons
            using (var vertical = new EditorGUILayout.VerticalScope())
            using (new EditorGUI.PropertyScope(vertical.rect, GUIContent.none, m_PlatformIcons))
            {
                int labelHeight = 20;

                foreach (var kind in PlayerSettings.GetSupportedIconKinds(NamedBuildTarget.FromBuildTargetGroup(iconFieldGroup.targetGroup)))
                {
                    iconFieldGroup.SetPlatformIcons(GetPlatformIcons(iconFieldGroup.targetGroup, kind, ref m_AllIcons), kind);
                }

                foreach (var kindGroup in iconFieldGroup.m_IconsFields)
                {
                    EditorGUI.BeginChangeCheck();

                    var key = kindGroup.Key;

                    if (foldByKind)
                    {
                        GUIContent kindName = new GUIContent(
                            string.Format("{0} icons ({1}/{2})", key.m_Label, kindGroup.Key.m_SetIconSlots, kindGroup.Key.m_IconSlotCount),
                            key.m_KindDescription
                        );

                        Rect rectKindLabel = GUILayoutUtility.GetRect(kSlotSize, labelHeight);
                        rectKindLabel.x += 2;
                        key.m_State = EditorGUI.Foldout(rectKindLabel, key.m_State, kindName, true, EditorStyles.foldout);
                    }
                    else
                        key.m_State = true;

                    if (key.m_State)
                    {
                        kindGroup.Key.m_SetIconSlots = 0;
                        foreach (var subKindGroup in kindGroup.Value)
                        {
                            subKindGroup.Key.m_SetIconSlots =
                                PlayerSettings.GetNonEmptyPlatformIconCount(subKindGroup.Value.Select(x => x.platformIcon)
                                    .ToArray());
                            kindGroup.Key.m_SetIconSlots += subKindGroup.Key.m_SetIconSlots;

                            if (foldBySubkind)
                            {
                                string subKindName = string.Format("{0} icons ({1}/{2})", subKindGroup.Key.m_Label, subKindGroup.Key.m_SetIconSlots, subKindGroup.Value.Length);
                                Rect rectSubKindLabel = GUILayoutUtility.GetRect(kSlotSize, labelHeight);
                                rectSubKindLabel.x += 8;

                                subKindGroup.Key.m_State = EditorGUI.Foldout(rectSubKindLabel, subKindGroup.Key.m_State, subKindName, true, EditorStyles.foldout);
                            }
                            else
                                subKindGroup.Key.m_State = true;

                            if (subKindGroup.Key.m_State || !foldBySubkind)
                            {
                                foreach (var iconField in subKindGroup.Value)
                                {
                                    SetPreviewTextures(iconField.platformIcon);
                                    iconField.DrawAt();
                                }
                            }
                        }
                    }

                    if (EditorGUI.EndChangeCheck())
                        SetPlatformIcons(iconFieldGroup.targetGroup, key.m_Kind, iconFieldGroup.m_PlatformIconsByKind[key.m_Kind], ref m_AllIcons);
                }
            }
        }

        /// <summary>
        /// Check if this class belongs to the build profile editor
        /// </summary>
        bool IsInBuildProfileEditor()
        {
<<<<<<< HEAD
            return m_Owner.IsBuildProfile();
=======
            return m_Owner.IsBuildProfileEditor();
>>>>>>> 129a6708
        }
    }
}<|MERGE_RESOLUTION|>--- conflicted
+++ resolved
@@ -572,11 +572,7 @@
         /// </summary>
         bool IsInBuildProfileEditor()
         {
-<<<<<<< HEAD
-            return m_Owner.IsBuildProfile();
-=======
             return m_Owner.IsBuildProfileEditor();
->>>>>>> 129a6708
         }
     }
 }