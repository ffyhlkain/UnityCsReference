// Unity C# reference source
// Copyright (c) Unity Technologies. For terms of use, see
// https://unity3d.com/legal/licenses/Unity_Reference_Only_License

using System;
using System.Collections.Generic;
using System.Linq;
using UnityEditor.Profiling;
using UnityEngine;
using UnityEngine.Scripting;
using UnityEngine.UIElements;

using Object = UnityEngine.Object;

using AssetImporterEditor = UnityEditor.AssetImporters.AssetImporterEditor;

namespace UnityEditor
{
    [EditorWindowTitle(title = "Inspector", useTypeNameAsIconName = true)]
    internal class InspectorWindow : PropertyEditor, IPropertyView, IHasCustomMenu
    {
        static readonly List<InspectorWindow> m_AllInspectors = new List<InspectorWindow>();
        static bool s_AllOptimizedGUIBlocksNeedsRebuild;

        [SerializeField] EditorGUIUtility.EditorLockTrackerWithActiveEditorTracker m_LockTracker = new EditorGUIUtility.EditorLockTrackerWithActiveEditorTracker();
        [SerializeField] PreviewWindow m_PreviewWindow;

        readonly HashSet<DataMode> m_UserSupportedDataModes = new(4);
        IMGUIContainer m_TrackerResetter;


        public bool isLocked
        {
            get
            {
                //this makes sure the getter for InspectorWindow.tracker gets called and creates an ActiveEditorTracker if needed
                m_LockTracker.tracker = tracker;
                return m_LockTracker.isLocked;
            }
            set
            {
                //this makes sure the getter for InspectorWindow.tracker gets called and creates an ActiveEditorTracker if needed
                m_LockTracker.tracker = tracker;
                m_LockTracker.isLocked = value;
            }
        }

        public bool isVisible => m_Parent.actualView == this;

        internal class TestHelper
        {
            public static void PopupPreviewWindow(InspectorWindow inspector)
            {
                inspector.PopupPreviewWindow();
            }

            public static PreviewWindow GetPreviewWindow(InspectorWindow inspector)
            {
                return inspector.m_PreviewWindow;
            }

            public static InspectorPreviewWindow GetInspectorPreviewWindow(InspectorWindow inspector)
            {
                return inspector.previewWindow;
            }
        }


        internal void Awake()
        {
            AddInspectorWindow(this);
        }

        protected override void OnDestroy()
        {
            if (m_PreviewWindow is { IsFloatingWindow: true })
                m_PreviewWindow.Close();
            if (m_Tracker != null && !m_Tracker.Equals(ActiveEditorTracker.sharedTracker))
            {
                // Ensure that m_Tracker is null before calling Destroy(), as a callback could be made to redraw the
                // InspectorWindow, and the native representation of the tracker will already be gone
                var trackerToDestroy = m_Tracker;
                m_Tracker = null;
                trackerToDestroy.Destroy();
            }

            if (m_TrackerResetter != null)
            {
                m_TrackerResetter.Dispose();
                m_TrackerResetter = null;
            }
        }

        protected override void OnEnable()
        {
            // Enable MSAA for UIElements inspectors, which is the only supported
            // antialiasing solution for UIElements.
            antiAliasing = 4;

            RefreshTitle();
            AddInspectorWindow(this);

            base.OnEnable();

            RestoreLockStateFromSerializedData();

            if (m_LockTracker == null)
            {
                m_LockTracker = new EditorGUIUtility.EditorLockTrackerWithActiveEditorTracker();
            }

            m_LockTracker.tracker = tracker;
            m_LockTracker.lockStateChanged.AddListener(LockStateChanged);
            m_Tracker.dataMode = GetDataModeController_Internal().dataMode;

            EditorApplication.projectWasLoaded += OnProjectWasLoaded;
            EditorApplication.playModeStateChanged += OnPlayModeStateChanged;
            Selection.selectionChanged += OnSelectionChanged;
            AssemblyReloadEvents.afterAssemblyReload += OnAfterAssemblyReload;
        }

        private void OnAfterAssemblyReload()
        {
            // Case 1348788: After reloading the assemblies after a script compilation,
            // active editors are not rebuilt automatically. If a custom editor changed
            // the way it handles multi object editing you won't see the effect in the inspector unless
            // you change the selection. It is a minor issue. But this call makes sure to rebuild the active
            // editors if necessary.
            // Note: This is only a problem when adding the attribute CanEditMultipleObjects. When the attribute is not
            // there, the editor used for multi editing is the generic inspector. If you add the CanEditMultipleObjects attribute,
            // a refresh is triggered and we check if the editor instance is still valid, which is the case for the generic inspector
            // so we don't rebuild it. When removing the CanEditMultipleObjects, the refresh sees that the editor was the custom inspector
            // but its instance is no longer valid, so it rebuilds the inspector.
            if (EditorsForMultiEditingChanged())
                tracker.ForceRebuild();
        }

        void OnPlayModeStateChanged(PlayModeStateChange state)
        {
            // Case UUM-64580: unable to interact with the inspector after exiting play mode.
            // Somehow the inspector is still showing the last selected object, but the tracker does not respond anymore.
            // Forcing a rebuild of the tracker after exiting play mode ensures that it is put back in a valid state.
            if (state == PlayModeStateChange.EnteredEditMode)
                tracker.ForceRebuild();
        }

        void OnBecameVisible()
        {
            SceneView.SetActiveEditorsDirty(true);
        }

        void OnBecameInvisible()
        {
            SceneView.SetActiveEditorsDirty();
        }

        private void OnProjectWasLoaded()
        {
            // EditorApplication.projectWasLoaded, which calls this, fires after OnEnabled
            // therefore the logic in OnEnabled already tried to de-serialize the locked objects, including those it only had InstanceIDs of
            // This needs to get fixed here as the InstanceIDs have been reshuffled with the new session and could resolving to random Objects
            if (m_InstanceIDsLockedBeforeSerialization.Count > 0)
            {
                // Game objects will have new instanceIDs in a new Unity session, so take out all objects that where reconstructed from InstanceIDs
                for (int i = m_InstanceIDsLockedBeforeSerialization.Count - 1; i >= 0; i--)
                {
                    for (int j = m_ObjectsLockedBeforeSerialization.Count - 1; j >= 0; j--)
                    {
                        if (m_ObjectsLockedBeforeSerialization[j] == null || m_ObjectsLockedBeforeSerialization[j].GetInstanceID() == m_InstanceIDsLockedBeforeSerialization[i])
                        {
                            m_ObjectsLockedBeforeSerialization.RemoveAt(j);
                            break;
                        }
                    }
                }
                m_InstanceIDsLockedBeforeSerialization.Clear();
                RestoreLockStateFromSerializedData();
            }
        }

        private void OnSelectionChanged()
        {
            if (isLocked)
                return;
        
            RebuildContentsContainers();
            if (Selection.objects.Length == 0 && m_MultiEditLabel != null)
            {
                m_MultiEditLabel.RemoveFromHierarchy();
            }

            UpdateSupportedDataModesList();
        }

        // Note: supportedModes is cleared before and sorted after this method is called
        protected override void OnUpdateSupportedDataModes(List<DataMode> supportedModes)
        {
            // Not showing data modes in debug
            if (m_InspectorMode != InspectorMode.Normal)
                return;

            m_UserSupportedDataModes.Clear();
            DataModeSupportUtils.GetDataModeSupport(Selection.activeObject, Selection.activeContext, m_UserSupportedDataModes);
            supportedModes.AddRange(m_UserSupportedDataModes);
        }

        protected override void OnDisable()
        {
            base.OnDisable();

            RemoveInspectorWindow(this);
            m_LockTracker?.lockStateChanged.RemoveListener(LockStateChanged);

            EditorApplication.projectWasLoaded -= OnProjectWasLoaded;
            EditorApplication.playModeStateChanged -= OnPlayModeStateChanged;
            Selection.selectionChanged -= OnSelectionChanged;
            AssemblyReloadEvents.afterAssemblyReload -= OnAfterAssemblyReload;
        }

        static internal void RepaintAllInspectors()
        {
            foreach (var win in m_AllInspectors)
                win.Repaint();
        }

        internal static List<InspectorWindow> GetInspectors()
        {
            return m_AllInspectors;
        }

        [UsedByNativeCode]
        internal static void RedrawFromNative()
        {
            var propertyEditors = Resources.FindObjectsOfTypeAll<PropertyEditor>();
            foreach (var propertyEditor in propertyEditors)
                propertyEditor.RebuildContentsContainers();
        }

        internal static InspectorWindow[] GetAllInspectorWindows()
        {
            return m_AllInspectors.ToArray();
        }

        public override void AddItemsToMenu(GenericMenu menu)
        {
            m_LockTracker.AddItemsToMenu(menu);
            menu.AddItem(EditorGUIUtility.TrTextContent("Properties..."), false, () => OpenPropertyEditor(GetInspectedObjects()));
            menu.AddSeparator(String.Empty);
            base.AddItemsToMenu(menu);
        }

        protected override void RefreshTitle()
        {
            string iconName = "UnityEditor.InspectorWindow";
            if (m_InspectorMode == InspectorMode.Normal)
                titleContent = EditorGUIUtility.TrTextContentWithIcon("Inspector", iconName);
            else
                titleContent = EditorGUIUtility.TrTextContentWithIcon("Debug", iconName);
        }

        protected override void UpdateWindowObjectNameTitle()
        {
            // The inspector window doesn't not track the object name.
        }

        protected override void CreateTracker()
        {
            if (m_Tracker != null)
            {
                // Ensure that inspector mode
                // This shouldn't be necessary but there are some non-reproducable bugs objects showing up as not able to multi-edit
                // because this state goes out of sync.
                m_Tracker.inspectorMode = m_InspectorMode;
                return;
            }

            m_Tracker = sharedTrackerInUse ? new ActiveEditorTracker() : ActiveEditorTracker.sharedTracker;
            m_Tracker.inspectorMode = m_InspectorMode;
            m_Tracker.RebuildIfNecessary();
        }

        bool sharedTrackerInUse
        {
            get
            {
                return m_AllInspectors.Any(i => i.m_Tracker != null && i.m_Tracker.Equals(ActiveEditorTracker.sharedTracker));
            }
        }

        protected virtual void ShowButton(Rect r)
        {
            m_LockTracker.ShowButton(r, Styles.lockButton);
        }

        private void LockStateChanged(bool lockState)
        {
            if (lockState)
            {
                PrepareLockedObjectsForSerialization();
            }
            else
            {
                ClearSerializedLockedObjects();
            }

            tracker.RebuildIfNecessary();
        }

        protected override bool CloseIfEmpty()
        {
            return false;
        }

        protected override void BeginRebuildContentContainers()
        {
            FlushAllOptimizedGUIBlocksIfNeeded();

            if (m_TrackerResetter == null)
            {
                m_TrackerResetInserted = false;
                m_TrackerResetter = CreateIMGUIContainer(() => {}, "activeEditorTrackerResetter");
                rootVisualElement.Insert(0, m_TrackerResetter);
            }
        }

        protected override bool BeginDrawPreviewAndLabels()
        {
            if (m_PreviewWindow && Event.current?.type == EventType.Repaint)
                m_PreviewWindow.Repaint();
            return m_PreviewWindow == null;
        }

        protected override void EndDrawPreviewAndLabels(Event evt, Rect rect, Rect dragRect)
        {
            if (m_HasPreview || m_PreviewWindow != null)
            {
                if (EditorGUILayout.DropdownButton(Styles.menuIcon, FocusType.Passive, Styles.preOptionsButton))
                {
                    GenericMenu menu = new GenericMenu();
                    menu.AddItem(
                        EditorGUIUtility.TrTextContent(m_PreviewWindow == null
                            ? "Convert to Floating Window"
                            : "Dock Preview to Inspector"), false,
                        () =>
                        {
                            if (m_PreviewWindow == null)
                            {
                                hasFloatingPreviewWindow = true;
                                DetachPreview(false);
                            }
                            else
                            {
                                m_PreviewWindow.Close();
                                hasFloatingPreviewWindow = false;
                            }
                        });
                    menu.AddItem(
                        EditorGUIUtility.TrTextContent(m_PreviewResizer.GetExpanded()
                            ? "Minimize in Inspector"
                            : "Restore in Inspector"), false,
                        () =>
                        {
                            m_PreviewResizer.SetExpanded(position, k_InspectorPreviewMinTotalHeight,
                                k_MinAreaAbovePreview, kBottomToolbarHeight, dragRect,
                                !m_PreviewResizer.GetExpanded());
                        });
                    menu.ShowAsContext();
                }
            }

            // Detach preview on right click in preview title bar
            if (evt.type == EventType.MouseUp && evt.button == 1 && rect.Contains(evt.mousePosition) && m_PreviewWindow == null)
                DetachPreview();
        }

        protected override void CreatePreviewEllipsisMenu()
        {
<<<<<<< HEAD
            if (editor.previewWindow == null)
=======
            if (previewWindow == null)
>>>>>>> 129a6708
                return;

            var draglineAnchor = m_SplitView.Q(s_draglineAnchor);
            var previewContainer = m_SplitView.Q(s_PreviewContainer);

<<<<<<< HEAD
            window.ClearEllipsisMenu();
            window.AppendActionToEllipsisMenu(
=======
            previewWindow.ClearEllipsisMenu();
            previewWindow.AppendActionToEllipsisMenu(
>>>>>>> 129a6708
                "Convert to Floating Window",
                (e) =>
                {
                    if (m_PreviewWindow == null)
                    {
<<<<<<< HEAD
                        PopupPreviewWindow(window);
=======
                        PopupPreviewWindow();
>>>>>>> 129a6708

                        previewContainer.style.display = DisplayStyle.None;
                        draglineAnchor.style.display = DisplayStyle.None;
                    }
                    else
                    {
                        hasFloatingPreviewWindow = false;
                        m_PreviewWindow.Close();

                        previewContainer.style.display = DisplayStyle.Flex;
                        draglineAnchor.style.display = DisplayStyle.Flex;
                    }
                },
                a => hasFloatingPreviewWindow ? DropdownMenuAction.Status.Checked : DropdownMenuAction.Status.Normal);

<<<<<<< HEAD
            window.AppendActionToEllipsisMenu(
                "Minimize in Inspector",
                (e) =>
                {
                    editor.ExpandCollapsePreview();
                },
                a => !editor.showingPreview ? DropdownMenuAction.Status.Checked : DropdownMenuAction.Status.Normal
            );

            draglineAnchor.RegisterCallback<PointerUpEvent, InspectorPreviewWindow>(OnDraglineChange, window);
        }

        void OnDraglineChange(PointerUpEvent evt, InspectorPreviewWindow window)
=======
            previewWindow.AppendActionToEllipsisMenu(
                "Minimize in Inspector",
                (e) =>
                {
                    ExpandCollapsePreview();
                },
                a => !showingPreview ? DropdownMenuAction.Status.Checked : DropdownMenuAction.Status.Normal
            );

            draglineAnchor.RegisterCallback<PointerUpEvent>(OnDraglineChange);
        }

        void OnDraglineChange(PointerUpEvent evt)
>>>>>>> 129a6708
        {
            if (m_PreviewWindow != null || evt.button != (int)MouseButton.RightMouse)
                return;

<<<<<<< HEAD
            PopupPreviewWindow(window);
        }

        void PopupPreviewWindow(InspectorPreviewWindow window)
        {
            DetachPreview(false);
            hasFloatingPreviewWindow = true;
            window.parent.Remove(window);
=======
            PopupPreviewWindow();
        }

        void PopupPreviewWindow()
        {
            DetachPreview(false);
            hasFloatingPreviewWindow = true;
            previewWindow.parent?.Remove(previewWindow);
>>>>>>> 129a6708
        }

        private void DetachPreview(bool exitGUI = true)
        {
            if (Event.current != null)
                Event.current.Use();
            m_PreviewWindow = CreateInstance(typeof(PreviewWindow)) as PreviewWindow;
            m_PreviewWindow.SetParentInspector(this);
            m_PreviewWindow.RebuildContentsContainers();
            m_PreviewWindow.Show();
            Repaint();
            UIEventRegistration.MakeCurrentIMGUIContainerDirty();
            if (exitGUI)
                GUIUtility.ExitGUI();
        }

        [UsedByNativeCode]
        internal static void ShowWindow()
        {
            GetWindow(typeof(InspectorWindow));
        }

        private static void FlushAllOptimizedGUIBlocksIfNeeded()
        {
            if (!s_AllOptimizedGUIBlocksNeedsRebuild)
                return;
            s_AllOptimizedGUIBlocksNeedsRebuild = false;
        }

        private void PrepareLockedObjectsForSerialization()
        {
            ClearSerializedLockedObjects();

            if (m_Tracker != null && m_Tracker.isLocked)
            {
                m_Tracker.GetObjectsLockedByThisTracker(m_ObjectsLockedBeforeSerialization);

                // take out non persistent and track them in a list of instance IDs, because they wouldn't survive serialization as Objects
                for (int i = m_ObjectsLockedBeforeSerialization.Count - 1; i >= 0; i--)
                {
                    if (!EditorUtility.IsPersistent(m_ObjectsLockedBeforeSerialization[i]))
                    {
                        if (m_ObjectsLockedBeforeSerialization[i] != null)
                            m_InstanceIDsLockedBeforeSerialization.Add(m_ObjectsLockedBeforeSerialization[i].GetInstanceID());
                        m_ObjectsLockedBeforeSerialization.RemoveAt(i);
                    }
                }
            }
        }

        private void ClearSerializedLockedObjects()
        {
            m_ObjectsLockedBeforeSerialization.Clear();

            m_InstanceIDsLockedBeforeSerialization.Clear();
        }

        internal void GetObjectsLocked(List<Object> objs)
        {
            m_Tracker.GetObjectsLockedByThisTracker(objs);
        }

        internal void SetObjectsLocked(List<Object> objs)
        {
            m_LockTracker.isLocked = true;
            m_Tracker.SetObjectsLockedByThisTracker(objs);
        }

        private void RestoreLockStateFromSerializedData()
        {
            if (m_Tracker == null)
            {
                return;
            }

            // try to retrieve all Objects from their stored instance ids in the list.
            // this is only used for non persistent objects (scene objects)

            if (m_InstanceIDsLockedBeforeSerialization.Count > 0)
            {
                for (int i = 0; i < m_InstanceIDsLockedBeforeSerialization.Count; i++)
                {
                    Object instance = EditorUtility.InstanceIDToObject(m_InstanceIDsLockedBeforeSerialization[i]);
                    //don't add null objects (i.e.
                    if (instance)
                    {
                        m_ObjectsLockedBeforeSerialization.Add(instance);
                    }
                }
            }

            for (int i = m_ObjectsLockedBeforeSerialization.Count - 1; i >= 0; i--)
            {
                if (m_ObjectsLockedBeforeSerialization[i] == null)
                {
                    m_ObjectsLockedBeforeSerialization.RemoveAt(i);
                }
            }

            // set the tracker to the serialized list. if it contains nulls or is empty, the tracker won't lock
            // this fixes case 775007
            m_Tracker.SetObjectsLockedByThisTracker(m_ObjectsLockedBeforeSerialization);
            // since this method likely got called during OnEnable, and rebuilding the tracker could call OnDisable on all Editors,
            // some of which might not have gotten their enable yet, the rebuilding needs to happen delayed in EditorApplication.update
            EditorApplication.CallDelayed(tracker.RebuildIfNecessary, 0f);
        }

        internal static bool AddInspectorWindow(InspectorWindow window)
        {
            if (m_AllInspectors.Contains(window))
            {
                return false;
            }

            m_AllInspectors.Add(window);
            return true;
        }

        internal static void RemoveInspectorWindow(InspectorWindow window)
        {
            m_AllInspectors.Remove(window);
        }

        internal static void ApplyChanges()
        {
            foreach (var inspector in m_AllInspectors)
            {
                foreach (var editor in inspector.tracker.activeEditors)
                {
                    if(editor.hasUnsavedChanges)
                        editor.SaveChanges();
                }
            }
        }

        internal static void RefreshInspectors()
        {
            foreach (var inspector in m_AllInspectors)
            {
                inspector.tracker.ForceRebuild();
            }
        }

        internal override Object GetInspectedObject()
        {
            if (tracker.hasComponentsWhichCannotBeMultiEdited && !tracker.isLocked)
                return Selection.activeObject;

            Editor editor = InspectorWindowUtils.GetFirstNonImportInspectorEditor(tracker.activeEditors);
            if (editor == null)
                return null;
            return editor.target;
        }

        internal Object[] GetInspectedObjects()
        {
            if (tracker.hasComponentsWhichCannotBeMultiEdited && !tracker.isLocked)
                return Selection.objects;

            Editor editor = InspectorWindowUtils.GetFirstNonImportInspectorEditor(tracker.activeEditors);
            if (editor == null)
                return null;
            return editor.targets;
        }

        private bool EditorsForMultiEditingChanged()
        {
            foreach (var editor in tracker.activeEditors)
            {
                if (EditorForMultiEditingChanged(editor, editor.target))
                    return true;
            }

            return false;
        }

        private static bool EditorForMultiEditingChanged(Editor editor, Object target)
        {
            if (editor.targets.Length <= 1)
                return false;

            var currentEditorType = editor.GetType();
            var expectedEditorType = CustomEditorAttributes.FindCustomEditorType(target, true);

            // Going from generic to generic inspector for multi editing is correctly handled.
            if (editor is GenericInspector && expectedEditorType == null)
                return false;
            return currentEditorType != expectedEditorType;
        }
    }
}<|MERGE_RESOLUTION|>--- conflicted
+++ resolved
@@ -375,33 +375,20 @@
 
         protected override void CreatePreviewEllipsisMenu()
         {
-<<<<<<< HEAD
-            if (editor.previewWindow == null)
-=======
             if (previewWindow == null)
->>>>>>> 129a6708
                 return;
 
             var draglineAnchor = m_SplitView.Q(s_draglineAnchor);
             var previewContainer = m_SplitView.Q(s_PreviewContainer);
 
-<<<<<<< HEAD
-            window.ClearEllipsisMenu();
-            window.AppendActionToEllipsisMenu(
-=======
             previewWindow.ClearEllipsisMenu();
             previewWindow.AppendActionToEllipsisMenu(
->>>>>>> 129a6708
                 "Convert to Floating Window",
                 (e) =>
                 {
                     if (m_PreviewWindow == null)
                     {
-<<<<<<< HEAD
-                        PopupPreviewWindow(window);
-=======
                         PopupPreviewWindow();
->>>>>>> 129a6708
 
                         previewContainer.style.display = DisplayStyle.None;
                         draglineAnchor.style.display = DisplayStyle.None;
@@ -417,21 +404,6 @@
                 },
                 a => hasFloatingPreviewWindow ? DropdownMenuAction.Status.Checked : DropdownMenuAction.Status.Normal);
 
-<<<<<<< HEAD
-            window.AppendActionToEllipsisMenu(
-                "Minimize in Inspector",
-                (e) =>
-                {
-                    editor.ExpandCollapsePreview();
-                },
-                a => !editor.showingPreview ? DropdownMenuAction.Status.Checked : DropdownMenuAction.Status.Normal
-            );
-
-            draglineAnchor.RegisterCallback<PointerUpEvent, InspectorPreviewWindow>(OnDraglineChange, window);
-        }
-
-        void OnDraglineChange(PointerUpEvent evt, InspectorPreviewWindow window)
-=======
             previewWindow.AppendActionToEllipsisMenu(
                 "Minimize in Inspector",
                 (e) =>
@@ -445,21 +417,10 @@
         }
 
         void OnDraglineChange(PointerUpEvent evt)
->>>>>>> 129a6708
         {
             if (m_PreviewWindow != null || evt.button != (int)MouseButton.RightMouse)
                 return;
 
-<<<<<<< HEAD
-            PopupPreviewWindow(window);
-        }
-
-        void PopupPreviewWindow(InspectorPreviewWindow window)
-        {
-            DetachPreview(false);
-            hasFloatingPreviewWindow = true;
-            window.parent.Remove(window);
-=======
             PopupPreviewWindow();
         }
 
@@ -468,7 +429,6 @@
             DetachPreview(false);
             hasFloatingPreviewWindow = true;
             previewWindow.parent?.Remove(previewWindow);
->>>>>>> 129a6708
         }
 
         private void DetachPreview(bool exitGUI = true)
