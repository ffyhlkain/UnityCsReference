// Unity C# reference source
// Copyright (c) Unity Technologies. For terms of use, see
// https://unity3d.com/legal/licenses/Unity_Reference_Only_License

using System;
using System.Collections.Generic;
using System.Linq;
using UnityEditor.Rendering.Settings;
using UnityEditor.Inspector.GraphicsSettingsInspectors;
using UnityEditor.UIElements;
using UnityEditor.UIElements.ProjectSettings;
using UnityEditorInternal;
using UnityEditor.Rendering;
using UnityEditor.Build.Profile;
using UnityEngine;
using UnityEngine.Rendering;
using UnityEngine.UIElements;
using Button = UnityEngine.UIElements.Button;
using HelpBox = UnityEngine.UIElements.HelpBox;

namespace UnityEditor
{
    [CustomEditor(typeof(GraphicsSettings))]
    internal class GraphicsSettingsInspector : ProjectSettingsBaseEditor
    {
        internal static class GraphicsSettingsData
        {
            internal const string builtIn = "Built-In";
            internal const string bodyTemplateBuiltInOnly = "UXML/ProjectSettings/GraphicsSettingsEditor-Builtin.uxml";
            internal const string bodyTemplateSRP = "UXML/ProjectSettings/GraphicsSettingsEditor-SRP.uxml";
            internal const string helpBoxesTemplateForSRP = "UXML/ProjectSettings/GraphicsSettingsEditor-HelpBoxes.uxml";
            internal const string builtInTabContent = "UXML/ProjectSettings/GraphicsSettingsEditor-BuiltInTab.uxml";

            internal static GUIContent builtInWarningText =
                EditorGUIUtility.TrTextContent("A Scriptable Render Pipeline is in use. Settings in the Built-In Render Pipeline are not currently in use.");
            internal static readonly string k_BuildProfileGraphicsSettingsOverrideWarning =
                L10n.Tr("The current active build profile has overridden certain Graphics settings. To ensure that the correct settings are included in your build, see the Build Profiles...");
        }
        internal IEnumerable<GraphicsSettingsInspectorUtility.GlobalSettingsContainer> globalSettings => m_GlobalSettings;

        readonly VisibilityControllerBasedOnRenderPipeline m_VisibilityController = new();
        TabbedView m_TabbedView;
        VisualElement m_CurrentRoot;
        ScrollView m_ScrollView;
        List<GraphicsSettingsInspectorUtility.GlobalSettingsContainer> m_GlobalSettings;
        HelpBox m_BuildProfileGraphicsSettingsOverrideWarning;
        internal static Action OnActiveProfileGraphicsSettingsChanged;

        readonly Dictionary<VisualElement, List<Label>> m_Labels = new();
        string m_CurrentText;

        bool m_FinishedInitialization;
<<<<<<< HEAD
        uint m_LastListsHash;
=======
        int m_LastListsHash;
        int m_GeometryChangedEventCounter;
>>>>>>> 129a6708

        // As we use multiple IMGUI container while porting everything to UITK we will call serializedObject.Update in first separate IMGUI container.
        // This way we don't need to do it in each following containers.
        VisualElement ObjectUpdater()
        {
            return new IMGUIContainer(() => serializedObject.Update());
        }

<<<<<<< HEAD
        internal void Initialization()
        {
            m_LastListsHash = GraphicsSettingsInspectorUtility.ComputeRenderPipelineGlobalSettingsListHash(serializedObject);
        }

        internal void Reload(uint hashToCheck)
        {
            if (m_FinishedInitialization && m_LastListsHash != hashToCheck)
            {
                Dispose();

                Create(m_CurrentRoot);

                m_LastListsHash = hashToCheck;
            }
=======
        internal void Reload(bool globalSettingsExist, List<GraphicsSettingsInspectorUtility.GlobalSettingsContainer> globalSettingsContainers)
        {
            var newHash = GraphicsSettingsInspectorUtility.ComputeRenderPipelineGlobalSettingsListHash(globalSettingsContainers);
            if (!m_FinishedInitialization || m_LastListsHash == newHash)
                return;

            Dispose();
            Create(m_CurrentRoot, globalSettingsExist, globalSettingsContainers);

            m_LastListsHash = newHash;
>>>>>>> 129a6708
        }

        internal void Create(VisualElement root, bool globalSettingsExist, List<GraphicsSettingsInspectorUtility.GlobalSettingsContainer> globalSettingsContainers)
        {
            m_VisibilityController.Initialize();
            Undo.undoRedoEvent += OnUndoRedoPerformed;

            m_CurrentRoot = root;
            m_CurrentRoot.Add(ObjectUpdater());
            m_GlobalSettings = globalSettingsContainers;

            var visualTreeAsset = EditorGUIUtility.Load(globalSettingsExist ? GraphicsSettingsData.bodyTemplateSRP : GraphicsSettingsData.bodyTemplateBuiltInOnly) as VisualTreeAsset;
            var content = visualTreeAsset.Instantiate();
            root.Add(content);

            Setup(globalSettingsExist);

            m_LastListsHash = GraphicsSettingsInspectorUtility.ComputeRenderPipelineGlobalSettingsListHash(globalSettingsContainers);
        }

        internal void Dispose()
        {
            UserSettings.ToConfig(m_CurrentRoot);

            m_Labels.Clear();
            m_CurrentRoot.Clear();

            m_VisibilityController.Clear();
            m_VisibilityController.Dispose();

            Undo.undoRedoEvent -= OnUndoRedoPerformed;
            OnActiveProfileGraphicsSettingsChanged -= UpdateBuildProfileGraphicsSettingsOverrideWarning;
            m_FinishedInitialization = false;
        }

        void Setup(bool globalSettingsExist)
        {
            m_VisibilityController.Clear();

            m_CurrentRoot
                .Query<ProjectSettingsElementWithSO>()
                .ForEach(d => d.Initialize(serializedObject));

            m_BuildProfileGraphicsSettingsOverrideWarning = m_CurrentRoot.Query<HelpBox>("build-profile-override-warning-help-box");
            m_BuildProfileGraphicsSettingsOverrideWarning.text = GraphicsSettingsData.k_BuildProfileGraphicsSettingsOverrideWarning;
            UpdateBuildProfileGraphicsSettingsOverrideWarning();
            OnActiveProfileGraphicsSettingsChanged += UpdateBuildProfileGraphicsSettingsOverrideWarning;

            BindEnumFieldWithFadeGroup(m_CurrentRoot, "Lightmap", ShaderUtil.CalculateLightmapStrippingFromCurrentScene);
            BindEnumFieldWithFadeGroup(m_CurrentRoot, "Fog", ShaderUtil.CalculateFogStrippingFromCurrentScene);
            BindEnumFieldToLightProbe(m_CurrentRoot);

            if (globalSettingsExist)
            {
                m_TabbedView = m_CurrentRoot.MandatoryQ<TabbedView>("PipelineSpecificSettings");
                GenerateTabs();
            }
            else
            {
                m_CurrentRoot.Query<GraphicsSettingsElement>()
                    .ForEach(e =>
                    {
                        if (e.BuiltinOnly)
                            m_VisibilityController.RegisterVisualElement(e, null);
                    });
                m_CurrentRoot.Query<BuiltInShaderElement>().ForEach(e => m_VisibilityController.RegisterVisualElement(e, null));
                SetupTransparencySortMode(m_CurrentRoot);
            }

            GraphicsSettingsInspectorUtility.LocalizeVisualTree(m_CurrentRoot);

            // Register a callback on the Geometry Change event of the content container.It will be called when the size of all children will be known.
            m_ScrollView = m_CurrentRoot.Q<ScrollView>("MainScrollView");
            m_ScrollView.contentContainer.RegisterCallback<GeometryChangedEvent>(OnMainScrollViewGeometryChanged);

            m_CurrentRoot.Bind(serializedObject);
        }

        void GenerateTabs()
        {
            //Add BuiltInTab
            var builtInAsset = EditorGUIUtility.Load(GraphicsSettingsData.builtInTabContent) as VisualTreeAsset;
            var builtInTemplate = builtInAsset.Instantiate();
            builtInTemplate
                .Query<ProjectSettingsElementWithSO>()
                .ForEach(d => d.Initialize(serializedObject));

            builtInTemplate.Query<PropertyField>().Where(p => !string.IsNullOrWhiteSpace(p.bindingPath)).ForEach(p =>
            {
                var serializedProperty = serializedObject.FindProperty(p.bindingPath);
                if (serializedProperty != null)
                    p.BindProperty(serializedProperty);
            });

            SetupTransparencySortMode(builtInTemplate);

            var builtInSettingsContainer = builtInTemplate.MandatoryQ<VisualElement>($"{GraphicsSettingsData.builtIn}SettingsContainer");
            var builtInHelpBoxes = GraphicsSettingsInspectorUtility.CreateRPHelpBox(m_VisibilityController, null);
            builtInSettingsContainer.Insert(0, builtInHelpBoxes);
            builtInHelpBoxes.MandatoryQ<HelpBox>("CurrentPipelineWarningHelpBox").text = GraphicsSettingsData.builtInWarningText.text;

            // If we open the settings page for the first time we check the current render pipeline.
            var settingsPipelineFullTypeName = UserSettings.FromConfig().pipelineFullTypeName;
            var selectedTab = string.IsNullOrEmpty(settingsPipelineFullTypeName) ? GraphicsSettings.currentRenderPipelineAssetType?.ToString() : settingsPipelineFullTypeName;

            var builtinActive = string.IsNullOrEmpty(selectedTab) || selectedTab.Equals(GraphicsSettingsData.builtIn);
            var tabButton = GraphicsSettingsInspectorUtility.CreateNewTab(m_TabbedView, GraphicsSettingsData.builtIn, builtInSettingsContainer, builtinActive);
            tabButton.userData = GraphicsSettingsData.builtIn;

            //Add SRP tabs
            foreach (var globalSettingsContainer in m_GlobalSettings)
            {
                var globalSettingsElement = new VisualElement();
                var rpHelpBoxes = GraphicsSettingsInspectorUtility.CreateRPHelpBox(m_VisibilityController, globalSettingsContainer.renderPipelineAssetType);
                globalSettingsElement.Add(rpHelpBoxes);

                globalSettingsElement.Bind(globalSettingsContainer.serializedObject);
                var propertyEditor = new PropertyField(globalSettingsContainer.property);
                propertyEditor.AddToClassList(InspectorElement.uIEInspectorVariantUssClassName);
                globalSettingsElement.Add(propertyEditor);

                var srpTabButton = GraphicsSettingsInspectorUtility.CreateNewTab(m_TabbedView, globalSettingsContainer.name, globalSettingsElement,
                    !builtinActive && selectedTab.Equals(globalSettingsContainer.renderPipelineAssetType.ToString()));
                srpTabButton.userData = globalSettingsContainer.renderPipelineAssetType;
            }
        }

<<<<<<< HEAD
        int m_GeometryChangedEventCounter;
=======
        void SearchChanged()
        {
            var settingsWindow = EditorWindow.GetWindow<ProjectSettingsWindow>(null, false);
            if (settingsWindow.GetCurrentProvider() is not GraphicsSettingsProvider provider)
                return;

            var currentText = provider.settingsWindow.GetSearchText();
            if (string.IsNullOrWhiteSpace(currentText))
                return;

            if (currentText.Equals(m_CurrentText, StringComparison.Ordinal))
                return;

            m_CurrentText = currentText;

            if (m_Labels.Count == 0)
            {
                foreach (var tab in m_TabbedView.tabs)
                {
                    m_Labels.Add(tab.Target, tab.Target.Query<Label>().ToList());
                }
            }

            var highlighted = AnyLabelMatchSearch(m_TabbedView.ActiveTab.Target);
            if (highlighted)
                return;

            foreach (var tab in m_TabbedView.tabs)
            {
                if(tab == m_TabbedView.ActiveTab)
                    continue;

                var highlightedInDifferentTab = AnyLabelMatchSearch(tab.Target);
                if (!highlightedInDifferentTab)
                    continue;

                m_TabbedView.Activate(tab);
                return;
            }

            bool AnyLabelMatchSearch(VisualElement element)
            {
                var list = m_Labels[element];
                foreach (var label in list)
                {
                    if (SettingsWindow.Styles.TagRegex.IsMatch(label.text))
                        return true;
                }
                return false;
            }
        }
>>>>>>> 129a6708

        void OnMainScrollViewGeometryChanged(GeometryChangedEvent evt)
        {
            void Unregister()
            {
                m_ScrollView.contentContainer.UnregisterCallback<GeometryChangedEvent>(OnMainScrollViewGeometryChanged);
                m_GeometryChangedEventCounter = 0;
                m_FinishedInitialization = true;
<<<<<<< HEAD
=======
                m_TabbedView?.schedule.Execute(SearchChanged).Every(100);
>>>>>>> 129a6708
            }

            void UnregisterAfterLastGeometryChange()
            {
                if (m_GeometryChangedEventCounter > 1)
                {
                    m_GeometryChangedEventCounter--;
                    return;
                }

                Unregister();
            }

            var savedScrollOffset = UserSettings.FromConfig().scrollOffset;
            if (m_ScrollView.scrollOffset != savedScrollOffset)
            {
                m_ScrollView.scrollOffset = savedScrollOffset;

                m_GeometryChangedEventCounter++;
                m_ScrollView.contentContainer.schedule.Execute(UnregisterAfterLastGeometryChange).ExecuteLater(500);
            }
            else
                Unregister();
        }

        void BindEnumFieldWithFadeGroup(VisualElement content, string id, Action buttonCallback)
        {
            var enumMode = content.MandatoryQ<EnumField>($"{id}Modes");
            var enumModeGroup = content.MandatoryQ<VisualElement>($"{id}ModesGroup");
            var enumModeProperty = serializedObject.FindProperty($"m_{id}Stripping");
            UIElementsEditorUtility.BindSerializedProperty<StrippingModes>(enumMode, enumModeProperty,
                mode => UIElementsEditorUtility.SetVisibility(enumModeGroup, mode == StrippingModes.Custom));
            content.MandatoryQ<Button>($"Import{id}FromCurrentScene").clicked += buttonCallback;
        }

        void BindEnumFieldToLightProbe(VisualElement content)
        {
            var enumMode = content.MandatoryQ<EnumField>("LightProbe");
            var enumModeProperty = serializedObject.FindProperty(enumMode.bindingPath);
            UIElementsEditorUtility.BindSerializedProperty<LightProbeOutsideHullStrategy>(enumMode, enumModeProperty);
        }

        void SetupTransparencySortMode(VisualElement root)
        {
            var transparencySortMode = root.MandatoryQ<PropertyField>("TransparencySortMode");
            var transparencySortAxis = root.MandatoryQ<PropertyField>("TransparencySortAxis");
            transparencySortMode.RegisterValueChangeCallback(evt =>
                UIElementsEditorUtility.SetVisibility(transparencySortAxis, (TransparencySortMode)evt.changedProperty.enumValueIndex == TransparencySortMode.CustomAxis));
        }

        void UpdateBuildProfileGraphicsSettingsOverrideWarning()
        {
            if (BuildProfileContext.ActiveProfileHasGraphicsSettings())
                m_BuildProfileGraphicsSettingsOverrideWarning.style.display = DisplayStyle.Flex;
            else
                m_BuildProfileGraphicsSettingsOverrideWarning.style.display = DisplayStyle.None;
        }

        [Serializable]
        class UserSettings
        {
            internal const string s_Key = $"{nameof(GraphicsSettingsInspector)}_{nameof(UserSettings)}";

            public Vector2 scrollOffset = Vector2.zero;
            public string pipelineFullTypeName = "";

            public static UserSettings FromConfig()
            {
                var serializedScrollValues = EditorUserSettings.GetConfigValue(s_Key);
                return string.IsNullOrEmpty(serializedScrollValues) ? new UserSettings() : JsonUtility.FromJson<UserSettings>(serializedScrollValues);
            }

            public static void ToConfig(VisualElement root)
            {
                var userSettings = new UserSettings();

                var mainScrollView = root.Q<ScrollView>("MainScrollView");
                var tabbedView = root.Q<TabbedView>("PipelineSpecificSettings");
                if (mainScrollView == null)
                    return;

                userSettings.scrollOffset = mainScrollView.scrollOffset;

                if (tabbedView != null && tabbedView.ActiveTab != null)
                {
                    userSettings.pipelineFullTypeName = tabbedView.ActiveTab.userData.ToString();
                }
                else
                {
                    userSettings.pipelineFullTypeName = GraphicsSettingsData.builtIn;
                }

                EditorUserSettings.SetConfigValue(s_Key, JsonUtility.ToJson(userSettings));
            }
        }

        //internal for tests
        internal static void OnUndoRedoPerformed(in UndoRedoInfo info)
        {
            if (!info.undoName.StartsWith(RenderPipelineGraphicsSettingsManager.undoResetName))
                return;

            EditorGraphicsSettings.ForEachPipelineSettings(globalSettings =>
            {
                var serializedGlobalSettings = new SerializedObject(globalSettings);
                var settingsIterator = serializedGlobalSettings.FindProperty(RenderPipelineGraphicsSettingsManager.serializationPathToCollection);

                using (new Notifier.Scope(settingsIterator, updateStateNow: false))
                {
                    /* Nothing to do: changes already done before this callback */
                }
            });
        }
    }

    internal enum StrippingModes
    {
        Automatic = 0,
        Custom = 1
    }

    /// <summary>
    /// Control visibility of UI elements depends on active Render Pipeline.
    /// For one it stays specific for GraphicsSettings as it requires a way to determine BuiltinOnly elements and there is no generic way to do it.
    /// </summary>
    internal class VisibilityControllerBasedOnRenderPipeline : IDisposable
    {
        readonly List<ValueTuple<VisualElement, Type[]>> m_TrackedElements = new();

        public void Initialize()
        {
            RenderPipelineManager.activeRenderPipelineAssetChanged += RenderPipelineAssetChanged;
        }

        public bool RegisterVisualElement(VisualElement element, params Type[] renderPipelineAssetTypes)
        {
            if (element == null)
                return false;

            if (m_TrackedElements.Any(t => t.Item1 == element))
                return false;

            renderPipelineAssetTypes ??= new Type[] { null };
            var newPair = new ValueTuple<VisualElement, Type[]>(element, renderPipelineAssetTypes);
            m_TrackedElements.Add(newPair);
            UpdateElementVisibility(GraphicsSettings.currentRenderPipelineAssetType, newPair);
            return true;
        }

        public void RegisterVisualElementTree(VisualElement element, params Type[] renderPipelineAssetTypes)
        {
            element.Query<GraphicsSettingsElement>().ForEach(e => RegisterVisualElement(e, renderPipelineAssetTypes));
        }

        public bool UnregisterVisualElement(VisualElement element)
        {
            if (element == null || m_TrackedElements.Count == 0)
                return false;

            var index = m_TrackedElements.FindIndex(t => element == t.Item1);
            if (index < 0)
                return false;

            m_TrackedElements.RemoveAt(index);
            return true;
        }

        void RenderPipelineAssetChanged(RenderPipelineAsset previous, RenderPipelineAsset next)
        {
            var newAssetType = next != null ? next.GetType() : null;
            for (var i = 0; i < m_TrackedElements.Count; i++)
            {
                UpdateElementVisibility(newAssetType, m_TrackedElements[i]);
            }
        }

        bool ShouldDisplayElement(Type currentRenderPipelineAssetType, Type[] renderPipelineAssetTypes)
        {
            return renderPipelineAssetTypes.Contains(currentRenderPipelineAssetType)
                   || renderPipelineAssetTypes.Any(t => t != null && t.IsAssignableFrom(currentRenderPipelineAssetType));
        }

        void UpdateElementVisibility(Type currentRenderPipelineAssetType, (VisualElement, Type[]) pair)
        {
            if (ShouldDisplayElement(currentRenderPipelineAssetType, pair.Item2))
                Show(pair.Item1);
            else
                Hide(pair.Item1);
        }

        void Show(VisualElement element)
        {
            element.style.display = DisplayStyle.Flex;
        }

        void Hide(VisualElement element)
        {
            element.style.display = DisplayStyle.None;
        }

        public void ShowAll()
        {
            for (int i = 0; i < m_TrackedElements.Count; i++)
            {
                Show(m_TrackedElements[i].Item1);
            }
        }

        public void HideAll()
        {
            for (int i = 0; i < m_TrackedElements.Count; i++)
            {
                Hide(m_TrackedElements[i].Item1);
            }
        }

        public void Clear()
        {
            m_TrackedElements.Clear();
        }

        public void Dispose()
        {
            RenderPipelineManager.activeRenderPipelineAssetChanged -= RenderPipelineAssetChanged;
        }
    }

    internal class GraphicsSettingsProvider : SettingsProvider
    {
        internal static readonly string s_GraphicsSettingsProviderPath = "Project/Graphics";
        internal GraphicsSettingsInspector inspector;

        [SettingsProvider]
        public static SettingsProvider CreateUserSettingsProvider()
        {
            var graphicsSettingsProvider = new GraphicsSettingsProvider(s_GraphicsSettingsProviderPath, SettingsScope.Project)
            {
                icon = EditorGUIUtility.FindTexture("UnityEngine/UI/GraphicRaycaster Icon")
            };
            return graphicsSettingsProvider;
        }

        internal GraphicsSettingsProvider(string path, SettingsScope scopes, IEnumerable<string> keywords = null) : base(path, scopes, keywords)
        {
            UpdateKeywords();
            activateHandler = (_, root) =>
            {
<<<<<<< HEAD
                var settingsObj = AssetDatabase.LoadAllAssetsAtPath(s_GraphicsSettingsProviderAssetPath);
                if (settingsObj == null)
                    return;

                inspector = Editor.CreateEditor(settingsObj) as GraphicsSettingsInspector;
                inspector.Initialization();

                var content = inspector.Create(root);
                this.keywords = CreateKeywordsList(content);
=======
                var (graphicsSettings, globalSettingsExist, globalSettingsContainers) = UpdateKeywords();
                inspector = Editor.CreateEditor(graphicsSettings) as GraphicsSettingsInspector;
                inspector.Create(root, globalSettingsExist, globalSettingsContainers);
>>>>>>> 129a6708
            };
            deactivateHandler = (() =>
            {
                if (inspector != null)
                {
                    inspector.Dispose();
                    inspector = null;
                }
            });
        }

<<<<<<< HEAD
        List<string> CreateKeywordsList(VisualElement content)
=======
        public (UnityEngine.Object, bool, List<GraphicsSettingsInspectorUtility.GlobalSettingsContainer>) UpdateKeywords()
>>>>>>> 129a6708
        {
            var keywordsList = new List<string>();
            keywordsList.AddRange(GetSearchKeywordsFromGUIContentProperties<GraphicsSettingsInspectorTierSettings.Styles>());
            keywordsList.AddRange(GetSearchKeywordsFromGUIContentProperties<GraphicsSettingsInspectorShaderPreload.Styles>());

            var graphicsSettings = GraphicsSettings.GetGraphicsSettings();
            var graphicsSettingsSO = new SerializedObject(graphicsSettings);
            keywordsList.AddRange(GetSearchKeywordsFromSerializedObject(graphicsSettingsSO));

            var globalSettingsExist = GraphicsSettingsInspectorUtility.GatherGlobalSettingsFromSerializedObject(graphicsSettingsSO, out var globalSettingsContainers);
            if (globalSettingsExist)
            {
                foreach (var globalSetting in globalSettingsContainers)
                    keywordsList.AddRange(GetSearchKeywordsFromSerializedObject(globalSetting.serializedObject));
            }

            keywords = keywordsList;
            return (graphicsSettings, globalSettingsExist, globalSettingsContainers);
        }

        internal void Reload()
        {
            if (inspector == null)
                return;

            //Ensure of the Global Settings can update keywords as new settings may have been added
            var (_, globalSettingsExist, globalSettingsContainers) = UpdateKeywords();
            inspector.Reload(globalSettingsExist, globalSettingsContainers);
        }
    }
}<|MERGE_RESOLUTION|>--- conflicted
+++ resolved
@@ -50,12 +50,8 @@
         string m_CurrentText;
 
         bool m_FinishedInitialization;
-<<<<<<< HEAD
-        uint m_LastListsHash;
-=======
         int m_LastListsHash;
         int m_GeometryChangedEventCounter;
->>>>>>> 129a6708
 
         // As we use multiple IMGUI container while porting everything to UITK we will call serializedObject.Update in first separate IMGUI container.
         // This way we don't need to do it in each following containers.
@@ -64,23 +60,6 @@
             return new IMGUIContainer(() => serializedObject.Update());
         }
 
-<<<<<<< HEAD
-        internal void Initialization()
-        {
-            m_LastListsHash = GraphicsSettingsInspectorUtility.ComputeRenderPipelineGlobalSettingsListHash(serializedObject);
-        }
-
-        internal void Reload(uint hashToCheck)
-        {
-            if (m_FinishedInitialization && m_LastListsHash != hashToCheck)
-            {
-                Dispose();
-
-                Create(m_CurrentRoot);
-
-                m_LastListsHash = hashToCheck;
-            }
-=======
         internal void Reload(bool globalSettingsExist, List<GraphicsSettingsInspectorUtility.GlobalSettingsContainer> globalSettingsContainers)
         {
             var newHash = GraphicsSettingsInspectorUtility.ComputeRenderPipelineGlobalSettingsListHash(globalSettingsContainers);
@@ -91,7 +70,6 @@
             Create(m_CurrentRoot, globalSettingsExist, globalSettingsContainers);
 
             m_LastListsHash = newHash;
->>>>>>> 129a6708
         }
 
         internal void Create(VisualElement root, bool globalSettingsExist, List<GraphicsSettingsInspectorUtility.GlobalSettingsContainer> globalSettingsContainers)
@@ -219,9 +197,6 @@
             }
         }
 
-<<<<<<< HEAD
-        int m_GeometryChangedEventCounter;
-=======
         void SearchChanged()
         {
             var settingsWindow = EditorWindow.GetWindow<ProjectSettingsWindow>(null, false);
@@ -273,7 +248,6 @@
                 return false;
             }
         }
->>>>>>> 129a6708
 
         void OnMainScrollViewGeometryChanged(GeometryChangedEvent evt)
         {
@@ -282,10 +256,7 @@
                 m_ScrollView.contentContainer.UnregisterCallback<GeometryChangedEvent>(OnMainScrollViewGeometryChanged);
                 m_GeometryChangedEventCounter = 0;
                 m_FinishedInitialization = true;
-<<<<<<< HEAD
-=======
                 m_TabbedView?.schedule.Execute(SearchChanged).Every(100);
->>>>>>> 129a6708
             }
 
             void UnregisterAfterLastGeometryChange()
@@ -533,21 +504,9 @@
             UpdateKeywords();
             activateHandler = (_, root) =>
             {
-<<<<<<< HEAD
-                var settingsObj = AssetDatabase.LoadAllAssetsAtPath(s_GraphicsSettingsProviderAssetPath);
-                if (settingsObj == null)
-                    return;
-
-                inspector = Editor.CreateEditor(settingsObj) as GraphicsSettingsInspector;
-                inspector.Initialization();
-
-                var content = inspector.Create(root);
-                this.keywords = CreateKeywordsList(content);
-=======
                 var (graphicsSettings, globalSettingsExist, globalSettingsContainers) = UpdateKeywords();
                 inspector = Editor.CreateEditor(graphicsSettings) as GraphicsSettingsInspector;
                 inspector.Create(root, globalSettingsExist, globalSettingsContainers);
->>>>>>> 129a6708
             };
             deactivateHandler = (() =>
             {
@@ -559,11 +518,7 @@
             });
         }
 
-<<<<<<< HEAD
-        List<string> CreateKeywordsList(VisualElement content)
-=======
         public (UnityEngine.Object, bool, List<GraphicsSettingsInspectorUtility.GlobalSettingsContainer>) UpdateKeywords()
->>>>>>> 129a6708
         {
             var keywordsList = new List<string>();
             keywordsList.AddRange(GetSearchKeywordsFromGUIContentProperties<GraphicsSettingsInspectorTierSettings.Styles>());
