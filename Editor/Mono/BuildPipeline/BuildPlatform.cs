// Unity C# reference source
// Copyright (c) Unity Technologies. For terms of use, see
// https://unity3d.com/legal/licenses/Unity_Reference_Only_License

using UnityEngine;
using System;
using System.Collections.Generic;
using DiscoveredTargetInfo = UnityEditor.BuildTargetDiscovery.DiscoveredTargetInfo;
using TargetAttributes = UnityEditor.BuildTargetDiscovery.TargetAttributes;

namespace UnityEditor.Build
{
    // All settings for a build platform.
    internal class BuildPlatform : ICloneable
    {
        // short name used for texture settings, etc.
        public string name;
        public NamedBuildTarget namedBuildTarget;
        public bool installed;
        public bool hideInUi;
        public string tooltip;
        public BuildTarget defaultTarget;

        // TODO: Some packages are still using targetGroup, so we keep it here as a getter for compatibility
        public BuildTargetGroup targetGroup => namedBuildTarget.ToBuildTargetGroup();

        string m_LocTitle;
        string m_IconId;

        ScalableGUIContent m_Title;
        ScalableGUIContent m_SmallTitle;

        Texture2D m_CompoundSmallIcon;
        Texture2D m_CompoundSmallIconForQualitySettings;
        string m_CompoundTooltip;
        ScalableGUIContent m_CompoundTitle;

        IEnumerable<BuildPlatform> m_DerivedPlatforms;

        public GUIContent title => m_CompoundTitle ?? m_Title;
        public Texture2D smallIcon => ((GUIContent)m_SmallTitle).image as Texture2D;

        public Texture2D compoundSmallIcon => GetCompoundSmallIcon();
        public Texture2D compoundSmallIconForQualitySettings => GetCompoundSmallIconForQualitySettings();
        public string compoundTooltip => m_CompoundTooltip ?? tooltip;

        public BuildPlatform(string locTitle, string iconId, NamedBuildTarget namedBuildTarget, BuildTarget defaultTarget, bool hideInUi, bool installed)
            : this(locTitle, "", iconId, namedBuildTarget, defaultTarget, hideInUi, installed)
        {
        }

        public BuildPlatform(string locTitle, string tooltip, string iconId, NamedBuildTarget namedBuildTarget, BuildTarget defaultTarget, bool hideInUi, bool installed)
        {
            this.namedBuildTarget = namedBuildTarget;
            name = namedBuildTarget.TargetName;

<<<<<<< HEAD
            // Workaround for some platforms which have | in their name which is also used as separator for tooltips
            if (locTitle.Contains("|"))      
                m_Title = new ScalableGUIContent(locTitle.Replace("|", " "), null, iconId);
            else
                m_Title = new ScalableGUIContent(locTitle, null, iconId);
=======
            m_IconId = iconId;
            m_LocTitle = locTitle;
            m_Title = CreateTitle(locTitle, iconId);
>>>>>>> 129a6708

            m_SmallTitle = new ScalableGUIContent(null, null, iconId + ".Small");
            this.tooltip = tooltip;
            this.hideInUi = hideInUi;
            this.defaultTarget = defaultTarget;
            this.installed = installed;
        }

        public object Clone()
        {
            return MemberwiseClone();
        }
<<<<<<< HEAD
=======

        Texture2D GetCompoundSmallIcon()
        {
            GenerateCompoundData();
            return m_CompoundSmallIcon == null ? smallIcon : m_CompoundSmallIcon;
        }

        Texture2D GetCompoundSmallIconForQualitySettings()
        {
            GenerateCompoundData();
            return m_CompoundSmallIconForQualitySettings == null ? smallIcon : m_CompoundSmallIconForQualitySettings;
        }

        void GenerateCompoundData()
        {
            if (m_DerivedPlatforms != null && (m_CompoundSmallIcon == null || m_CompoundSmallIconForQualitySettings == null))
            {
                GenerateCompoundTooltip(m_DerivedPlatforms);
                GenerateCompoundTitle(m_DerivedPlatforms);
                GenerateCompoundIconTexture(m_DerivedPlatforms);
            }
        }

        internal void SetDerivedPlatforms(IEnumerable<BuildPlatform> derivedPlatforms)
        {
            m_DerivedPlatforms = derivedPlatforms;
        }

        static ScalableGUIContent CreateTitle(string locTitle, string iconId)
        {
            // Workaround for some platforms which have | in their name which is also used as separator for tooltips
            const string TooltipSeparator = "|";
            if (locTitle.Contains(TooltipSeparator))
                return new ScalableGUIContent(locTitle.Replace(TooltipSeparator, " "), null, iconId);
            else
                return new ScalableGUIContent(locTitle, null, iconId);
        }

        void GenerateCompoundIconTexture(IEnumerable<BuildPlatform> derivedPlatforms)
        {
            static Texture2D DuplicateAsReadableTexture(Texture2D sourceTexture)
            {
                var renderTexture = RenderTexture.GetTemporary(sourceTexture.width, sourceTexture.height,
                    0, RenderTextureFormat.Default, RenderTextureReadWrite.Linear);
                Graphics.Blit(sourceTexture, renderTexture);
                var previouslyActiveRenderTexture = RenderTexture.active;
                RenderTexture.active = renderTexture;
                var readableTexture = new Texture2D(sourceTexture.width, sourceTexture.height);
                readableTexture.ReadPixels(new Rect(0, 0, renderTexture.width, renderTexture.height), 0, 0);
                readableTexture.pixelsPerPoint = sourceTexture.pixelsPerPoint;
                readableTexture.Apply();
                RenderTexture.active = previouslyActiveRenderTexture;
                RenderTexture.ReleaseTemporary(renderTexture);
                return readableTexture;
            }

            static void ClearTexture(Texture2D texture)
            {
                Color TransparentBlack = new(0, 0, 0, 0);
                for (int y = 0; y < texture.height; y++)
                {
                    for (int x = 0; x < texture.width; x++)
                    {
                        texture.SetPixel(x, y, TransparentBlack);
                    }
                }
            }

            var readableSmallIcon = DuplicateAsReadableTexture(smallIcon);
            var qualityIconWidth = readableSmallIcon.width;
            var qualityIconHeight = readableSmallIcon.height;
            var compoundIconWidth = readableSmallIcon.width;
            var compoundIconHeight = readableSmallIcon.height;
            var horizontalGapSize = (int)Math.Round(4 * readableSmallIcon.pixelsPerPoint);
            var verticalGapSize = (int)Math.Round(2 * readableSmallIcon.pixelsPerPoint);
            foreach (var derivedPlatform in derivedPlatforms)
            {
                var derivedSmallIcon = derivedPlatform.smallIcon;
                compoundIconWidth += horizontalGapSize;
                qualityIconHeight += verticalGapSize;
                compoundIconHeight = Math.Max(compoundIconHeight, derivedSmallIcon.height);
                compoundIconWidth += derivedSmallIcon.width;
                qualityIconHeight += derivedSmallIcon.height;
            }
            var qualityTexture = new Texture2D(qualityIconWidth, qualityIconHeight, readableSmallIcon.format, false);
            var texture = new Texture2D(compoundIconWidth, compoundIconHeight, readableSmallIcon.format, false);
            ClearTexture(qualityTexture);
            ClearTexture(texture);
            var compoundIconXPosition = 0;
            var qualityIconYPosition = qualityIconHeight - readableSmallIcon.height;
            texture.CopyPixels(readableSmallIcon, 0, 0, 0, 0, readableSmallIcon.width, readableSmallIcon.height, 0, compoundIconXPosition, 0);
            qualityTexture.CopyPixels(readableSmallIcon, 0, 0, 0, 0, readableSmallIcon.width, readableSmallIcon.height, 0, 0, qualityIconYPosition);
            compoundIconXPosition += readableSmallIcon.width;
            qualityIconYPosition -= verticalGapSize;
            foreach (var derivedPlatform in derivedPlatforms)
            {
                var readableDerivedSmallIcon = DuplicateAsReadableTexture(derivedPlatform.smallIcon);
                compoundIconXPosition += horizontalGapSize;
                qualityIconYPosition -= readableDerivedSmallIcon.height;
                texture.CopyPixels(readableDerivedSmallIcon, 0, 0, 0, 0, readableDerivedSmallIcon.width, readableDerivedSmallIcon.height, 0, compoundIconXPosition, 0);
                qualityTexture.CopyPixels(readableDerivedSmallIcon, 0, 0, 0, 0, readableDerivedSmallIcon.width, readableDerivedSmallIcon.height, 0, 0, qualityIconYPosition);
                compoundIconXPosition += readableDerivedSmallIcon.width;
                qualityIconYPosition -= verticalGapSize;
            }
            texture.pixelsPerPoint = readableSmallIcon.pixelsPerPoint;
            texture.Apply();
            qualityTexture.pixelsPerPoint = readableSmallIcon.pixelsPerPoint;
            qualityTexture.Apply();
            m_CompoundSmallIcon = texture;
            m_CompoundSmallIconForQualitySettings = qualityTexture;
        }

        void GenerateCompoundTooltip(IEnumerable<BuildPlatform> derivedPlatforms)
        {
            var ttip = m_LocTitle;
            foreach (var derivedPlatform in derivedPlatforms)
            {
                ttip += $", {derivedPlatform.m_LocTitle}";
            }
            ttip += " settings";
            m_CompoundTooltip = ttip;
        }

        void GenerateCompoundTitle(IEnumerable<BuildPlatform> derivedPlatforms)
        {
            var title = m_LocTitle;
            foreach (var derivedPlatform in derivedPlatforms)
            {
                title += $", {derivedPlatform.m_LocTitle}";
            }
            m_CompoundTitle = CreateTitle(title, m_IconId);
        }
>>>>>>> 129a6708
    }

    internal class BuildPlatformWithSubtarget : BuildPlatform
    {
        public int subtarget;

        public BuildPlatformWithSubtarget(string locTitle, string tooltip, string iconId, NamedBuildTarget namedBuildTarget, BuildTarget defaultTarget, int subtarget, bool hideInUi, bool installed)
            : base(locTitle, tooltip, iconId, namedBuildTarget, defaultTarget, hideInUi, installed)
        {
            this.subtarget = subtarget;
            name = namedBuildTarget.TargetName;
        }
    }

    internal class BuildPlatforms
    {
        static readonly BuildPlatforms s_Instance = new BuildPlatforms();

        public static BuildPlatforms instance => s_Instance;

        internal BuildPlatforms()
        {
            List<BuildPlatform> buildPlatformsList = new List<BuildPlatform>();
            DiscoveredTargetInfo[] buildTargets = BuildTargetDiscovery.GetBuildTargetInfoList();

            // Standalone needs to be first
            // Before we had BuildTarget.StandaloneWindows for BuildPlatform.defaultTarget
            // But that doesn't make a lot of sense, as editor use it in places, so it should agree with editor platform
            // TODO: should we poke module manager for target support? i think we can assume support for standalone for editor platform
            // TODO: even then - picking windows standalone unconditionally wasn't much better
            BuildTarget standaloneTarget = BuildTarget.StandaloneWindows;
            if (Application.platform == RuntimePlatform.OSXEditor)
                standaloneTarget = BuildTarget.StandaloneOSX;
            else if (Application.platform == RuntimePlatform.LinuxEditor)
                standaloneTarget = BuildTarget.StandaloneLinux64;

            buildPlatformsList.Add(new BuildPlatformWithSubtarget(BuildPipeline.GetBuildTargetGroupDisplayName(BuildTargetGroup.Standalone), "", "BuildSettings.Standalone",
                NamedBuildTarget.Standalone, standaloneTarget, (int)StandaloneBuildSubtarget.Player, false, true));

            // TODO: We should consider extend BuildTargetDiscovery to support named targets and subtargets,
            // specially if at some point other platforms use them.
            // The installed value is set by the linux, mac or win ExtensionModule.cs when they are loaded.
            buildPlatformsList.Add(new BuildPlatformWithSubtarget("Dedicated Server", "", "BuildSettings.DedicatedServer",
                NamedBuildTarget.Server, standaloneTarget, (int)StandaloneBuildSubtarget.Server, false, false));

            foreach (var target in buildTargets)
            {
                if (!target.HasFlag(TargetAttributes.IsStandalonePlatform))
                {
                    NamedBuildTarget namedBuildTarget = NamedBuildTarget.FromBuildTargetGroup(BuildPipeline.GetBuildTargetGroup(target.buildTargetPlatformVal));
                    var buildPlatform = new BuildPlatform(
                        BuildPipeline.GetBuildTargetGroupDisplayName(namedBuildTarget.ToBuildTargetGroup()),
                        target.iconName,
                        namedBuildTarget,
                        target.buildTargetPlatformVal,
                        hideInUi: target.HasFlag(TargetAttributes.HideInUI),
                        installed: BuildPipeline.GetPlaybackEngineDirectory(target.buildTargetPlatformVal, BuildOptions.None, false) != string.Empty);
                    buildPlatformsList.Add(buildPlatform);
                    var derivedBuildTargets = BuildTargetDiscovery.GetDerivedBuildTargetInfoList(target.buildTargetPlatformVal);
                    if (derivedBuildTargets.Length > 0)
                    {
                        var derivedBuildPlatforms = new List<BuildPlatform>();
                        foreach (var derivedTarget in derivedBuildTargets)
                        {
                            derivedBuildPlatforms.Add(new BuildPlatform(
                                derivedTarget.niceName,
                                derivedTarget.iconName,
                                namedBuildTarget,
                                target.buildTargetPlatformVal,
                                hideInUi: target.HasFlag(TargetAttributes.HideInUI),
                                installed: BuildPipeline.GetPlaybackEngineDirectory(target.buildTargetPlatformVal, BuildOptions.None, false) != string.Empty));
                        }
                        buildPlatform.SetDerivedPlatforms(derivedBuildPlatforms);
                    }
                }
            }

            foreach (var buildPlatform in buildPlatformsList)
            {
                buildPlatform.tooltip = buildPlatform.title.text + " settings";
            }

            buildPlatforms = buildPlatformsList.ToArray();
        }

        public BuildPlatform[] buildPlatforms;

        public string GetBuildTargetDisplayName(BuildTargetGroup buildTargetGroup, BuildTarget target, int subtarget)
        {
            if (buildTargetGroup == BuildTargetGroup.Standalone && subtarget == (int)StandaloneBuildSubtarget.Server)
                return GetBuildTargetDisplayName(NamedBuildTarget.Server, target);

            return GetBuildTargetDisplayName(NamedBuildTarget.FromBuildTargetGroup(buildTargetGroup), target);
        }

        public string GetBuildTargetDisplayName(NamedBuildTarget namedBuildTarget, BuildTarget target)
        {
            foreach (BuildPlatform cur in buildPlatforms)
            {
                if (cur.defaultTarget == target && cur.namedBuildTarget == namedBuildTarget)
                    return cur.title.text;
            }

<<<<<<< HEAD
            var suffix = namedBuildTarget == NamedBuildTarget.Server ? " Server" : "";
#pragma warning disable CS0618 // Member is obsolete
            string targetName = BuildTargetDiscovery.BuildPlatformDisplayName(target) + suffix;
=======
#pragma warning disable CS0618 // Member is obsolete
            string targetName = BuildTargetDiscovery.BuildPlatformDisplayName(namedBuildTarget, target);
>>>>>>> 129a6708
#pragma warning restore CS0618
            return targetName.Length == 0 ? "Unsupported Target" : targetName;
        }

        public string GetModuleDisplayName(NamedBuildTarget namedBuildTarget, BuildTarget buildTarget)
        {
            return GetBuildTargetDisplayName(namedBuildTarget, buildTarget);
        }

        int BuildPlatformIndexFromNamedBuildTarget(NamedBuildTarget target)
        {
            for (int i = 0; i < buildPlatforms.Length; i++)
                if (target == buildPlatforms[i].namedBuildTarget)
                    return i;
            return -1;
        }

        public BuildPlatform BuildPlatformFromNamedBuildTarget(NamedBuildTarget target)
        {
            int index = BuildPlatformIndexFromNamedBuildTarget(target);
            return index != -1 ? buildPlatforms[index] : null;
        }

        public List<BuildPlatform> GetValidPlatforms(bool includeMetaPlatforms)
        {
            List<BuildPlatform> platforms = new List<BuildPlatform>();
            foreach (BuildPlatform bp in buildPlatforms)
                if (bp.namedBuildTarget == NamedBuildTarget.Standalone ||
                    (bp.installed && BuildPipeline.IsBuildPlatformSupported(bp.defaultTarget)))
                    platforms.Add(bp);

            return platforms;
        }

        public List<BuildPlatform> GetValidPlatforms()
        {
            return GetValidPlatforms(false);
        }
    }
}<|MERGE_RESOLUTION|>--- conflicted
+++ resolved
@@ -54,17 +54,9 @@
             this.namedBuildTarget = namedBuildTarget;
             name = namedBuildTarget.TargetName;
 
-<<<<<<< HEAD
-            // Workaround for some platforms which have | in their name which is also used as separator for tooltips
-            if (locTitle.Contains("|"))      
-                m_Title = new ScalableGUIContent(locTitle.Replace("|", " "), null, iconId);
-            else
-                m_Title = new ScalableGUIContent(locTitle, null, iconId);
-=======
             m_IconId = iconId;
             m_LocTitle = locTitle;
             m_Title = CreateTitle(locTitle, iconId);
->>>>>>> 129a6708
 
             m_SmallTitle = new ScalableGUIContent(null, null, iconId + ".Small");
             this.tooltip = tooltip;
@@ -77,8 +69,6 @@
         {
             return MemberwiseClone();
         }
-<<<<<<< HEAD
-=======
 
         Texture2D GetCompoundSmallIcon()
         {
@@ -211,7 +201,6 @@
             }
             m_CompoundTitle = CreateTitle(title, m_IconId);
         }
->>>>>>> 129a6708
     }
 
     internal class BuildPlatformWithSubtarget : BuildPlatform
@@ -315,14 +304,8 @@
                     return cur.title.text;
             }
 
-<<<<<<< HEAD
-            var suffix = namedBuildTarget == NamedBuildTarget.Server ? " Server" : "";
-#pragma warning disable CS0618 // Member is obsolete
-            string targetName = BuildTargetDiscovery.BuildPlatformDisplayName(target) + suffix;
-=======
 #pragma warning disable CS0618 // Member is obsolete
             string targetName = BuildTargetDiscovery.BuildPlatformDisplayName(namedBuildTarget, target);
->>>>>>> 129a6708
 #pragma warning restore CS0618
             return targetName.Length == 0 ? "Unsupported Target" : targetName;
         }
