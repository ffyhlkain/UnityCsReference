// Unity C# reference source
// Copyright (c) Unity Technologies. For terms of use, see
// https://unity3d.com/legal/licenses/Unity_Reference_Only_License

using System;
using System.IO;
using System.Collections.Generic;
using UnityEngine;
using UnityEngine.Bindings;
using UnityEditor.Build.Reporting;
using Mono.Cecil;
using UnityEditor.Scripting.ScriptCompilation;
using System.Runtime.InteropServices;
using UnityEditor.Build;
using UnityEditor.Build.Profile;
using UnityEngine.Scripting;

namespace UnityEditor
{
    // Building options. Multiple options can be combined together.
    [Flags]
    public enum BuildOptions
    {
        // Perform the specified build without any special settings or extra tasks.
        None = 0,

        // Build a development version of the standalone player.
        Development = 1 << 0,

        // Run the built player.
        AutoRunPlayer = 1 << 2,

        // Show the built player.
        ShowBuiltPlayer = 1 << 3,

        // For internal use. Used when BuildAssetBundles implementation triggers part of the player build code path when packaging Scenes into AssetBundles.
        BuildAdditionalStreamedScenes = 1 << 4,

        // Do not overwrite player directory, but accept user's modifications.
        AcceptExternalModificationsToPlayer = 1 << 5,

        //*undocumented*
        InstallInBuildFolder = 1 << 6,

        // Do a non-incremental, clean cache build
        CleanBuildCache = 1 << 7,

        // automatically connects the profiler when the build is ran
        ConnectWithProfiler = 1 << 8,

        // Allow script debuggers to attach to the player remotely.
        AllowDebugging = 1 << 9,

        // Symlink runtime libraries when generating iOS XCode project. (Faster iteration time).
        [Obsolete("BuildOptions.SymlinkLibraries is obsolete. Use BuildOptions.SymlinkSources instead (UnityUpgradable) -> [UnityEditor] BuildOptions.SymlinkSources", false)]

        SymlinkLibraries = 1 << 10,

        // Symlink runtime libraries and reference externally .m, .mm, .c, .cpp, .swift files from Unity project when generating iOS XCode project.(Faster iteration time).
        // Reference externally .java, .kt files when generating Android gradle project
        SymlinkSources = 1 << 10,

        // Don't compress the data when creating the asset bundle.
        UncompressedAssetBundle = 1 << 11,

        [Obsolete("Use BuildOptions.Development instead")]
        StripDebugSymbols = 0,
        [Obsolete("Texture Compression is now always enabled")]
        CompressTextures = 0,

        //Set the player to try to connect to the host
        ConnectToHost = 1 << 12,

        //custom connection id
        CustomConnectionID = 1 << 13,

        // Headless Mode
        [Obsolete("Use StandaloneBuildSubtarget.Server instead")]
        EnableHeadlessMode = 1 << 14,

        // Build scripts only
        BuildScriptsOnly = 1 << 15,

        PatchPackage = 1 << 16,

        [System.ComponentModel.EditorBrowsable(System.ComponentModel.EditorBrowsableState.Never)]
        [Obsolete("BuildOptions.IL2CPP is deprecated and has no effect. Use PlayerSettings.SetScriptingBackend() instead.", true)]
        Il2CPP = 0,

        // Include assertions in non development builds
        ForceEnableAssertions = 1 << 17,

        // Forces chunk-based LZ4 compression for the asset bundle. Such asset bundles can be decompressed on the fly.
        CompressWithLz4 = 1 << 18,

        CompressWithLz4HC = 1 << 19,

        //*undocumented*
        [Obsolete("Specify IL2CPP optimization level in Player Settings.")]
        ForceOptimizeScriptCompilation = 0,

        // Request that the CRC of the built output be computed and included in the build report
        ComputeCRC = 1 << 20,

        // Force the build to fail when any errors are encountered
        StrictMode = 1 << 21,

        IncludeTestAssemblies = 1 << 22,

        // Will forces the buildGUID to all zeros
        NoUniqueIdentifier = 1 << 23,

        // Wait for player connection on start
        WaitForPlayerConnection = 1 << 25,

        // Enables Code Coverage. Can be used as a complimentary way of enabling code coverage on platforms
        // that do not support command line arguments
        EnableCodeCoverage = 1 << 26,

        // Only needed internally for AssetBundleStripUnityVersion
        //StripUnityVersion = 1 << 27

        // Enable C# code instrumentation for the player.
        EnableDeepProfilingSupport = 1 << 28,

        // The BuildReport object returned by BuildPipeline.BuildPlayer will contain more details (about build times and contents), at the cost of a slightly (typically, a few percents) longer build time
        DetailedBuildReport = 1 << 29,

        [Obsolete("Shader LiveLink is no longer supported.")]
        ShaderLivelinkSupport = 0,

    }

    // Asset Bundle building options.
    [Flags]
    public enum BuildAssetBundleOptions
    {
        // Perform the build without any special option.
        None = 0,

        // Don't compress the data when creating the asset bundle.
        UncompressedAssetBundle = 1, // 1 << 0

        // Includes all dependencies.
        [Obsolete("This has been made obsolete. It is always enabled in the new AssetBundle build system introduced in 5.0.")]
        CollectDependencies = 2, // 1 << 1

        // Forces inclusion of the entire asset.
        [Obsolete("This has been made obsolete. It is always disabled in the new AssetBundle build system introduced in 5.0.")]
        CompleteAssets = 4, // 1 << 2

        // Do not include type information within the AssetBundle.
        DisableWriteTypeTree = 8, // 1 << 3

        // Builds an asset bundle using a hash for the id of the object stored in the asset bundle.
        [Obsolete("This has been made obsolete. It is always enabled in the new AssetBundle build system introduced in 5.0.")]
        DeterministicAssetBundle = 16, // 1 << 4

        // Force rebuild the asset bundle.
        ForceRebuildAssetBundle = 32, // 1 << 5

        // Ignore the type tree changes.
        IgnoreTypeTreeChanges = 64, // 1 << 6,

        // Append hash to the output name.
        AppendHashToAssetBundleName = 128, // 1 << 7

        // Forces chunk-based LZ4 compression for the asset bundle. Such asset bundles can be decompressed on the fly.
        ChunkBasedCompression = 256, // 1 << 8

        // Force the build to fail when any errors are encountered
        StrictMode = 512, // 1 << 9

        // Do a dry run build which doesn't actually build the asset bundles.
        DryRunBuild = 1024, // 1 << 10

        // Turns off loading an asset using file name. Results in faster AssetBundle.LoadFromFile.
        DisableLoadAssetByFileName = 4096, // 1 << 12,

        // Turns off loading an asset using file name + extension. Results in faster AssetBundle.LoadFromFile.
        DisableLoadAssetByFileNameWithExtension = 8192, // 1 << 13,

        //kAssetBundleAllowEditorOnlyScriptableObjects is defined in the native BuildAssetBundleOptions as 1 << 14
        //AssetBundleAllowEditorOnlyScriptableObjects = 1 << 14,

        //Removes the Unity Version number in the Archive File & Serialized File headers during the build.
        AssetBundleStripUnityVersion = 32768, // 1 << 15

        // Calculate bundle hash on the bundle content
        UseContentHash = 65536, // 1 << 16

        // Use when AssetBundle dependencies need to be calculated recursively, such as when you have a dependency chain of matching typed Scriptable Objects
        RecurseDependencies = 131072 // 1 << 17
    }

    // Keep in sync with CanAppendBuild in EditorUtility.h
    public enum CanAppendBuild
    {
        Unsupported = 0,
        Yes = 1,
        No = 2,
    }

    public struct AssetBundleBuild
    {
        public string   assetBundleName;
        public string   assetBundleVariant;
        public string[] assetNames;
        [NativeName("nameOverrides")]
        public string[] addressableNames;
    }

    // NB! Keep in sync with BuildPlayerOptionsManagedStruct in Editor/Src/BuildPipeline/BuildPlayerOptions.h
    [StructLayout(LayoutKind.Sequential)]
    public struct BuildPlayerOptions
    {
        public string[] scenes {get; set; }
        public string locationPathName {get; set; }
        public string assetBundleManifestPath {get; set; }
        public BuildTargetGroup targetGroup {get; set; }
        public BuildTarget target {get; set; }
        public int subtarget { get; set; }
        public BuildOptions options {get; set; }
        public string[] extraScriptingDefines { get; set; }
    }

    public struct BuildPlayerWithProfileOptions
    {
        public BuildProfile buildProfile { get; set; }
        public string locationPathName { get; set; }
        public string assetBundleManifestPath { get; set; }
        public BuildOptions options { get; set; }
    }

    internal struct BuildPlayerDataOptions
    {
        public string[] scenes { get; set; }
        public BuildTargetGroup targetGroup { get; set; }
        public BuildTarget target { get; set; }
        public int subtarget { get; set; }
        public BuildOptions options { get; set; }
        public string[] extraScriptingDefines { get; set; }
    }

    // Keep in sync with Runtime\Network\PlayerCommunicator\PlayerConnectionTypes.h
    public enum PlayerConnectionInitiateMode
    {
        None,
        PlayerConnectsToHost,
        PlayerListens
    }


    [StructLayout(LayoutKind.Sequential)]
    public struct BuildAssetBundlesParameters
    {
        public string outputPath { get; set; }
        public AssetBundleBuild[] bundleDefinitions { get; set; }
        public BuildAssetBundleOptions options { get; set; }
        public BuildTarget targetPlatform { get; set; }
        public int subtarget { get; set; }
        public string[] extraScriptingDefines { get; set; }
    }

    // Lets you programmatically build players or AssetBundles which can be loaded from the web.
    [NativeHeader("Editor/Mono/BuildPipeline.bindings.h")]
    [StaticAccessor("BuildPipeline", StaticAccessorType.DoubleColon)]
    public class BuildPipeline
    {
        [FreeFunction(IsThreadSafe = true)]
        public static extern BuildTargetGroup GetBuildTargetGroup(BuildTarget platform);

        // Uses the implementation in "BuildPipeline.bindings.h"
        internal static extern BuildTargetGroup GetBuildTargetGroupByName(string platform);

        internal static extern BuildTarget GetBuildTargetByName(string platform);
        internal static extern EditorScriptCompilationOptions GetScriptCompileFlags(BuildOptions buildOptions, BuildTarget buildTarget);

        [FreeFunction]
        internal static extern string GetBuildTargetGroupDisplayName(BuildTargetGroup targetPlatformGroup);

        [FreeFunction("GetBuildTargetUniqueName", IsThreadSafe = true)]
        public static extern string GetBuildTargetName(BuildTarget targetPlatform);

        [FreeFunction(IsThreadSafe = true)]
        internal static extern string GetEditorTargetName();

        [NativeHeader("Editor/Src/BuildPipeline/BuildPlayerHelpers.h")]
        [FreeFunction]
        internal static extern void ShowBuildProfileWindow();

        [Obsolete("PushAssetDependencies has been made obsolete. Please use the new AssetBundle build system introduced in 5.0 and check BuildAssetBundles documentation for details.", true)]
        [FreeFunction]
        public static extern void PushAssetDependencies();

        [Obsolete("PopAssetDependencies has been made obsolete. Please use the new AssetBundle build system introduced in 5.0 and check BuildAssetBundles documentation for details.", true)]
        [FreeFunction]
        public static extern void PopAssetDependencies();

        private static void LogBuildExceptionAndExit(string buildFunctionName, System.Exception exception)
        {
            Debug.LogErrorFormat("Internal Error in {0}:", buildFunctionName);
            Debug.LogException(exception);
            EditorApplication.Exit(1);
        }

        [FreeFunction]
        public extern static CanAppendBuild BuildCanBeAppended(BuildTarget target, string location);

        [RequiredByNativeCode]
        internal static BuildPlayerContext PreparePlayerBuild(BuildPlayerOptions buildPlayerOptions)
        {
            var buildPlayerContext = new BuildPlayerContext(buildPlayerOptions);
            BuildPipelineInterfaces.PreparePlayerBuild(buildPlayerContext);
            return buildPlayerContext;
        }

        /// <summary>
        /// Builds a player.
        /// </summary>
        /// <param name="buildPlayerWithProfileOptions">The BuildPlayerWithProfileOptions to be built with.</param>
        /// <returns>A BuildReport giving build process information.</returns>
        /// <exception cref="ArgumentException">Throws if build profile is null.</exception>
        public static BuildReport BuildPlayer(BuildPlayerWithProfileOptions buildPlayerWithProfileOptions)
        {
            var buildProfile = buildPlayerWithProfileOptions.buildProfile;
            if (buildProfile == null)
                throw new ArgumentException("Build profile is invalid.");

<<<<<<< HEAD
            BuildProfileContext.instance.activeProfile = buildProfile;
=======
            BuildProfileContext.activeProfile = buildProfile;
>>>>>>> 129a6708
            var buildPlayerOptions = BuildProfileModuleUtil.GetBuildPlayerOptionsFromActiveProfile(
                buildPlayerWithProfileOptions.locationPathName, buildPlayerWithProfileOptions.assetBundleManifestPath, buildPlayerWithProfileOptions.options);
            return BuildPlayer(buildPlayerOptions);
        }

        public static BuildReport BuildPlayer(EditorBuildSettingsScene[] levels, string locationPathName, BuildTarget target, BuildOptions options)
        {
            BuildPlayerOptions buildPlayerOptions = new BuildPlayerOptions();
            buildPlayerOptions.scenes = EditorBuildSettingsScene.GetActiveSceneList(levels);
            buildPlayerOptions.locationPathName = locationPathName;
            buildPlayerOptions.target = target;
            buildPlayerOptions.subtarget = EditorUserBuildSettings.GetActiveSubtargetFor(target);
            buildPlayerOptions.options = options;
            return BuildPlayer(buildPlayerOptions);
        }

        public static BuildReport BuildPlayer(string[] levels, string locationPathName, BuildTarget target, BuildOptions options)
        {
            BuildTargetGroup buildTargetGroup = GetBuildTargetGroup(target);
            BuildPlayerOptions buildPlayerOptions = new BuildPlayerOptions();
            buildPlayerOptions.scenes = levels;
            buildPlayerOptions.locationPathName = locationPathName;
            buildPlayerOptions.targetGroup = buildTargetGroup;
            buildPlayerOptions.target = target;
            buildPlayerOptions.subtarget = EditorUserBuildSettings.GetActiveSubtargetFor(target);
            buildPlayerOptions.options = options;
            return BuildPlayer(buildPlayerOptions);
        }

        public static BuildReport BuildPlayer(BuildPlayerOptions buildPlayerOptions)
        {
            return BuildPlayer(buildPlayerOptions.scenes, buildPlayerOptions.locationPathName, buildPlayerOptions.assetBundleManifestPath, buildPlayerOptions.targetGroup, buildPlayerOptions.target, buildPlayerOptions.subtarget, buildPlayerOptions.options, buildPlayerOptions.extraScriptingDefines);
        }

        private static BuildReport BuildPlayer(string[] scenes, string locationPathName, string assetBundleManifestPath, BuildTargetGroup buildTargetGroup, BuildTarget target, int subtarget, BuildOptions options, string[] extraScriptingDefines)
        {
            if (isBuildingPlayer)
                throw new InvalidOperationException("Cannot start a new build because there is already a build in progress.");

            if (buildTargetGroup == BuildTargetGroup.Unknown)
                buildTargetGroup = GetBuildTargetGroup(target);

            string locationPathNameError;
            if (!ValidateLocationPathNameForBuildTarget(locationPathName, target, subtarget, options, out locationPathNameError))
                throw new ArgumentException(locationPathNameError);

            string scenesError;
            if (!ValidateScenePaths(scenes, out scenesError))
                throw new ArgumentException(scenesError);

            if ((options & BuildOptions.AcceptExternalModificationsToPlayer) == BuildOptions.AcceptExternalModificationsToPlayer)
            {
                CanAppendBuild canAppend = BuildCanBeAppended(target, locationPathName);
                if (canAppend == CanAppendBuild.Unsupported)
                    throw new InvalidOperationException("The build target does not support build appending.");
                if (canAppend == CanAppendBuild.No)
                    throw new InvalidOperationException("The build cannot be appended.");
            }

            if (scenes != null)
            {
                for (int i = 0; i < scenes.Length; i++)
                    scenes[i] = scenes[i].Replace('\\', '/').Replace("//", "/");
            }

            if ((options & BuildOptions.Development) == 0)
            {
                if ((options & BuildOptions.AllowDebugging) != 0)
                {
                    throw new ArgumentException("Non-development build cannot allow debugging. Either add the Development build option, or remove the AllowDebugging build option.");
                }

                if ((options & BuildOptions.EnableDeepProfilingSupport) != 0)
                {
                    throw new ArgumentException("Non-development build cannot allow deep profiling support. Either add the Development build option, or remove the EnableDeepProfilingSupport build option.");
                }

                if ((options & BuildOptions.ConnectWithProfiler) != 0)
                {
                    throw new ArgumentException("Non-development build cannot allow auto-connecting the profiler. Either add the Development build option, or remove the ConnectWithProfiler build option.");
                }
            }

            try
            {
                return BuildPlayerInternal(scenes, locationPathName, assetBundleManifestPath, buildTargetGroup, target, subtarget, options, extraScriptingDefines);
            }
            catch (System.ArgumentException argumentException)
            {
                Debug.LogException(argumentException);
                return null;
            }
            catch (System.Exception exception)
            {
                // In some case BuildPlayer might let a null reference exception fall through. Prevent data loss by just exiting.
                LogBuildExceptionAndExit("BuildPipeline.BuildPlayer", exception);
                return null;
            }
        }

        internal static bool ValidateLocationPathNameForBuildTarget(string locationPathName, BuildTarget target, int subtarget, BuildOptions options, out string errorMessage)
        {
            if (string.IsNullOrEmpty(locationPathName))
            {
                var willInstallInBuildFolder = (options & BuildOptions.InstallInBuildFolder) != 0 &&
                    PostprocessBuildPlayer.SupportsInstallInBuildFolder(target);
                if (!willInstallInBuildFolder)
                {
                    errorMessage =
                        "The 'locationPathName' parameter for BuildPipeline.BuildPlayer should not be null or empty.";
                    return false;
                }
            }
            else if (string.IsNullOrEmpty(Path.GetFileName(locationPathName)))
            {
                var extensionForBuildTarget = PostprocessBuildPlayer.GetExtensionForBuildTarget(target, subtarget, options);

                if (!string.IsNullOrEmpty(extensionForBuildTarget))
                {
                    errorMessage = string.Format(
                        "For the '{0}' target the 'locationPathName' parameter for BuildPipeline.BuildPlayer should not end with a directory separator.\n" +
                        "Provided path: '{1}', expected a path with the extension '.{2}'.", target, locationPathName,
                        extensionForBuildTarget);
                    return false;
                }
            }

            errorMessage = "";

            return true;
        }

        internal static bool ValidateScenePaths(string[] scenes, out string errorMessage)
        {
            if (scenes != null)
            {
                for (int i = 0; i < scenes.Length; i++)
                {
                    string scenePath = scenes[i].Replace('\\', '/');

                    if (scenePath.Contains("///"))
                    {
                        errorMessage = string.Format("Scene path \"{0}\" contains invalid directory separators.", scenes[i]);
                        return false;
                    }
                }
            }

            errorMessage = "";

            return true;
        }

        [FreeFunction]
        internal static extern bool IsFeatureSupported(string define, BuildTarget platform);

        // Builds one or more scenes and all their dependencies into a compressed asset bundle.
        [Obsolete("BuildStreamedSceneAssetBundle has been made obsolete. Please use the new AssetBundle build system introduced in 5.0 and check BuildAssetBundles documentation for details.", true)]
        public static string BuildStreamedSceneAssetBundle(string[] levels, string locationPath, BuildTarget target, BuildOptions options) { return ""; }

        // Builds one or more scenes and all their dependencies into a compressed asset bundle.
        [Obsolete("BuildStreamedSceneAssetBundle has been made obsolete. Please use the new AssetBundle build system introduced in 5.0 and check BuildAssetBundles documentation for details.", true)]
        public static string BuildStreamedSceneAssetBundle(string[] levels, string locationPath, BuildTarget target) { return ""; }

        // Builds one or more scenes and all their dependencies into a compressed asset bundle.
        [Obsolete("BuildStreamedSceneAssetBundle has been made obsolete. Please use the new AssetBundle build system introduced in 5.0 and check BuildAssetBundles documentation for details.", true)]
        public static string BuildStreamedSceneAssetBundle(string[] levels, string locationPath, BuildTarget target, out uint crc, BuildOptions options)
        {
            crc = 0;
            return "";
        }

        // Builds one or more scenes and all their dependencies into a compressed asset bundle.
        [Obsolete("BuildStreamedSceneAssetBundle has been made obsolete. Please use the new AssetBundle build system introduced in 5.0 and check BuildAssetBundles documentation for details.", true)]
        internal static string BuildStreamedSceneAssetBundle(string[] levels, string locationPath, BuildTargetGroup buildTargetGroup, BuildTarget target, int subtarget, out uint crc, BuildOptions options)
        {
            crc = 0;
            return "";
        }

        // Builds one or more scenes and all their dependencies into a compressed asset bundle.
        [Obsolete("BuildStreamedSceneAssetBundle has been made obsolete. Please use the new AssetBundle build system introduced in 5.0 and check BuildAssetBundles documentation for details.", true)]
        public static string BuildStreamedSceneAssetBundle(string[] levels, string locationPath, BuildTarget target, out uint crc)
        {
            crc = 0;
            return "";
        }

        private static BuildReport BuildPlayerInternal(string[] levels, string locationPathName, string assetBundleManifestPath, BuildTargetGroup buildTargetGroup, BuildTarget target, int subtarget, BuildOptions options, string[] extraScriptingDefines)
        {
            if (!BuildPlayerWindow.DefaultBuildMethods.IsBuildPathValid(locationPathName, out var msg))
                throw new ArgumentException($"Invalid build path: '{locationPathName}'. {msg}");

            if (buildTargetGroup == BuildTargetGroup.Standalone)
            {
                if (subtarget == (int)StandaloneBuildSubtarget.Default)
                    subtarget = (int)EditorUserBuildSettings.standaloneBuildSubtarget;

                EditorUserBuildSettings.standaloneBuildSubtarget = (StandaloneBuildSubtarget)subtarget;
            }

            return BuildPlayerInternalNoCheck(levels, locationPathName, assetBundleManifestPath, buildTargetGroup, target, subtarget, options, extraScriptingDefines, false);
        }

        // Is a player currently building?
        public static extern bool isBuildingPlayer { [FreeFunction("IsBuildingPlayer")] get; }

        // Just like BuildPlayer, but does not check for Pro license. Used from build player dialog.
        internal static extern BuildReport BuildPlayerInternalNoCheck(string[] levels, string locationPathName, string assetBundleManifestPath, BuildTargetGroup buildTargetGroup, BuildTarget target, int subtarget, BuildOptions options, string[] extraScriptingDefines, bool delayToAfterScriptReload);

        internal static extern void BuildPlayerInternalPostBuild(BuildReport report);

        [FreeFunction("WriteBootConfigInternal", ThrowsException = true)]
        static extern void WriteBootConfigInternal(string outputFile, BuildTarget target, BuildOptions options);

        public static void WriteBootConfig(string outputFile, BuildTarget target, BuildOptions options)
        {
            WriteBootConfigInternal(outputFile,  target, options);
        }

        [StructLayout(LayoutKind.Sequential)]
        private struct BuildPlayerDataResult
        {
            internal BuildReport report;
            internal RuntimeClassRegistry usedClasses;
        }

        internal static BuildReport BuildPlayerData(BuildPlayerDataOptions buildPlayerDataOptions, out RuntimeClassRegistry usedClasses)
        {
            if (GetBuildTargetGroup(buildPlayerDataOptions.target) == BuildTargetGroup.Standalone &&
                buildPlayerDataOptions.subtarget == (int)StandaloneBuildSubtarget.Default)
            {
                buildPlayerDataOptions.subtarget = (int) EditorUserBuildSettings.standaloneBuildSubtarget;
            }

            var result = BuildPlayerData(buildPlayerDataOptions);
            usedClasses = result.usedClasses;
            return result.report;
        }

        private static extern BuildPlayerDataResult BuildPlayerData(BuildPlayerDataOptions buildPlayerDataOptions);
#pragma warning disable 618

        // Builds an AssetBundle.
        [Obsolete("BuildAssetBundle has been made obsolete. Please use the new AssetBundle build system introduced in 5.0 and check BuildAssetBundles documentation for details.", true)]
        public static bool BuildAssetBundle(UnityEngine.Object mainAsset, UnityEngine.Object[] assets, string pathName, BuildAssetBundleOptions assetBundleOptions, BuildTarget targetPlatform) { return false; }

        [Obsolete("BuildAssetBundle has been made obsolete. Please use the new AssetBundle build system introduced in 5.0 and check BuildAssetBundles documentation for details.", true)]
        public static bool BuildAssetBundle(UnityEngine.Object mainAsset, UnityEngine.Object[] assets, string pathName, out uint crc, BuildAssetBundleOptions assetBundleOptions, BuildTarget targetPlatform)
        {
            crc = 0;
            return false;
        }

        // Builds an AssetBundle, with custom names for the assets.
        [Obsolete("BuildAssetBundleExplicitAssetNames has been made obsolete. Please use the new AssetBundle build system introduced in 5.0 and check BuildAssetBundles documentation for details.", true)]
        public static bool BuildAssetBundleExplicitAssetNames(UnityEngine.Object[] assets, string[] assetNames, string pathName, BuildAssetBundleOptions assetBundleOptions, BuildTarget targetPlatform)
        {
            return false;
        }

        // Builds an AssetBundle, with custom names for the assets.
        [Obsolete("BuildAssetBundleExplicitAssetNames has been made obsolete. Please use the new AssetBundle build system introduced in 5.0 and check BuildAssetBundles documentation for details.", true)]
        public static bool BuildAssetBundleExplicitAssetNames(UnityEngine.Object[] assets, string[] assetNames, string pathName, out uint crc, BuildAssetBundleOptions assetBundleOptions, BuildTarget targetPlatform)
        {
            crc = 0;
            return false;
        }

#pragma warning restore 618


        public static AssetBundleManifest BuildAssetBundles(string outputPath, BuildAssetBundleOptions assetBundleOptions, BuildTarget targetPlatform)
        {
            BuildAssetBundlesParameters input = new BuildAssetBundlesParameters
            {
                outputPath = outputPath,
                bundleDefinitions = null, // Bundle assignment will be read from AssetDatabase
                options = assetBundleOptions,
                targetPlatform = targetPlatform,
                subtarget = EditorUserBuildSettings.GetActiveSubtargetFor(targetPlatform),
            };

            return BuildAssetBundles(input);
        }

        public static AssetBundleManifest BuildAssetBundles(string outputPath, AssetBundleBuild[] builds, BuildAssetBundleOptions assetBundleOptions, BuildTarget targetPlatform)
        {
            if (builds == null)
                // This signature is specifically meant for specifying the bundle definition array, so it is not optional
                throw new ArgumentException("AssetBundleBuild cannot be null.");

            BuildAssetBundlesParameters input = new BuildAssetBundlesParameters
            {
                outputPath = outputPath,
                bundleDefinitions = builds,
                options = assetBundleOptions,
                targetPlatform = targetPlatform,
                subtarget = EditorUserBuildSettings.GetActiveSubtargetFor(targetPlatform),
            };

            return BuildAssetBundles(input);
        }

        public static AssetBundleManifest BuildAssetBundles(BuildAssetBundlesParameters buildParameters)
        {
            if (buildParameters.targetPlatform == 0 || buildParameters.targetPlatform == BuildTarget.NoTarget)
            {
                buildParameters.targetPlatform = EditorUserBuildSettings.activeBuildTarget;

                // Note: subtarget is associated with multiple enums, and 0 may have a specific meaning,
                // so we only auto-set it when the target is also coming from the build settings
                buildParameters.subtarget = EditorUserBuildSettings.GetActiveSubtargetFor(buildParameters.targetPlatform);
            }

            // For Standalone platforms, the Default subtarget means to use the current active one
            if (GetBuildTargetGroup(buildParameters.targetPlatform) == BuildTargetGroup.Standalone &&
                (StandaloneBuildSubtarget)buildParameters.subtarget == StandaloneBuildSubtarget.Default)
            {
                buildParameters.subtarget = EditorUserBuildSettings.GetActiveSubtargetFor(buildParameters.targetPlatform);
            }

            if (isBuildingPlayer)
                throw new InvalidOperationException("Cannot build asset bundles while a build is in progress.");

            if (!System.IO.Directory.Exists(buildParameters.outputPath))
                throw new ArgumentException("The output path \"" + buildParameters.outputPath + "\" doesn't exist");

            return BuildAssetBundlesInternal(buildParameters);
        }

        [NativeThrows]
        private static extern AssetBundleManifest BuildAssetBundlesInternal(BuildAssetBundlesParameters buildParameters);

        [FreeFunction("GetPlayerDataSessionId")]
        internal static extern string GetSessionIdForBuildTarget(BuildTarget target, int subtarget);

        [FreeFunction("ExtractCRCFromAssetBundleManifestFile")]
        public static extern bool GetCRCForAssetBundle(string targetPath, out uint crc);

        [FreeFunction("ExtractHashFromAssetBundleManifestFile")]
        public static extern bool GetHashForAssetBundle(string targetPath, out Hash128 hash);

        [FreeFunction("BuildPlayerLicenseCheck", IsThreadSafe = true)]
        internal static extern bool LicenseCheck(BuildTarget target);

        // TODO: remove, superseded by IsBuildPlatformSupported()
        [FreeFunction]
        public static extern bool IsBuildTargetSupported(BuildTargetGroup buildTargetGroup, BuildTarget target);

        [FreeFunction]
        internal static extern bool IsBuildPlatformSupported(BuildTarget target);

        public static string GetPlaybackEngineDirectory(BuildTarget target, BuildOptions options)
        {
            return GetPlaybackEngineDirectory(target, options, true);
        }

        public static string GetPlaybackEngineDirectory(BuildTarget target, BuildOptions options, bool assertUnsupportedPlatforms)
        {
            BuildTargetGroup buildTargetGroup = GetBuildTargetGroup(target);
            return GetPlaybackEngineDirectory(buildTargetGroup, target, options, assertUnsupportedPlatforms);
        }

        public static string GetPlaybackEngineDirectory(BuildTargetGroup buildTargetGroup, BuildTarget target, BuildOptions options)
        {
            return GetPlaybackEngineDirectory(buildTargetGroup, target, options, true);
        }

        [FreeFunction(IsThreadSafe = true)]
        public static extern string GetPlaybackEngineDirectory(BuildTargetGroup buildTargetGroup, BuildTarget target, BuildOptions options, bool assertUnsupportedPlatforms);

        internal static string GetBuildToolsDirectory(BuildTarget target)
        {
            return Path.Combine(GetPlaybackEngineDirectory(target, BuildOptions.None, false), "Tools");
        }

        [FreeFunction]
        internal static extern string GetMonoRuntimeLibDirectory(BuildTarget target);

        [RequiredByNativeCode]
        internal static string CompatibilityProfileToClassLibFolder(ApiCompatibilityLevel compatibilityLevel)
        {
            var target = EditorUserBuildSettings.activeBuildTarget;
            var suffix = BuildTargetDiscovery.GetPlatformProfileSuffix(target);

            switch (compatibilityLevel)
            {
                case ApiCompatibilityLevel.NET_Unity_4_8:
                    return "unityjit-" + suffix;

                case ApiCompatibilityLevel.NET_Standard:
                    return "unityaot-" + suffix;

                default:
                    Debug.LogError($"Unknown API compatibility level: {compatibilityLevel}.");
                    return "unityjit";
            }
        }

        internal static string GetBuildTargetGroupName(BuildTarget target)
        {
            return GetBuildTargetGroupName(GetBuildTargetGroup(target));
        }

        [FreeFunction]
        internal static extern string GetBuildTargetGroupName(BuildTargetGroup buildTargetGroup);

        [RequiredByNativeCode]
        public static PlayerConnectionInitiateMode GetPlayerConnectionInitiateMode(BuildTarget targetPlatform, BuildOptions buildOptions)
        {
            bool connectProfilerOnStartup = (buildOptions & BuildOptions.ConnectWithProfiler) != 0;

            bool connect = (buildOptions & BuildOptions.ConnectToHost) != 0 || (connectProfilerOnStartup && DoesBuildTargetSupportPlayerConnectionPlayerToEditor(targetPlatform));
            return connect ? PlayerConnectionInitiateMode.PlayerConnectsToHost : PlayerConnectionInitiateMode.PlayerListens;
        }

        [RequiredByNativeCode]
        private static bool DoesBuildTargetSupportPlayerConnectionPlayerToEditor(BuildTarget targetPlatform)
        {
            if (BuildTargetDiscovery.TryGetProperties(targetPlatform, out IPlayerConnectionPlatformProperties properties))
            {
                return properties.SupportsConnect;
            }
            return false;
        }

        [RequiredByNativeCode]
        private static bool DoesBuildTargetSupportPlayerConnectionListening(BuildTarget platform)
        {
            if (BuildTargetDiscovery.TryGetProperties(platform, out IPlayerConnectionPlatformProperties properties))
            {
                return properties.SupportsListen;
            }
            return true;
        }
    }
}<|MERGE_RESOLUTION|>--- conflicted
+++ resolved
@@ -327,11 +327,7 @@
             if (buildProfile == null)
                 throw new ArgumentException("Build profile is invalid.");
 
-<<<<<<< HEAD
-            BuildProfileContext.instance.activeProfile = buildProfile;
-=======
             BuildProfileContext.activeProfile = buildProfile;
->>>>>>> 129a6708
             var buildPlayerOptions = BuildProfileModuleUtil.GetBuildPlayerOptionsFromActiveProfile(
                 buildPlayerWithProfileOptions.locationPathName, buildPlayerWithProfileOptions.assetBundleManifestPath, buildPlayerWithProfileOptions.options);
             return BuildPlayer(buildPlayerOptions);
