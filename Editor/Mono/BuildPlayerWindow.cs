// Unity C# reference source
// Copyright (c) Unity Technologies. For terms of use, see
// https://unity3d.com/legal/licenses/Unity_Reference_Only_License

using System;
using System.Text.RegularExpressions;
using UnityEngine;
using UnityEngine.SceneManagement;
using UnityEditor.SceneManagement;
using UnityEditor.Build;
using UnityEditorInternal;
using System.Collections.Generic;
using System.IO;
using System.Linq;
using JetBrains.Annotations;
using UnityEditor.Modules;
using GraphicsDeviceType = UnityEngine.Rendering.GraphicsDeviceType;
using Object = UnityEngine.Object;
using TargetAttributes = UnityEditor.BuildTargetDiscovery.TargetAttributes;
using RequiredByNativeCodeAttribute = UnityEngine.Scripting.RequiredByNativeCodeAttribute;
using UnityEditor.Connect;
using UnityEditor.Utils;
using UnityEditor.Build.Profile;

namespace UnityEditor
{
    public partial class BuildPlayerWindow : EditorWindow
    {
        class Styles
        {
            public GUIContent invalidColorSpaceMessage = EditorGUIUtility.TrTextContent("In order to build a player, go to 'Player Settings...' to resolve the incompatibility between the Color Space and the current settings.", EditorGUIUtility.GetHelpIcon(MessageType.Warning));
            public GUIContent invalidLightmapEncodingMessage = EditorGUIUtility.TrTextContent("In order to build a player, go to 'Player Settings...' to resolve the incompatibility between the Lightmap Encoding value you have selected and the current settings.", EditorGUIUtility.GetHelpIcon(MessageType.Warning));
            public GUIContent invalidHDRCubemapEncodingMessage = EditorGUIUtility.TrTextContent("In order to build a player, go to 'Player Settings...' to resolve the incompatibility between the HDR Cubemap Encoding value you have selected and the current settings.", EditorGUIUtility.GetHelpIcon(MessageType.Warning));
            public GUIContent invalidVirtualTexturingSettingMessage = EditorGUIUtility.TrTextContent("Cannot build player because Virtual Texturing is enabled, but the target platform or graphics API does not support Virtual Texturing. Go to Player Settings to resolve the incompatibility.", EditorGUIUtility.GetHelpIcon(MessageType.Warning));
            public GUIContent compilingMessage = EditorGUIUtility.TrTextContent("Cannot build player while editor is importing assets or compiling scripts.", EditorGUIUtility.GetHelpIcon(MessageType.Warning));
            public GUIStyle title = EditorStyles.boldLabel;
            public GUIStyle evenRow = "CN EntryBackEven";
            public GUIStyle oddRow = "CN EntryBackOdd";
            public GUIStyle platformSelector = "PlayerSettingsPlatform";

            public GUIContent platformTitle = EditorGUIUtility.TrTextContent("Platform", "Which platform to build for");
            public GUIContent switchPlatform = EditorGUIUtility.TrTextContent("Switch Platform");
            public GUIContent build = EditorGUIUtility.TrTextContent("Build");
            public GUIContent buildAndRun = EditorGUIUtility.TrTextContent("Build And Run");
            public GUIContent scenesInBuild = EditorGUIUtility.TrTextContent("Scenes In Build", "Which scenes to include in the build");
            public GUIContent checkOut = EditorGUIUtility.TrTextContent("Check out");
            public GUIContent addOpenSource = EditorGUIUtility.TrTextContent("Add Open Scenes");
            public string noModuleLoaded = L10n.Tr("No {0} module loaded.");
            public GUIContent openDownloadPage = EditorGUIUtility.TrTextContent("Open Download Page");
            public GUIContent installModuleWithHub = EditorGUIUtility.TrTextContent("Install with Unity Hub");
            public string EditorWillNeedToBeReloaded = L10n.Tr("Note: Editor will need to be restarted to load any newly installed modules");
            public string infoText = L10n.Tr("{0} is not included in your Unity Pro license. Your {0} build will include a Unity Personal Edition splash screen.\n\nYou must be eligible to use Unity Personal Edition to use this build option. Please refer to our EULA for further information.");
            public GUIContent eula = EditorGUIUtility.TrTextContent("Eula");
            public string addToYourPro = L10n.Tr("Add {0} to your Unity Pro license");
            public GUIContent installInBuildFolder = EditorGUIUtility.TrTextContent("Install into source code 'build' folder", "Install into source checkout 'build' folder, for debugging with source code");
            public GUIContent installInBuildFolderHelp = EditorGUIUtility.TrIconContent("_Help", "Open documentation about source code building and debugging");

            public Texture2D activePlatformIcon = EditorGUIUtility.IconContent("BuildSettings.SelectedIcon").image as Texture2D;

            public const float kButtonWidth = 110;

            public string shopURL = "https://store.unity.com/products/unity-pro";

            public GUIContent GetDownloadErrorForTarget(BuildTarget target)
            {
                return null;
            }

            // string and matching enum values for standalone subtarget dropdowm
            public GUIContent debugBuild = EditorGUIUtility.TrTextContent("Development Build");
            public GUIContent autoconnectProfiler = EditorGUIUtility.TrTextContent("Autoconnect Profiler", "When the build is started, an open Profiler Window will automatically connect to the Player and start profiling. The \"Build And Run\" option will also automatically open the Profiler Window.");
            public GUIContent autoconnectProfilerDisabled = EditorGUIUtility.TrTextContent("Autoconnect Profiler", "Profiling is only enabled in a Development Player.");
            public GUIContent buildWithDeepProfiler = EditorGUIUtility.TrTextContent("Deep Profiling Support", "Build Player with Deep Profiling Support. This might affect Player performance.");
            public GUIContent buildWithDeepProfilerDisabled = EditorGUIUtility.TrTextContent("Deep Profiling Support", "Profiling is only enabled in a Development Player.");
            public GUIContent allowDebugging = EditorGUIUtility.TrTextContent("Script Debugging", "Enable this setting to allow your script code to be debugged.");
            public GUIContent waitForManagedDebugger = EditorGUIUtility.TrTextContent("Wait For Managed Debugger", "Show a dialog where you can attach a managed debugger before any script execution. Can also use volume Up or Down button to confirm on Android.");
            public GUIContent managedDebuggerFixedPort = EditorGUIUtility.TrTextContent("Managed Debugger Fixed Port", "Use the specified port to attach to the managed debugger. If 0, the port will be automatically selected.");
            public GUIContent explicitNullChecks = EditorGUIUtility.TrTextContent("Explicit Null Checks");
            public GUIContent explicitDivideByZeroChecks = EditorGUIUtility.TrTextContent("Divide By Zero Checks");
            public GUIContent explicitArrayBoundsChecks = EditorGUIUtility.TrTextContent("Array Bounds Checks");
            public GUIContent learnAboutUnityCloudBuild = EditorGUIUtility.TrTextContent("Learn about Unity Build Automation");
            public GUIContent compressionMethod = EditorGUIUtility.TrTextContent("Compression Method", "Compression applied to Player data (scenes and resources).\nDefault - none or default platform compression.\nLZ4 - fast compression suitable for Development Builds.\nLZ4HC - higher compression rate variance of LZ4, causes longer build times. Works best for Release Builds.");

            public readonly GUIContent assetImportOverrides = EditorGUIUtility.TrTextContent("Asset Import Overrides", "Asset import overrides for local development. Reducing maximum texture size or compression settings can speed up asset imports and platform switches.");
            public readonly GUIContent maxTextureSize = EditorGUIUtility.TrTextContent("Max Texture Size", "Maximum texture import size for local development. Reducing maximum texture size can speed up asset imports and platform switches.");
            public readonly GUIContent[] maxTextureSizeLabels =
            {
                EditorGUIUtility.TrTextContent("No Override", "Use maximum texture size as specified in per-texture import settings."),
                EditorGUIUtility.TrTextContent("Max 2048", "Make imported textures never exceed 2048 pixels in width or height."),
                EditorGUIUtility.TrTextContent("Max 1024", "Make imported textures never exceed 1024 pixels in width or height."),
                EditorGUIUtility.TrTextContent("Max 512", "Make imported textures never exceed 512 pixels in width or height."),
                EditorGUIUtility.TrTextContent("Max 256", "Make imported textures never exceed 256 pixels in width or height."),
                EditorGUIUtility.TrTextContent("Max 128", "Make imported textures never exceed 128 pixels in width or height."),
                EditorGUIUtility.TrTextContent("Max 64", "Make imported textures never exceed 64 pixels in width or height."),
            };
            public readonly int[] maxTextureSizeValues =
            {
                0,
                2048,
                1024,
                512,
                256,
                128,
                64,
            };
            public readonly GUIContent[] textureCompressionLabels =
            {
                EditorGUIUtility.TrTextContent("No Override", "Do not modify texture import compression settings."),
                EditorGUIUtility.TrTextContent("Force Fast Compressor", "Use a faster but lower quality texture compression mode for all compressed textures. Turn off Crunch compression."),
                EditorGUIUtility.TrTextContent("Force Uncompressed", "Do not compress textures."),
                EditorGUIUtility.TrTextContent("Force No Crunch", "Disable crunch compression on textures.")
            };
            public readonly int[] textureCompressionValues =
            {
                (int)OverrideTextureCompression.NoOverride,
                (int)OverrideTextureCompression.ForceFastCompressor,
                (int)OverrideTextureCompression.ForceUncompressed,
                (int)OverrideTextureCompression.ForceNoCrunchCompression
            };

            public readonly GUIContent textureCompression = EditorGUIUtility.TrTextContent("Texture Compression", "Texture compression override for local development. Fast or Uncompressed can speed up asset imports and platform switches.");
            public readonly GUIContent applyOverrides = EditorGUIUtility.TrTextContent("Apply Overrides", "Apply asset import override settings");

            public Compression[] compressionTypes =
            {
                Compression.None,
                Compression.Lz4,
                Compression.Lz4HC
            };

            public GUIContent[] compressionStrings =
            {
                EditorGUIUtility.TrTextContent("Default"),
                EditorGUIUtility.TrTextContent("LZ4"),
                EditorGUIUtility.TrTextContent("LZ4HC"),
            };

            public static GUIStyle boldFoldout;

            static Styles()
            {
                boldFoldout = new GUIStyle(EditorStyles.foldout) {fontStyle = FontStyle.Bold};
            }
        }


        Vector2 scrollPosition = new Vector2(0, 0);
        Vector2 buildTargetSettingsScrollPosition = new Vector2(0, 0);
        const string kEditorBuildSettingsPath = "ProjectSettings/EditorBuildSettings.asset";

        static Styles styles;

        static bool isEditorinstalledWithHub = IsEditorInstalledWithHub();

        internal static event Action<BuildProfile> drawingMultiplayerBuildOptions;

        [UsedImplicitly, RequiredByNativeCode]
        public static void ShowBuildPlayerWindow()
        {
            BuildPipeline.ShowBuildProfileWindow();
        }

        internal static bool WillDrawMultiplayerBuildOptions() => drawingMultiplayerBuildOptions != null;

        internal static void DrawMultiplayerBuildOption(BuildProfile buildProfile)
        {
            drawingMultiplayerBuildOptions?.Invoke(buildProfile);
        }

        static bool BuildLocationIsValid(string path)
        {
            return path.Length > 0 && Directory.Exists(FileUtil.DeleteLastPathNameComponent(path));
        }

        [RequiredByNativeCode]
        static bool BuildPlayerAndRunEnabled()
        {
            var buildTarget = EditorUserBuildSettingsUtils.CalculateSelectedBuildTarget();
            NamedBuildTarget namedBuildTarget = EditorUserBuildSettingsUtils.CalculateSelectedNamedBuildTarget();
            BuildPlatform platform = BuildPlatforms.instance.BuildPlatformFromNamedBuildTarget(namedBuildTarget);
            string module = ModuleManager.GetTargetStringFrom(buildTarget);
            IBuildWindowExtension buildWindowExtension = ModuleManager.GetBuildWindowExtension(module);

            bool buildPlayerAndRunEnabled = buildWindowExtension != null ? buildWindowExtension.EnabledBuildAndRunButton() && !(EditorUserBuildSettings.installInBuildFolder) : !(EditorUserBuildSettings.installInBuildFolder);
            return buildPlayerAndRunEnabled;
        }

        // This overload is used by the Build & Run menu item & hot key - prompt for location only if the configured
        // output location is not valid.
        [UsedImplicitly, RequiredByNativeCode]
        static void BuildPlayerAndRun()
        {
            var buildTarget = EditorUserBuildSettingsUtils.CalculateSelectedBuildTarget();
            var lastBuildLocation = EditorUserBuildSettings.GetBuildLocation(buildTarget);
            bool buildLocationIsValid = BuildLocationIsValid(lastBuildLocation);

            if (buildLocationIsValid && BuildTargetDiscovery.TryGetBuildTarget(buildTarget, out var iBuildTarget))
            {
                string buildLocation = iBuildTarget.BuildPlatformProperties?.ValidateBuildLocation();
                if (buildLocation != null)
                    EditorUserBuildSettings.SetBuildLocation(buildTarget, buildLocation);
            }

            BuildPlayerAndRunInternal(!buildLocationIsValid);
        }

        // This overload is used by the default player window, to always prompt for build location
        static void BuildPlayerAndRunInternal(bool askForBuildLocation)
        {
            CallBuildMethods(askForBuildLocation, BuildOptions.AutoRunPlayer | BuildOptions.StrictMode);
        }

        public BuildPlayerWindow()
        {
            s_CurrOverrideMaxTextureSize = -1;
            minSize = new Vector2(640, 580);
            position = new Rect(50, 50, minSize.x, minSize.y);
            titleContent = EditorGUIUtility.TrTextContent("Build Settings");
        }

        BuildPlayerSceneTreeView m_TreeView;
        [SerializeField]
        IMGUI.Controls.TreeViewState m_TreeViewState;
        void ActiveScenesGUI()
        {
            if (m_TreeView == null)
            {
                if (m_TreeViewState == null)
                    m_TreeViewState = new IMGUI.Controls.TreeViewState();
                m_TreeView = new BuildPlayerSceneTreeView(m_TreeViewState);
                m_TreeView.Reload();
            }
            Rect scenesInBuildRect = GUILayoutUtility.GetRect(styles.scenesInBuild, styles.title);
            GUI.Label(scenesInBuildRect, styles.scenesInBuild, styles.title);

            Rect rect = GUILayoutUtility.GetRect(0, position.width, 0, position.height, GUILayout.MinHeight(20));
            m_TreeView.OnGUI(rect);
        }

        void OnDisable()
        {
            if (m_TreeView != null)
                m_TreeView.UnsubscribeListChange();
        }

        void AddOpenScenes()
        {
            List<EditorBuildSettingsScene> list = new List<EditorBuildSettingsScene>(EditorBuildSettings.scenes);

            bool isSceneAdded = false;
            for (int i = 0; i < SceneManager.sceneCount; i++)
            {
                Scene scene = SceneManager.GetSceneAt(i);

                if (EditorSceneManager.IsAuthoringScene(scene))
                    continue;

                if (scene.path.Length == 0 && !EditorSceneManager.SaveScene(scene, "", false))
                    continue;

                if (list.Any(s => s.path == scene.path))
                    continue;

                GUID newGUID;
                GUID.TryParse(scene.guid, out newGUID);
                var buildSettingsScene = (newGUID == default(GUID)) ?
                    new EditorBuildSettingsScene(scene.path, true) :
                    new EditorBuildSettingsScene(newGUID, true);
                list.Add(buildSettingsScene);
                isSceneAdded = true;
            }

            if (!isSceneAdded)
                return;

            EditorBuildSettings.scenes = list.ToArray();
            m_TreeView.Reload();
            Repaint();
            GUIUtility.ExitGUI();
        }

        static int s_CurrOverrideMaxTextureSize = -1;
        static OverrideTextureCompression s_CurrOverrideTextureCompression;

        static bool hasAssetImportOverrideChanges =>
            s_CurrOverrideMaxTextureSize != EditorUserBuildSettings.overrideMaxTextureSize ||
            s_CurrOverrideTextureCompression != EditorUserBuildSettings.overrideTextureCompression;

        static void ApplyAssetImportOverridesToSettingsAsset()
        {
            EditorUserBuildSettings.overrideMaxTextureSize = s_CurrOverrideMaxTextureSize;
            EditorUserBuildSettings.overrideTextureCompression = s_CurrOverrideTextureCompression;
        }

        static void DrawOverrideLine()
        {
            var rect = EditorGUILayout.s_LastRect;
            var prevMargin = EditorGUIUtility.leftMarginCoord;
            EditorGUIUtility.leftMarginCoord = 2;
            EditorGUI.DrawOverrideBackgroundApplicable(rect);
            EditorGUIUtility.leftMarginCoord = prevMargin;
        }

        SavedBool m_ShowOverrides;

        void AssetImportOverridesGui()
        {
            if (s_CurrOverrideMaxTextureSize < 0)
            {
                // fetch initial values
                s_CurrOverrideMaxTextureSize = EditorUserBuildSettings.overrideMaxTextureSize;
                s_CurrOverrideTextureCompression = EditorUserBuildSettings.overrideTextureCompression;
            }

            if (m_ShowOverrides == null)
                m_ShowOverrides = new SavedBool("BuildSettingsWindow.ShowImportOverrides", true);

            GUILayout.Space(5);
            m_ShowOverrides.value = EditorGUILayout.Foldout(m_ShowOverrides.value, styles.assetImportOverrides, true, Styles.boldFoldout);
            if (m_ShowOverrides.value)
            {
                var oldLabelWidth = EditorGUIUtility.labelWidth;
                EditorGUIUtility.labelWidth = 125;
                s_CurrOverrideMaxTextureSize = EditorGUILayout.IntPopup(
                    styles.maxTextureSize,
                    s_CurrOverrideMaxTextureSize,
                    styles.maxTextureSizeLabels,
                    styles.maxTextureSizeValues);
                if (s_CurrOverrideMaxTextureSize != 0)
                    DrawOverrideLine();

                s_CurrOverrideTextureCompression = (OverrideTextureCompression)EditorGUILayout.IntPopup(
                    styles.textureCompression,
                    (int)s_CurrOverrideTextureCompression,
                    styles.textureCompressionLabels,
                    styles.textureCompressionValues);
                if (s_CurrOverrideTextureCompression != OverrideTextureCompression.NoOverride)
                    DrawOverrideLine();
                EditorGUIUtility.labelWidth = oldLabelWidth;
            }
            else
            {
                // when the settings are folded, but there are some overrides, then display the blue override
                // indicator on the side of the foldout itself
                if (s_CurrOverrideMaxTextureSize != 0 || s_CurrOverrideTextureCompression != OverrideTextureCompression.NoOverride)
                    DrawOverrideLine();
            }
        }

        void ActiveBuildTargetsGUI()
        {
            GUILayout.BeginVertical();
            GUILayout.BeginVertical(GUILayout.Width(255));
            GUILayout.Label(styles.platformTitle, styles.title);
            scrollPosition = GUILayout.BeginScrollView(scrollPosition, "OL Box");

            // Draw enabled build targets first, then draw disabled build targets
            bool even = false;
            for (int requireEnabled = 0; requireEnabled < 2; requireEnabled++)
            {
                bool showRequired = requireEnabled == 0;
                foreach (BuildPlatform gt in BuildPlatforms.instance.buildPlatforms)
                {
                    // All installed build targets will be shown on the first pass (showRequired = true)
                    if (gt.installed != showRequired)
                        continue;

                    // Some build targets are not publicly available, show them only when they are installed
                    if (!gt.installed && gt.hideInUi)
                        continue;

                    // Some build targets are only compatible with specific OS
#pragma warning disable CS0618 // Member is obsolete
                    if (!BuildTargetDiscovery.BuildPlatformIsAvailableOnHostPlatform(gt.defaultTarget, SystemInfo.operatingSystemFamily))
#pragma warning restore CS0618
                        continue;

                    GUI.contentColor = gt.installed ? Color.white : new Color(1, 1, 1, 0.5f);
                    ShowOption(gt, gt.title, even ? styles.evenRow : styles.oddRow);
                    even = !even;
                }
                GUI.contentColor = Color.white;
            }

            GUILayout.EndScrollView();

            AssetImportOverridesGui();
            GUILayout.EndVertical();
            GUILayout.Space(10);

            GUILayout.BeginHorizontal();

            // Switch build target
            BuildTarget selectedTarget = EditorUserBuildSettingsUtils.CalculateSelectedBuildTarget();
            GUI.enabled = BuildPipeline.IsBuildPlatformSupported(selectedTarget);
            if (GUILayout.Button(EditorGUIUtility.TrTextContent("Player Settings..."), GUILayout.Width(Styles.kButtonWidth)))
            {
                SettingsService.OpenProjectSettings("Project/Player");
                GUIUtility.ExitGUI();
            }
            GUI.enabled = true;

            // Apply import overrides
            if (hasAssetImportOverrideChanges)
            {
                if (GUILayout.Button(styles.applyOverrides, GUILayout.Width(Styles.kButtonWidth)))
                {
                    ApplyAssetImportOverridesToSettingsAsset();
                    AssetDatabase.Refresh();
                }
            }

            GUILayout.EndHorizontal();

            GUILayout.EndVertical();
        }

        void ShowAlert()
        {
            GUILayout.BeginHorizontal();
            GUILayout.Space(10);
            GUILayout.BeginVertical();
            EditorGUILayout.HelpBox(EditorGUIUtility.TrTextContent("Unable to access Unity services. Please log in, or request membership to this project to use these services.").text, MessageType.Warning);
            GUILayout.EndVertical();
            GUILayout.Space(5);
            GUILayout.EndHorizontal();
        }

        void ShowOption(BuildPlatform bp, GUIContent title, GUIStyle background)
        {
            Rect r = GUILayoutUtility.GetRect(50, 36);
            r.x += 1;
            r.y += 1;
            bool selected = bp.IsSelected();
            bool active = bp.IsActive();

            if (Event.current.type == EventType.Repaint)
            {
                background.Draw(r, GUIContent.none, false, false, selected, false);

                Texture image = null;

                if (selected && title.image)
                {
                    image = EditorUtility.GetIconInActiveState(title.image);
                }

                if (image == null)
                {
                    image = title.image;
                }

                GUI.Label(new Rect(r.x + 3, r.y + 3, 32, 32), image, GUIStyle.none);

                if (active)
                    GUI.Label(new Rect(r.xMax - styles.activePlatformIcon.width - 8, r.y + 3 + (32 - styles.activePlatformIcon.height) / 2,
                        styles.activePlatformIcon.width, styles.activePlatformIcon.height),
                        styles.activePlatformIcon, GUIStyle.none);
            }

            if (GUI.Toggle(r, selected, title.text, styles.platformSelector))
            {
                if (!selected)
                {
                    bp.Select();

                    // Repaint inspectors, as they may be showing platform target specific things.
                    Object[] inspectors = Resources.FindObjectsOfTypeAll(typeof(InspectorWindow));
                    for (int i = 0; i < inspectors.Length; i++)
                    {
                        InspectorWindow inspector = inspectors[i] as InspectorWindow;
                        if (inspector != null)
                            inspector.Repaint();
                    }

                    // We also need to repaint project settings window.
                    Object[] projecSettingsWindows = Resources.FindObjectsOfTypeAll(typeof(ProjectSettingsWindow));
                    for (int i = 0; i < projecSettingsWindows.Length; i++)
                    {
                        ProjectSettingsWindow projecSettingsWindow = projecSettingsWindows[i] as ProjectSettingsWindow;
                        if (projecSettingsWindow != null)
                            projecSettingsWindow.Repaint();
                    }
                }
            }
        }

        void OnGUI()
        {
            if (styles == null)
            {
                styles = new Styles();
            }

            if (!UnityConnect.instance.canBuildWithUPID)
            {
                ShowAlert();
            }
            GUILayout.Space(5);
            GUILayout.BeginHorizontal();
            GUILayout.Space(10);
            GUILayout.BeginVertical();

            string message = "";
            var buildSettingsLocked = !AssetDatabase.IsOpenForEdit(kEditorBuildSettingsPath, out message, StatusQueryOptions.UseCachedIfPossible);

            using (new EditorGUI.DisabledScope(buildSettingsLocked))
            {
                ActiveScenesGUI();
                // Clear all and Add Current Scene
                GUILayout.BeginHorizontal();
                if (buildSettingsLocked)
                {
                    GUI.enabled = true;
                    if (GUILayout.Button(styles.checkOut))
                        AssetDatabase.MakeEditable(kEditorBuildSettingsPath);
                    GUILayout.Label(message);
                    GUI.enabled = false;
                }
                GUILayout.FlexibleSpace();
                if (GUILayout.Button(styles.addOpenSource))
                    AddOpenScenes();
                GUILayout.EndHorizontal();
            }

            GUILayout.Space(10);

            GUILayout.BeginHorizontal(GUILayout.Height(400));
            ActiveBuildTargetsGUI();
            GUILayout.Space(10);
            GUILayout.BeginVertical();
            ShowBuildTargetSettings();
            GUILayout.EndVertical();
            GUILayout.EndHorizontal();

            GUILayout.Space(10);
            GUILayout.EndVertical();
            GUILayout.Space(10);
            GUILayout.EndHorizontal();
        }

        static bool IsAnyStandaloneModuleLoaded()
        {
            return ModuleManager.IsPlatformSupportLoadedByBuildTarget(BuildTarget.StandaloneLinux64) ||
                ModuleManager.IsPlatformSupportLoadedByBuildTarget(BuildTarget.StandaloneOSX) ||
                ModuleManager.IsPlatformSupportLoadedByBuildTarget(BuildTarget.StandaloneWindows);
        }

        static bool IsVirtualTexturingSettingsValid(BuildPlatform platform)
        {
            if (!PlayerSettings.GetVirtualTexturingSupportEnabled())
            {
                return true;
            }

            if (!UnityEngine.Rendering.VirtualTexturingEditor.Building.IsPlatformSupportedForPlayer(platform.defaultTarget))
            {
                return false;
            }

            GraphicsDeviceType[] gfxTypes = PlayerSettings.GetGraphicsAPIs(platform.defaultTarget);
            bool supportedAPI = true;
            foreach (GraphicsDeviceType api in gfxTypes)
            {
                supportedAPI &= UnityEngine.Rendering.VirtualTexturingEditor.Building.IsRenderAPISupported(api, platform.defaultTarget, false);
            }

            return supportedAPI;
        }

        // Major.Minor.Micro followed by one of abxfp followed by an identifier, optionally suffixed with " (revisionhash)"
        static Regex s_VersionPattern = new Regex(@"(?<shortVersion>\d+\.\d+\.\d+(?<suffix>((?<alphabeta>[abx])|[fp])[^\s]*))( \((?<revision>[a-fA-F\d]+)\))?",
            RegexOptions.Compiled);
        static Dictionary<string, string> s_ModuleNames = new Dictionary<string, string>()
        {
            { "tvOS", "AppleTV" },
            { "OSXStandalone", "Mac-Mono" },
            { "OSXDedicatedServer", "Mac-Server" },
            { "WindowsStandalone", "Windows-Mono" },
            { "WindowsDedicatedServer", "Windows-Server" },
            { "LinuxStandalone", "Linux-Mono" },
            { "LinuxDedicatedServer", "Linux-Server" },
            { "UWP", "Universal-Windows-Platform"}
        };
        static public string GetPlaybackEngineDownloadURL(string moduleName)
        {
#pragma warning disable CS0618 // Member is obsolete
            if (!BuildTargetDiscovery.BuildPlatformCanBeInstalledWithHub(BuildTargetDiscovery.GetBuildTargetByName(moduleName)))
#pragma warning restore CS0618
                return "https://unity3d.com/platform-installation";

            string fullVersion = InternalEditorUtility.GetFullUnityVersion();
            string revision = "";
            string shortVersion = "";
            Match versionMatch = s_VersionPattern.Match(fullVersion);
            if (!versionMatch.Success || !versionMatch.Groups["shortVersion"].Success || !versionMatch.Groups["suffix"].Success)
                Debug.LogWarningFormat("Error parsing version '{0}'", fullVersion);

            if (versionMatch.Groups["shortVersion"].Success)
                shortVersion = versionMatch.Groups["shortVersion"].Value;
            if (versionMatch.Groups["revision"].Success)
                revision = versionMatch.Groups["revision"].Value;

            if (s_ModuleNames.ContainsKey(moduleName))
                moduleName = s_ModuleNames[moduleName];

            string prefix = "download";
            string suffix = "download_unity";
            string folder = "Unknown";
            string extension = string.Empty;

            if (versionMatch.Groups["alphabeta"].Success)
            {
                // These releases are hosted on the beta site
                prefix = "beta";
                suffix = "download";
            }

            if (Application.platform == RuntimePlatform.WindowsEditor)
            {
                folder = "TargetSupportInstaller";
                extension = ".exe";
            }
            else if (Application.platform == RuntimePlatform.OSXEditor)
            {
                folder = "MacEditorTargetInstaller";
                extension = ".pkg";
            }
            else if (Application.platform == RuntimePlatform.LinuxEditor)
            {
                if (moduleName == "Android" || moduleName == "Mac-Mono" || moduleName == "Windows-Mono")
                {
                    folder = "MacEditorTargetInstaller";
                    extension = ".pkg";
                }
                else
                {
                    folder = "LinuxEditorTargetInstaller";
                    extension = ".tar.xz";
                }
            }

            return string.Format("https://{0}.unity3d.com/{1}/{2}/{3}/UnitySetup-{4}-Support-for-Editor-{5}{6}", prefix, suffix, revision, folder, moduleName, shortVersion, extension);
        }

        internal static string GetUnityHubModuleDownloadURL(string moduleName)
        {
            string fullVersion = InternalEditorUtility.GetFullUnityVersion();
            string revision = "";
            string shortVersion = "";
            Match versionMatch = s_VersionPattern.Match(fullVersion);
            if (!versionMatch.Success || !versionMatch.Groups["shortVersion"].Success || !versionMatch.Groups["suffix"].Success)
                Debug.LogWarningFormat("Error parsing version '{0}'", fullVersion);

            if (versionMatch.Groups["shortVersion"].Success)
                shortVersion = versionMatch.Groups["shortVersion"].Value;
            if (versionMatch.Groups["revision"].Success)
                revision = versionMatch.Groups["revision"].Value;

            if (s_ModuleNames.ContainsKey(moduleName))
                moduleName = s_ModuleNames[moduleName];

            return string.Format("unityhub://{0}/{1}/module={2}", shortVersion, revision, moduleName.ToLower());
        }

        internal static bool IsModuleNotInstalled(NamedBuildTarget namedBuildTarget, BuildTarget buildTarget)
        {
            bool licensed = BuildPipeline.LicenseCheck(buildTarget);
            bool installed = BuildPlatforms.instance.BuildPlatformFromNamedBuildTarget(namedBuildTarget).installed;

            string moduleName = ModuleManager.GetTargetStringFrom(buildTarget);

            return !installed ||
                (licensed && !string.IsNullOrEmpty(moduleName) &&
                ModuleManager.GetBuildPostProcessor(moduleName) == null &&
                (BuildTargetGroup.Standalone != EditorUserBuildSettings.selectedBuildTargetGroup ||
                    !IsAnyStandaloneModuleLoaded()));
        }

        static bool IsEditorInstalledWithHub()
        {
            var applicationFolderPath = Directory.GetParent(EditorApplication.applicationPath).FullName;
            var path = "";

            if (Application.platform == RuntimePlatform.OSXEditor)
                path = Path.Combine(applicationFolderPath, "modules.json");
            else if (Application.platform == RuntimePlatform.WindowsEditor)
                path = Path.Combine(Directory.GetParent(applicationFolderPath).FullName, "modules.json");
            else if (Application.platform == RuntimePlatform.LinuxEditor)
                path = Path.Combine(Directory.GetParent(applicationFolderPath).FullName, "modules.json");

            return File.Exists(path);
        }

        void ShowBuildTargetSettings()
        {
            EditorGUIUtility.labelWidth = Mathf.Min(180, (position.width - 265) * 0.47f);

            BuildTarget buildTarget = EditorUserBuildSettingsUtils.CalculateSelectedBuildTarget();
            NamedBuildTarget namedBuildTarget = EditorUserBuildSettingsUtils.CalculateSelectedNamedBuildTarget();
            var platformGuid = BuildTargetDiscovery.GetGUIDFromBuildTarget(namedBuildTarget, buildTarget);
            BuildPlatform platform = BuildPlatforms.instance.BuildPlatformFromNamedBuildTarget(namedBuildTarget);
            IBuildPostprocessor postprocessor = ModuleManager.GetBuildPostProcessor(buildTarget);
            bool licensed = BuildPipeline.LicenseCheck(buildTarget);

            // Draw the group name (text & icon separately to have some space between them)
            var titleIconSize = 16;
            Rect r = GUILayoutUtility.GetRect(50, titleIconSize);
            if (Event.current.type == EventType.Repaint)
                GUI.DrawTexture(new Rect(r.x, r.y, titleIconSize, titleIconSize), platform.compoundSmallIcon);
            r.x += titleIconSize + 5;
            GUI.Label(r, platform.title.text, styles.title);

            GUILayout.Space(10);

            if (IsModuleNotInstalled(namedBuildTarget, buildTarget))
            {
                ShowNoModuleLabel(platformGuid,
                    styles.noModuleLoaded,
                    styles.openDownloadPage,
                    styles.installModuleWithHub,
                    styles.EditorWillNeedToBeReloaded);
                GUIBuildButtons(false, false, false, platform, postprocessor);
                return;
            }
            else if (Application.HasProLicense() && !InternalEditorUtility.HasAdvancedLicenseOnBuildTarget(buildTarget))
            {
                // Show copy for using personal edition build targets with pro edition editor
                string infoText = string.Format(styles.infoText,
                    BuildPlatforms.instance.GetBuildTargetDisplayName(namedBuildTarget, buildTarget));

                GUILayout.BeginVertical(EditorStyles.helpBox);
                GUILayout.Label(infoText, EditorStyles.wordWrappedMiniLabel);
                GUILayout.BeginHorizontal();
                if (GUILayout.Button(styles.eula, EditorStyles.miniButton))
                    Application.OpenURL("http://unity3d.com/legal/eula");
                if (GUILayout.Button(string.Format(styles.addToYourPro, BuildPlatforms.instance.GetBuildTargetDisplayName(namedBuildTarget, buildTarget)), EditorStyles.miniButton))
                    Application.OpenURL("http://unity3d.com/get-unity");
                GUILayout.EndHorizontal();
                GUILayout.EndVertical();
            }

            GUIContent error = styles.GetDownloadErrorForTarget(buildTarget);
            if (error != null)
            {
                GUILayout.Label(error, EditorStyles.wordWrappedLabel);
                GUIBuildButtons(false, false, false, platform, postprocessor);
                return;
            }

            // Draw not licensed buy now UI
            if (!licensed)
            {
                string niceName = BuildPipeline.GetBuildTargetGroupDisplayName(namedBuildTarget.ToBuildTargetGroup());
                string licenseMsg = "Your license does not cover {0} Publishing.";
                string buttonMsg = "Go to Our Online Store";
                string licenseURL = styles.shopURL;
                if (BuildTargetDiscovery.PlatformHasFlag(buildTarget, TargetAttributes.IsConsole))
                {
                    licenseMsg += " Please see the {0} section of the Platform Module Installation documentation for more details.";
                    buttonMsg = "Platform Module Installation";
                    licenseURL = "https://unity3d.com/platform-installation";
                }
                else if (BuildTargetDiscovery.PlatformHasFlag(buildTarget, TargetAttributes.IsStandalonePlatform))
                    buttonMsg = "";

                GUIContent[] notLicensedMessage =
                {
                    EditorGUIUtility.TextContent(string.Format(L10n.Tr(licenseMsg), niceName)),
                    EditorGUIUtility.TextContent(L10n.Tr(buttonMsg)),
                    new GUIContent(licenseURL)
                };

                GUILayout.Label(notLicensedMessage[0], EditorStyles.wordWrappedLabel);
                GUILayout.Space(5);
                GUILayout.BeginHorizontal();
                GUILayout.FlexibleSpace();
                if (notLicensedMessage[1].text.Length != 0)
                {
                    if (GUILayout.Button(notLicensedMessage[1]))
                    {
                        Application.OpenURL(notLicensedMessage[2].text);
                    }
                }
                GUILayout.EndHorizontal();
                GUIBuildButtons(false, false, false, platform, postprocessor);
                return;
            }

            buildTargetSettingsScrollPosition = GUILayout.BeginScrollView(buildTargetSettingsScrollPosition);

            // FIXME: WHY IS THIS ALL IN ONE FUNCTION?!
            // Draw the side bar to the right. Different options like specific Standalone player to build, profiling and debugging options, etc.
            string module = ModuleManager.GetTargetStringFrom(buildTarget);
            IBuildWindowExtension buildWindowExtension = ModuleManager.GetBuildWindowExtension(module);
            if (buildWindowExtension != null)
                buildWindowExtension.ShowPlatformBuildOptions();

            GUI.changed = false;
            GUI.enabled = true;

            bool enableBuildButton = buildWindowExtension != null ? buildWindowExtension.EnabledBuildButton() : true;
            bool enableBuildAndRunButton = false;

            bool shouldDrawDebuggingToggle = buildWindowExtension != null ? buildWindowExtension.ShouldDrawScriptDebuggingCheckbox() : true;
            bool shouldDrawExplicitNullChecksToggle = buildWindowExtension != null ? buildWindowExtension.ShouldDrawExplicitNullCheckbox() : false;
            bool shouldDrawDivideByZeroChecksToggle = buildWindowExtension != null ? buildWindowExtension.ShouldDrawExplicitDivideByZeroCheckbox() : false;
            bool shouldDrawArrayBoundsChecksToggle = buildWindowExtension != null ? buildWindowExtension.ShouldDrawExplicitArrayBoundsCheckbox() : false;
            bool shouldDrawDevelopmentPlayerToggle = buildWindowExtension != null ? buildWindowExtension.ShouldDrawDevelopmentPlayerCheckbox() : true;

            bool canInstallInBuildFolder = false;

            if (BuildPipeline.IsBuildPlatformSupported(buildTarget))
            {
                bool shouldDrawProfilerToggles = buildWindowExtension != null ? buildWindowExtension.ShouldDrawProfilerCheckbox() : true;

                GUI.enabled = shouldDrawDevelopmentPlayerToggle;
                if (shouldDrawDevelopmentPlayerToggle)
                    EditorUserBuildSettings.development = EditorGUILayout.Toggle(styles.debugBuild, EditorUserBuildSettings.development);

                bool developmentBuild = EditorUserBuildSettings.development;

                GUI.enabled = developmentBuild;

                if (shouldDrawProfilerToggles)
                {
                    var profilerDisabled = !GUI.enabled && !developmentBuild;

                    var autoConnectLabel = profilerDisabled ? styles.autoconnectProfilerDisabled : styles.autoconnectProfiler;
                    EditorUserBuildSettings.connectProfiler = EditorGUILayout.Toggle(autoConnectLabel, EditorUserBuildSettings.connectProfiler);

                    var buildWithDeepProfilerLabel = profilerDisabled ? styles.buildWithDeepProfilerDisabled : styles.buildWithDeepProfiler;
                    EditorUserBuildSettings.buildWithDeepProfilingSupport = EditorGUILayout.Toggle(buildWithDeepProfilerLabel, EditorUserBuildSettings.buildWithDeepProfilingSupport);
                }

                GUI.enabled = developmentBuild;
                if (shouldDrawDebuggingToggle)
                {
                    using (new EditorGUI.DisabledScope(buildWindowExtension != null ? buildWindowExtension.ShouldDisableManagedDebuggerCheckboxes() : false))
                    {
                        EditorUserBuildSettings.allowDebugging = EditorGUILayout.Toggle(styles.allowDebugging, EditorUserBuildSettings.allowDebugging);

                        // Not all platforms have native dialog implemented in Runtime\Misc\GiveDebuggerChanceToAttachIfRequired.cpp
                        // Display this option only for developer builds
                        bool shouldDrawWaitForManagedDebugger = buildWindowExtension != null ? buildWindowExtension.ShouldDrawWaitForManagedDebugger() : false;

                        if (EditorUserBuildSettings.allowDebugging && shouldDrawWaitForManagedDebugger)
                        {
                            EditorUserBuildSettings.waitForManagedDebugger = EditorGUILayout.Toggle(styles.waitForManagedDebugger, EditorUserBuildSettings.waitForManagedDebugger);
                        }

                        bool shouldDrawManagedDebuggerFixedPort = buildWindowExtension != null ? buildWindowExtension.ShouldDrawManagedDebuggerFixedPort() : false;
                        if (EditorUserBuildSettings.allowDebugging && shouldDrawManagedDebuggerFixedPort)
                        {
                            EditorUserBuildSettings.managedDebuggerFixedPort = EditorGUILayout.IntField(styles.managedDebuggerFixedPort, EditorUserBuildSettings.managedDebuggerFixedPort);
                        }
                    }

                    if (EditorUserBuildSettings.allowDebugging && PlayerSettings.GetScriptingBackend(namedBuildTarget) == ScriptingImplementation.IL2CPP)
                    {
                        var apiCompatibilityLevel = PlayerSettings.GetApiCompatibilityLevel(namedBuildTarget);
                        bool isDebuggerUsable = apiCompatibilityLevel == ApiCompatibilityLevel.NET_4_6 || apiCompatibilityLevel == ApiCompatibilityLevel.NET_Standard_2_0 ||
                            apiCompatibilityLevel == ApiCompatibilityLevel.NET_Unity_4_8 || apiCompatibilityLevel == ApiCompatibilityLevel.NET_Standard;

                        if (!isDebuggerUsable)
                            EditorGUILayout.HelpBox("Script debugging is only supported with IL2CPP on .NET 4.x and .NET Standard 2.0 API Compatibility Levels.", MessageType.Warning);
                    }
                }

                if (shouldDrawExplicitNullChecksToggle)
                {
                    // Force 'ExplicitNullChecks' to true if it's a development build.
                    GUI.enabled = !developmentBuild;
                    if (GUI.enabled == false)
                    {
                        EditorUserBuildSettings.explicitNullChecks = true;
                    }
                    EditorUserBuildSettings.explicitNullChecks = EditorGUILayout.Toggle(styles.explicitNullChecks, EditorUserBuildSettings.explicitNullChecks);
                    // Undo force from above
                    GUI.enabled = developmentBuild;
                }

                if (shouldDrawDivideByZeroChecksToggle)
                {
                    // Force 'explicitDivideByZeroChecks' to true if it's a development build.
                    GUI.enabled = !developmentBuild;
                    if (GUI.enabled == false)
                    {
                        EditorUserBuildSettings.explicitDivideByZeroChecks = true;
                    }
                    EditorUserBuildSettings.explicitDivideByZeroChecks = EditorGUILayout.Toggle(styles.explicitDivideByZeroChecks, EditorUserBuildSettings.explicitDivideByZeroChecks);
                    // Undo force from above
                    GUI.enabled = developmentBuild;
                }

                if (shouldDrawArrayBoundsChecksToggle)
                {
                    // Force 'explicitArrayBoundsChecks' to true if it's a development build.
                    GUI.enabled = !developmentBuild;
                    if (GUI.enabled == false)
                    {
                        EditorUserBuildSettings.explicitArrayBoundsChecks = true;
                    }
                    EditorUserBuildSettings.explicitArrayBoundsChecks = EditorGUILayout.Toggle(styles.explicitArrayBoundsChecks, EditorUserBuildSettings.explicitArrayBoundsChecks);
                    // Undo force from above
                    GUI.enabled = developmentBuild;
                }

                GUI.enabled = true;

                if (postprocessor != null && postprocessor.SupportsLz4Compression())
                {
                    var cmpIdx = Array.IndexOf(styles.compressionTypes, EditorUserBuildSettings.GetCompressionType(namedBuildTarget.ToBuildTargetGroup()));
                    if (cmpIdx == -1)
                        cmpIdx = Array.IndexOf(styles.compressionTypes, postprocessor.GetDefaultCompression());
                    if (cmpIdx == -1)
                        cmpIdx = 1; // Lz4 by default.
                    cmpIdx = EditorGUILayout.Popup(styles.compressionMethod, cmpIdx, styles.compressionStrings);
                    EditorUserBuildSettings.SetCompressionType(namedBuildTarget.ToBuildTargetGroup(), styles.compressionTypes[cmpIdx]);
                }

                canInstallInBuildFolder = Unsupported.IsSourceBuild() && PostprocessBuildPlayer.SupportsInstallInBuildFolder(buildTarget);

                if (enableBuildButton)
                {
                    enableBuildAndRunButton = buildWindowExtension != null ? buildWindowExtension.EnabledBuildAndRunButton()
                        && !(EditorUserBuildSettings.installInBuildFolder) : !(EditorUserBuildSettings.installInBuildFolder);
                }
            }
            else
            {
                GUILayout.BeginHorizontal(GUILayout.ExpandWidth(true));

                GUILayout.BeginVertical(GUILayout.ExpandWidth(true));

                GUILayout.Label(string.Format(L10n.Tr("{0} is not supported in this build.\nDownload a build that supports it."), BuildPipeline.GetBuildTargetGroupDisplayName(namedBuildTarget.ToBuildTargetGroup())));

                GUILayout.EndVertical();
                GUILayout.FlexibleSpace();
                GUILayout.EndHorizontal();
            }

<<<<<<< HEAD
            var subtarget = StandaloneBuildSubtarget.Default;
            if (namedBuildTarget == NamedBuildTarget.Standalone)
                subtarget = StandaloneBuildSubtarget.Player;
            else if (namedBuildTarget == NamedBuildTarget.Server)
                subtarget = StandaloneBuildSubtarget.Server;

            drawingMultiplayerBuildOptions?.Invoke(BuildProfileContext.instance.GetForClassicPlatform(buildTarget, subtarget));
=======
            drawingMultiplayerBuildOptions?.Invoke(BuildProfileContext.instance.GetForClassicPlatform(platformGuid));
>>>>>>> 129a6708

            GUILayout.EndScrollView();

            GUIBuildButtons(buildWindowExtension, enableBuildButton, enableBuildAndRunButton,
                canInstallInBuildFolder, platform, postprocessor);
        }

        internal static void ShowNoModuleLabel(
            GUID platformGuid,
            string noModuleLoaded,
            GUIContent openDownloadPage,
            GUIContent installModuleWithHub,
            string editorWillNeedToBeReloaded)
        {
<<<<<<< HEAD
            GUILayout.Label(EditorGUIUtility.TextContent(string.Format(noModuleLoaded, BuildPlatforms.instance.GetModuleDisplayName(namedBuildTarget, buildTarget))));
            string url = "";
#pragma warning disable CS0618 // Member is obsolete
            if (!isEditorinstalledWithHub || !BuildTargetDiscovery.BuildPlatformCanBeInstalledWithHub(buildTarget))
#pragma warning restore CS0618
=======
            var basePlatformGuid = BuildTargetDiscovery.GetBasePlatformGUID(platformGuid);
            var displayName = BuildTargetDiscovery.BuildPlatformDisplayName(basePlatformGuid);
            GUILayout.Label(EditorGUIUtility.TextContent(string.Format(noModuleLoaded, displayName)));

            var moduleName = BuildProfileModuleUtil.GetModuleName(platformGuid);
            var (_, subtarget) = BuildProfileModuleUtil.GetBuildTargetAndSubtarget(platformGuid);
            if (subtarget == StandaloneBuildSubtarget.Server)
                moduleName = moduleName.Replace("Standalone", "DedicatedServer");

            var url = string.Empty;
            if (!isEditorinstalledWithHub || !BuildTargetDiscovery.BuildPlatformCanBeInstalledWithHub(platformGuid))
>>>>>>> 129a6708
            {
                if (GUILayout.Button(openDownloadPage, EditorStyles.miniButton, GUILayout.ExpandWidth(false)))
                {
                    url = GetPlaybackEngineDownloadURL(moduleName);
                    Help.BrowseURL(url);
                }
            }
            else
            {
                if (GUILayout.Button(installModuleWithHub, EditorStyles.miniButton, GUILayout.ExpandWidth(false)))
                {
                    url = GetUnityHubModuleDownloadURL(moduleName);
                    Help.BrowseURL(url);
                }
            }

            GUILayout.Label(editorWillNeedToBeReloaded, EditorStyles.wordWrappedMiniLabel);
        }

        private static void GUIBuildButtons(bool enableBuildButton,
            bool enableBuildAndRunButton,
            bool canInstallInBuildFolder,
            BuildPlatform platform,
            IBuildPostprocessor postprocessor)
        {
            GUIBuildButtons(null, enableBuildButton, enableBuildAndRunButton, canInstallInBuildFolder, platform, postprocessor);
        }

        private static void GUIBuildButtons(IBuildWindowExtension buildWindowExtension,
            bool enableBuildButton,
            bool enableBuildAndRunButton,
            bool canInstallInBuildFolder,
            BuildPlatform platform,
            IBuildPostprocessor postprocessor)
        {
            GUILayout.FlexibleSpace();


            if (canInstallInBuildFolder)
            {
                GUILayout.BeginHorizontal();
                EditorUserBuildSettings.installInBuildFolder = GUILayout.Toggle(EditorUserBuildSettings.installInBuildFolder, styles.installInBuildFolder, GUILayout.ExpandWidth(false));
                if (GUILayout.Button(styles.installInBuildFolderHelp, EditorStyles.iconButton))
                {
                    var path = Path.Combine(Unsupported.GetBaseUnityDeveloperFolder(), "Documentation/BuildDocs/view");
                    if (Application.platform == RuntimePlatform.WindowsEditor)
                        System.Diagnostics.Process.Start(path + ".cmd");
                    else
                        System.Diagnostics.Process.Start("/bin/bash", path);
                }
                GUILayout.EndHorizontal();
            }
            else
                EditorUserBuildSettings.installInBuildFolder = false;

            if ((buildWindowExtension != null) && Unsupported.IsSourceBuild())
                buildWindowExtension.ShowInternalPlatformBuildOptions();


            if (buildWindowExtension != null)
                buildWindowExtension.ShowPlatformBuildWarnings();

            // Disable the 'Build' and 'Build And Run' buttons when the project setup doesn't satisfy the platform requirements
            if (enableBuildButton && enableBuildAndRunButton)
            {
                if (!IsVirtualTexturingSettingsValid(platform))
                {
                    enableBuildAndRunButton = false;
                    enableBuildButton = false;
                    EditorGUILayout.HelpBox(styles.invalidVirtualTexturingSettingMessage);
                }
            }

            if (EditorApplication.isCompiling || EditorApplication.isUpdating)
            {
                enableBuildAndRunButton = false;
                enableBuildButton = false;
                EditorGUILayout.HelpBox(styles.compilingMessage);
            }
            GUILayout.BeginHorizontal();
            GUILayout.FlexibleSpace();
            if (EditorGUILayout.LinkButton(styles.learnAboutUnityCloudBuild))
            {
                Application.OpenURL(string.Format("{0}/from/editor/buildsettings?upid={1}&pid={2}&currentplatform={3}&selectedplatform={4}&unityversion={5}",
                    UnityEditorInternal.WebURLs.cloudBuildPage, CloudProjectSettings.projectId, PlayerSettings.productGUID, EditorUserBuildSettings.activeBuildTarget, EditorUserBuildSettingsUtils.CalculateSelectedBuildTarget(), Application.unityVersion));
            }
            GUILayout.EndHorizontal();
            // Space 6 for alignment with platform column and to reduce missclicks with Build And Run button
            GUILayout.Space(6);

            GUILayout.BeginHorizontal();
            GUILayout.FlexibleSpace();

            GUIContent buildButton = null;
            GUIContent buildAndRunButton = null;
            bool askForBuildLocation = true;
            if (buildWindowExtension != null)
            {
                buildWindowExtension.GetBuildButtonTitles(out buildButton, out buildAndRunButton);
                askForBuildLocation = buildWindowExtension.AskForBuildLocation();
            }

            buildButton = buildButton ?? styles.build;
            buildAndRunButton = buildAndRunButton ?? styles.buildAndRun;

            // Run last build button(s)
            if (buildWindowExtension != null && buildWindowExtension.ShouldDrawRunLastBuildButton())
            {
                buildWindowExtension.DoRunLastBuildButtonGui();
            }

            // Switching build target in the editor
            BuildTarget selectedTarget = EditorUserBuildSettingsUtils.CalculateSelectedBuildTarget(platform.namedBuildTarget);

            bool selectedTargetIsActive = platform.IsActive();

            if (selectedTargetIsActive)
            {
                // Build Button
                GUI.enabled = enableBuildButton;

                {
                    Rect buildRect = GUILayoutUtility.GetRect(buildButton, EditorStyles.dropDownToggleButton,
                        GUILayout.Width(Styles.kButtonWidth));
                    Rect buildRectPopupButton = buildRect;
                    buildRectPopupButton.x += buildRect.width - 16;
                    buildRectPopupButton.width = 16;

                    if (EditorGUI.DropdownButton(buildRectPopupButton, GUIContent.none, FocusType.Passive,
                        GUIStyle.none))
                    {
                        GenericMenu menu = new GenericMenu();
                        menu.AddItem(new GUIContent("Clean Build…"), false,
                            () =>
                            {
                                CallBuildMethods(askForBuildLocation,
                                    BuildOptions.ShowBuiltPlayer | BuildOptions.CleanBuildCache);
                            });
                        menu.AddItem(new GUIContent("Force skip data build"), false,
                            () =>
                            {
                                CallBuildMethods(askForBuildLocation,
                                    BuildOptions.ShowBuiltPlayer | BuildOptions.BuildScriptsOnly);
                            });
                        menu.DropDown(buildRect);
                    }
                    else if (GUI.Button(buildRect, buildButton, EditorStyles.dropDownToggleButton))
                    {
                        CallBuildMethods(askForBuildLocation, BuildOptions.ShowBuiltPlayer);
                        GUIUtility.ExitGUI();
                    }
                }
            }
            else
            {
                GUI.enabled = BuildPipeline.IsBuildPlatformSupported(selectedTarget);
                if (GUILayout.Button(styles.switchPlatform, GUILayout.Width(Styles.kButtonWidth)))
                {
                    ApplyAssetImportOverridesToSettingsAsset();
                    platform.SetActive();
                    GUIUtility.ExitGUI();
                }
            }

            // Build and Run button
            GUI.enabled = enableBuildAndRunButton && selectedTargetIsActive;
            if (GUILayout.Button(buildAndRunButton, GUILayout.Width(Styles.kButtonWidth)))
            {
                BuildPlayerAndRunInternal(askForBuildLocation);
                GUIUtility.ExitGUI();
            }

            GUILayout.EndHorizontal();
        }
    }
}<|MERGE_RESOLUTION|>--- conflicted
+++ resolved
@@ -940,17 +940,7 @@
                 GUILayout.EndHorizontal();
             }
 
-<<<<<<< HEAD
-            var subtarget = StandaloneBuildSubtarget.Default;
-            if (namedBuildTarget == NamedBuildTarget.Standalone)
-                subtarget = StandaloneBuildSubtarget.Player;
-            else if (namedBuildTarget == NamedBuildTarget.Server)
-                subtarget = StandaloneBuildSubtarget.Server;
-
-            drawingMultiplayerBuildOptions?.Invoke(BuildProfileContext.instance.GetForClassicPlatform(buildTarget, subtarget));
-=======
             drawingMultiplayerBuildOptions?.Invoke(BuildProfileContext.instance.GetForClassicPlatform(platformGuid));
->>>>>>> 129a6708
 
             GUILayout.EndScrollView();
 
@@ -965,13 +955,6 @@
             GUIContent installModuleWithHub,
             string editorWillNeedToBeReloaded)
         {
-<<<<<<< HEAD
-            GUILayout.Label(EditorGUIUtility.TextContent(string.Format(noModuleLoaded, BuildPlatforms.instance.GetModuleDisplayName(namedBuildTarget, buildTarget))));
-            string url = "";
-#pragma warning disable CS0618 // Member is obsolete
-            if (!isEditorinstalledWithHub || !BuildTargetDiscovery.BuildPlatformCanBeInstalledWithHub(buildTarget))
-#pragma warning restore CS0618
-=======
             var basePlatformGuid = BuildTargetDiscovery.GetBasePlatformGUID(platformGuid);
             var displayName = BuildTargetDiscovery.BuildPlatformDisplayName(basePlatformGuid);
             GUILayout.Label(EditorGUIUtility.TextContent(string.Format(noModuleLoaded, displayName)));
@@ -983,7 +966,6 @@
 
             var url = string.Empty;
             if (!isEditorinstalledWithHub || !BuildTargetDiscovery.BuildPlatformCanBeInstalledWithHub(platformGuid))
->>>>>>> 129a6708
             {
                 if (GUILayout.Button(openDownloadPage, EditorStyles.miniButton, GUILayout.ExpandWidth(false)))
                 {
