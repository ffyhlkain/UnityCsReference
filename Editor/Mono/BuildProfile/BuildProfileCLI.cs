// Unity C# reference source
// Copyright (c) Unity Technologies. For terms of use, see
// https://unity3d.com/legal/licenses/Unity_Reference_Only_License

using UnityEngine;
using UnityEngine.Scripting;

namespace UnityEditor.Build.Profile
{
    internal static class BuildProfileCLI
    {
        [RequiredByNativeCode]
<<<<<<< HEAD
        internal static bool SetActiveBuildProfileFromPath(string buildProfilePath)
=======
        static void BuildActiveProfileWithPath(string locationPathName)
>>>>>>> 129a6708
        {
            var options = new BuildPlayerWithProfileOptions()
            {
<<<<<<< HEAD
                BuildProfileContext.instance.activeProfile = buildProfile;
                return true;
            }

            return false;
        }

        static bool LoadFromPath(string buildProfilePath, out BuildProfile buildProfile)
        {
            if (AssetDatabase.AssetPathExists(buildProfilePath))
            {
                buildProfile = AssetDatabase.LoadAssetAtPath<BuildProfile>(buildProfilePath);
            }
            else
            {
                buildProfile = null;
                Debug.LogError($"Couldn't find build profile asset for path {buildProfilePath}");
            }
=======
                buildProfile = BuildProfile.GetActiveBuildProfile(),
                locationPathName = locationPathName,
                options = BuildOptions.None
            };
>>>>>>> 129a6708

            BuildPipeline.BuildPlayer(options);
        }

        [RequiredByNativeCode]
        static void BuildActiveProfileWithPath(string locationPathName)
        {
            var options = new BuildPlayerWithProfileOptions()
            {
                buildProfile = BuildProfile.GetActiveBuildProfile(),
                locationPathName = locationPathName,
                options = BuildOptions.None
            };

            BuildPipeline.BuildPlayer(options);
        }
    }
}<|MERGE_RESOLUTION|>--- conflicted
+++ resolved
@@ -9,44 +9,6 @@
 {
     internal static class BuildProfileCLI
     {
-        [RequiredByNativeCode]
-<<<<<<< HEAD
-        internal static bool SetActiveBuildProfileFromPath(string buildProfilePath)
-=======
-        static void BuildActiveProfileWithPath(string locationPathName)
->>>>>>> 129a6708
-        {
-            var options = new BuildPlayerWithProfileOptions()
-            {
-<<<<<<< HEAD
-                BuildProfileContext.instance.activeProfile = buildProfile;
-                return true;
-            }
-
-            return false;
-        }
-
-        static bool LoadFromPath(string buildProfilePath, out BuildProfile buildProfile)
-        {
-            if (AssetDatabase.AssetPathExists(buildProfilePath))
-            {
-                buildProfile = AssetDatabase.LoadAssetAtPath<BuildProfile>(buildProfilePath);
-            }
-            else
-            {
-                buildProfile = null;
-                Debug.LogError($"Couldn't find build profile asset for path {buildProfilePath}");
-            }
-=======
-                buildProfile = BuildProfile.GetActiveBuildProfile(),
-                locationPathName = locationPathName,
-                options = BuildOptions.None
-            };
->>>>>>> 129a6708
-
-            BuildPipeline.BuildPlayer(options);
-        }
-
         [RequiredByNativeCode]
         static void BuildActiveProfileWithPath(string locationPathName)
         {
