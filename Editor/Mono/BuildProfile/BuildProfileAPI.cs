// Unity C# reference source
// Copyright (c) Unity Technologies. For terms of use, see
// https://unity3d.com/legal/licenses/Unity_Reference_Only_License

namespace UnityEditor.Build.Profile
{
    public sealed partial class BuildProfile
    {
        /// <summary>
        /// Gets the active build profile.
        /// </summary>
        /// <returns>
        /// The active build profile. Returns null when a classic platform is active.
        /// </returns>
        public static BuildProfile GetActiveBuildProfile()
        {
            return BuildProfileContext.activeProfile;
        }

        /// <summary>
        /// Sets the active build profile.
        /// </summary>
        /// <param name="buildProfile">
        /// The build profile to be set as the active build profile.
        /// When the value is null, Unity sets the classic platform as active.
        /// </param>
        public static void SetActiveBuildProfile(BuildProfile buildProfile)
        {
<<<<<<< HEAD
            BuildProfileContext.instance.activeProfile = buildProfile;
=======
            BuildProfileContext.activeProfile = buildProfile;
>>>>>>> 129a6708

            if (buildProfile == null)
                return;

            BuildProfileModuleUtil.SwitchLegacyActiveFromBuildProfile(buildProfile);
        }
    }
}<|MERGE_RESOLUTION|>--- conflicted
+++ resolved
@@ -26,11 +26,7 @@
         /// </param>
         public static void SetActiveBuildProfile(BuildProfile buildProfile)
         {
-<<<<<<< HEAD
-            BuildProfileContext.instance.activeProfile = buildProfile;
-=======
             BuildProfileContext.activeProfile = buildProfile;
->>>>>>> 129a6708
 
             if (buildProfile == null)
                 return;
