// Unity C# reference source
// Copyright (c) Unity Technologies. For terms of use, see
// https://unity3d.com/legal/licenses/Unity_Reference_Only_License

using UnityEditor.LightBaking;
using static UnityEditor.LightBaking.LightBaker;

namespace UnityEngine.LightTransport
{
    public static class InputExtraction
    {
        // Completely opaque in the public API, this effectively hides internal LightBaker details.
        public class BakeInput
        {
            internal BakeInput(LightBaker.BakeInput editorBakeInput)
            {
                bakeInput = editorBakeInput;
            }
            internal LightBaker.BakeInput bakeInput { get; }

            // Requests are not exposed in the public API, but we need them in LightBaker.PopulateWorld(). Going forward, requests will be split from the bake input in the public API as well.
            internal LightmapRequests lightmapRequests { get; set; }
            internal LightProbeRequests lightProbeRequests { get; set; }
        }

        public static bool ExtractFromScene(out BakeInput bakeInput)
        {
            const string outputFolderPath = "unused"; // We are not using disk IO.
            LightBaker.BakeInput lightBakerBakeInput = new();
            LightBaker.LightmapRequests lightBakerLightmapRequests = new();
            LightBaker.LightProbeRequests lightBakerlightProbeRequests = new();
            UnityEditor.LightBaking.InputExtraction.SourceMap map = new();
            bool result = UnityEditor.LightBaking.InputExtraction.ExtractFromScene(outputFolderPath, lightBakerBakeInput, lightBakerLightmapRequests, lightBakerlightProbeRequests, map);
            bakeInput = new BakeInput(lightBakerBakeInput)
            {
                lightmapRequests = lightBakerLightmapRequests,
                lightProbeRequests = lightBakerlightProbeRequests
            };

            return result;
        }

        public static bool PopulateWorld(BakeInput bakeInput, BakeProgressState progress, IDeviceContext context, IWorld world)
        {
            LightBaker.Result result = LightBaker.PopulateWorld(bakeInput.bakeInput, bakeInput.lightmapRequests, bakeInput.lightProbeRequests, progress, context, world);
            return result.type == LightBaker.ResultType.Success;
        }

        // Note that in the non-public API, serialization of bake input does not imply serialization of requests.
        internal static bool SerializeBakeInput(string path, InputExtraction.BakeInput bakeInput) => LightBaker.Serialize(path, bakeInput.bakeInput);

        // Note that in the non-public API, deserialization of bake input does not imply deserialization of requests.
        internal static bool DeserializeBakeInput(string path, out InputExtraction.BakeInput bakeInput)
        {
            UnityEditor.LightBaking.LightBaker.BakeInput lightBakerBakeInput = new();
            bakeInput = new BakeInput(lightBakerBakeInput);
            return LightBaker.Deserialize(path, bakeInput.bakeInput);
        }

        public static int[] ComputeOcclusionLightIndicesFromBakeInput(BakeInput bakeInput, Vector3[] probePositions, uint maxLightsPerProbe = 4)
        {
            return UnityEditor.LightBaking.InputExtraction.ComputeOcclusionLightIndicesFromBakeInput(bakeInput.bakeInput, probePositions, maxLightsPerProbe);
        }
<<<<<<< HEAD
=======

        public static int[] GetShadowmaskChannelsFromLightIndices(BakeInput bakeInput, int[] lightIndices)
        {
            return UnityEditor.LightBaking.InputExtraction.GetShadowmaskChannelsFromLightIndices(bakeInput.bakeInput, lightIndices);
        }
>>>>>>> 129a6708
    }
}<|MERGE_RESOLUTION|>--- conflicted
+++ resolved
@@ -61,13 +61,10 @@
         {
             return UnityEditor.LightBaking.InputExtraction.ComputeOcclusionLightIndicesFromBakeInput(bakeInput.bakeInput, probePositions, maxLightsPerProbe);
         }
-<<<<<<< HEAD
-=======
 
         public static int[] GetShadowmaskChannelsFromLightIndices(BakeInput bakeInput, int[] lightIndices)
         {
             return UnityEditor.LightBaking.InputExtraction.GetShadowmaskChannelsFromLightIndices(bakeInput.bakeInput, lightIndices);
         }
->>>>>>> 129a6708
     }
 }